name: Build

on:
  push:
    paths-ignore:
      - 'CONTRIBUTING.md'
      - 'COPYING.txt'
      - 'COPYING.LESSER'
      - 'CodingStyle.md'
      - 'INSTALL.md'
      - 'README.md'
    branches:
      - master
      - development
      - integration-0.8.0
    tags:
      - v[0-9].[0-9].[0-9]*
  pull_request:
    branches:
      - master
      - development
      - integration-0.8.0

jobs:
  build_linux:
    if: "!contains(github.event.head_commit.message, '[skip ci]')"
    runs-on: ubuntu-20.04
    strategy:
      matrix:
        include:
          - qt_version: '5.15.4'
            compiler_c: 'gcc'
            compiler_cpp: 'g++'
            qtkeychain_cache_version: '1'
          - qt_version: '5.15.4'
            compiler_c: 'clang'
            compiler_cpp: 'clang++'
            qtkeychain_cache_version: '1'
          - qt_version: '6.7.3'
            compiler_c: 'gcc'
            compiler_cpp: 'g++'
            qt6keychain_cache_version: '1'
          - qt_version: '6.7.3'
            compiler_c: 'clang'
            compiler_cpp: 'clang++'
            qt6keychain_cache_version: '1'

    steps:
      - uses: actions/checkout@v4

      - name: Setup ccache
        id: setup_ccache
        uses: hendrikmuhs/ccache-action@v1.2
        with:
          key: ${{ github.job }}-${{ matrix.compiler_cpp }}-${{ matrix.qt_version }}

      - name: Download newer ccache
        id: download_newer_ccache
        run: |
          curl -fsSL https://github.com/ccache/ccache/releases/download/v4.10.2/ccache-4.10.2-linux-x86_64.tar.xz -o $GITHUB_WORKSPACE/ccache-4.10.2-linux-x86_64.tar.xz
          cd $GITHUB_WORKSPACE
          tar -xvf ccache-4.10.2-linux-x86_64.tar.xz

      - name: Install non-Qt dependencies
        id: install_non_qt_deps
        run: |
          for i in 0..5
          do
            export INSTALLED_DEPS=0
            sudo apt-get update -qq
            sudo apt-get -qq install cmake ninja-build p7zip-full coreutils curl libxml2-dev libboost-dev libssl-dev libhunspell-dev xvfb libgtest-dev libgmock-dev libcups2-dev && export INSTALLED_DEPS=1 || true
            if [ "$INSTALLED_DEPS" = "1" ]; then
              break
            fi
            sleep 5
          done
          if [ "$INSTALLED_DEPS" != "1" ]; then
            echo "Failed to install non-Qt dependencies"
            exit 1
          fi

      - name: Fetch clang-format
        id: fetch_clang_format
        run: |
          curl -Ls "https://github.com/muttleyxd/clang-tools-static-binaries/releases/download/master-32d3ac78/clang-format-18_linux-amd64" -o "/tmp/clang-format"
          chmod +x /tmp/clang-format
          sudo mv /tmp/clang-format /usr/bin/clang-format
        shell: bash
        if: ${{ matrix.compiler_cpp == 'g++' && matrix.qt_version == '5.15.4' }}

      - name: Install gcc
        id: install_gcc
        run: |
          sudo apt-get -qq install gcc g++
        if: ${{ matrix.compiler_cpp == 'g++' }}

      - name: Install clang
        id: install_clang
        run: |
          sudo apt-get -qq install clang
        if: ${{ matrix.compiler_cpp == 'clang++' }}

      - name: Install Qt 5.15.4
        id: install_qt5
        run: |
          sudo apt-add-repository -y ppa:beineri/opt-qt-5.15.4-focal
          sudo apt-get -qq update
          sudo apt-get -qq install qt515tools qt515base qt515webchannel qt515webengine qt515websockets qt515xmlpatterns qt515translations mesa-common-dev libgl1-mesa-dev
        if: ${{ matrix.qt_version == '5.15.4' }}
        shell: bash

      - name: Install Qt 6.7.3
        id: install_qt6
        uses: jurplel/install-qt-action@v4
        with:
          cache: true
          cache-key-prefix: ${{ runner.os }}-Qt6Cache
          version: 6.7.3
          host: linux
          target: desktop
          install-deps: true
          arch: linux_gcc_64
          modules: 'qtwebengine qtwebchannel qtwebsockets qtpositioning'
          dir: '${{ runner.workspace }}/Qt6'
        if: ${{ matrix.qt_version == '6.7.3' }}

      - name: Cache QtKeychain for Qt 5.15.4
<<<<<<< HEAD
        id: cache_qtkeychain_qt5
=======
        id: cache_qtkeychain_qt_modern
>>>>>>> 5c27ac7d
        uses: actions/cache@v4
        with:
          path: '${{ runner.workspace }}/qtkeychain_qt5'
          key: ${{ runner.os }}-qtkeychain-qt5-${{ matrix.qtkeychain_cache_version }}
        if: ${{ matrix.qt_version == '5.15.4' }}

      - name: Build QtKeychain for Qt 5.15.4
        id: build_qtkeychain_qt5
        env:
          RUNNER_WORKSPACE: ${{ runner.workspace }}
          CMAKE_C_COMPILER: ${{ matrix.compiler_c }}
          CMAKE_CXX_COMPILER: ${{ matrix.compiler_cpp }}
        run: |
          if [ ! -d "$RUNNER_WORKSPACE/qtkeychain_qt5" ] || [ -z "$(ls -A $RUNNER_WORKSPACE/qtkeychain_qt5)" ]; then
            git clone https://github.com/frankosterfeld/qtkeychain.git $RUNNER_WORKSPACE/qtkeychain_src_for_qt5
            cd $RUNNER_WORKSPACE/qtkeychain_src_for_qt5
            git checkout 0.14.3
            mkdir build
            cd build
<<<<<<< HEAD
            cmake -G Ninja -DCMAKE_INSTALL_PREFIX=$RUNNER_WORKSPACE/qtkeychain_qt5 -DBUILD_TRANSLATIONS=ON -DCMAKE_C_COMPILER=/usr/bin/$CMAKE_C_COMPILER -DCMAKE_CXX_COMPILER=/usr/bin/$CMAKE_CXX_COMPILER -DCMAKE_PREFIX_PATH=/opt/qt515 -DCMAKE_C_COMPILER_LAUNCHER=$GITHUB_WORKSPACE/ccache-4.10.2-linux-x86_64/ccache -DCMAKE_CXX_COMPILER_LAUNCHER=$GITHUB_WORKSPACE/ccache-4.10.2-linux-x86_64/ccache ..
=======
            cmake -G Ninja -DCMAKE_INSTALL_PREFIX=$RUNNER_WORKSPACE/qtkeychain_qt_modern -DBUILD_TRANSLATIONS=OFF -DCMAKE_C_COMPILER=/usr/bin/$CMAKE_C_COMPILER -DCMAKE_CXX_COMPILER=/usr/bin/$CMAKE_CXX_COMPILER -DCMAKE_PREFIX_PATH=/opt/qt515 -DCMAKE_C_COMPILER_LAUNCHER=$GITHUB_WORKSPACE/ccache-4.10.2-linux-x86_64/ccache -DCMAKE_CXX_COMPILER_LAUNCHER=$GITHUB_WORKSPACE/ccache-4.10.2-linux-x86_64/ccache ..
>>>>>>> 5c27ac7d
            cmake --build . --target all
            cmake --build . --target install
          fi
        if: ${{ matrix.qt_version == '5.15.4' }}
        shell: bash

      - name: Cache QtKeychain for Qt 6.7.3
        id: cache_qtkeychain_qt6
        uses: actions/cache@v4
        with:
          path: '{{ $runner.workspace }}/qtkeychain_qt6'
          key: ${{ runner.os }}-qtkeychain-qt6-${{ matrix.qtkeychain_cache_version }}
        if: ${{ matrix.qt_version == '6.7.3' }}

      - name: Build QtKeychain for Qt 6.7.3
        id: build_qtkeychain_qt6
        env:
          RUNNER_WORKSPACE: ${{ runner.workspace }}
          CMAKE_C_COMPILER: ${{ matrix.compiler_c }}
          CMAKE_CXX_COMPILER: ${{ matrix.compiler_cpp }}
        run: |
          if [ ! -d "$RUNNER_WORKSPACE/qtkeychain_qt6" ] || [ -z "$(ls -A $RUNNER_WORKSPACE/qtkeychain_qt6)" ]; then
            git clone https://github.com/frankosterfeld/qtkeychain.git $RUNNER_WORKSPACE/qtkeychain_src_for_qt6
            cd $RUNNER_WORKSPACE/qtkeychain_src_for_qt6
            git checkout 0.14.3
            mkdir build
            cd build
            cmake -G Ninja -DCMAKE_INSTALL_PREFIX=$RUNNER_WORKSPACE/qtkeychain_qt6 -DBUILD_WITH_QT6=ON -DBUILD_TRANSLATIONS=ON -DCMAKE_C_COMPILER=/usr/bin/$CMAKE_C_COMPILER -DCMAKE_CXX_COMPILER=/usr/bin/$CMAKE_CXX_COMPILER -DCMAKE_PREFIX_PATH=$RUNNER_WORKSPACE/Qt6/Qt/6.7.3/gcc_64 -DCMAKE_C_COMPILER_LAUNCHER=$GITHUB_WORKSPACE/ccache-4.10.2-linux-x86_64/ccache -DCMAKE_CXX_COMPILER_LAUNCHER=$GITHUB_WORKSPACE/ccache-4.10.2-linux-x86_64/ccache ..
            cmake --build . --target all
            cmake --build . --target install
          fi
        if: ${{ matrix.qt_version == '6.7.3' }}
        shell: bash

      - name: Cache tidy-html5
        id: cache_tidy_html5
<<<<<<< HEAD
=======
        env:
          TIDY_HTML5_CACHE_VERSION: '1'
>>>>>>> 5c27ac7d
        uses: actions/cache@v4
        with:
          path: '${{ runner.workspace }}/tidy_html5'
          key: ${{ runner.os }}-tidy-html5-1

      - name: Build tidy-html5
        id: build_tidy_html5
        env:
          RUNNER_WORKSPACE: ${{ runner.workspace }}
        run: |
          if [ -d "$RUNNER_WORKSPACE/tidy_html5" ] || [ -z "$(ls -A $RUNNER_WORKSPACE/tidy_html5)" ]; then
            git clone https://github.com/htacg/tidy-html5.git $RUNNER_WORKSPACE/tidy_html5_src
            cd $RUNNER_WORKSPACE/tidy_html5_src
            git checkout 5.6.0
            mkdir build_dir
            cd build_dir
            cmake -G Ninja -DCMAKE_BUILD_TYPE=RelWithDebInfo -DCMAKE_INSTALL_PREFIX=$RUNNER_WORKSPACE/tidy_html5 -DCMAKE_C_COMPILER_LAUNCHER=$GITHUB_WORKSPACE/ccache-4.10.2-linux-x86_64/ccache -DCMAKE_CXX_COMPILER_LAUNCHER=$GITHUB_WORKSPACE/ccache-4.10.2-linux-x86_64/ccache ..
            cmake --build . --target all
            cmake --build . --target install
          fi
        shell: bash

<<<<<<< HEAD
      - name: Cache QEverCloud master for Qt 5.15.4
        id: cache_qevercloud_master_qt5
        uses: actions/cache@v4
        with:
          path: '${{ runner.workspace }}/qevercloud_master_qt5'
          key: ${{ runner.os }}-qevercloud-master_qt5-1
        if: ${{ matrix.qt_version == '5.15.4' && ((github.event_name == 'push' && github.ref != 'refs/heads/development' && github.ref != 'refs/heads/integration-0.8.0') || (github.event_name == 'pull_request' && github.base_ref != 'development' && github.base_ref != 'integration-0.8.0')) }}

      - name: Cache QEverCloud development Qt 5.15.4
        id: cache_qevercloud_development_qt5
        uses: actions/cache@v4
        with:
          path: '${{ runner.workspace }}/qevercloud_development_qt5'
          key: ${{ runner.os }}-qevercloud-development_qt5-1
        if: ${{ matrix.qt_version == '5.15.4' && ((github.event_name == 'push' && github.ref == 'refs/heads/development') || (github.event_name == 'pull_request' && github.base_ref == 'development')) }}

      - name: Cache QEverCloud integration for Qt 5.15.4
        id: cache_qevercloud_integration_qt5
=======
      - name: Cache QEverCloud master for Qt 5.12.8
        id: cache_qevercloud_master_qt_old
>>>>>>> 5c27ac7d
        uses: actions/cache@v4
        with:
          path: '${{ runner.workspace }}/qevercloud_integration_qt5'
          key: ${{ runner.os }}-qevercloud-integration_qt5-1
        if: ${{ matrix.qt_version == '5.15.4' && ((github.event_name == 'push' && github.ref == 'refs/heads/integration-0.8.0') || (github.event_name == 'pull_request' && github.base_ref == 'integration-0.8.0')) }}

<<<<<<< HEAD
      - name: Cache QEverCloud master for Qt 6.7.3
        id: cache_qevercloud_master_qt6
=======
      - name: Cache QEverCloud development for Qt 5.12.8
        id: cache_qevercloud_development_qt_old
>>>>>>> 5c27ac7d
        uses: actions/cache@v4
        with:
          path: '${{ runner.workspace }}/qevercloud_master_qt6'
          key: ${{ runner.os }}-qevercloud-master_qt6
        if: ${{ matrix.qt_version == '6.7.3' && ((github.event_name == 'push' && github.ref != 'refs/heads/development' && github.ref != 'refs/heads/integration-0.8.0') || (github.event_name == 'pull_request' && github.base_ref != 'development' && github.base_ref != 'integration-0.8.0')) }}

      - name: Cache QEverCloud development for Qt 6.7.3
        id: cache_qevercloud_development_qt6
        uses: actions/cache@v4
        with:
          path: '${{ runner.workspace }}/qevercloud_development_qt6'
          key: ${{ runner.os }}-qevercloud-development_qt6-1
        if: ${{ matrix.qt_version == '6.7.3' && ((github.event_name == 'push' && github.ref == 'refs/heads/development') || (github.event_name == 'pull_request' && github.base_ref == 'development')) }}

      - name: Cache QEverCloud integration for Qt 6.7.3
        id: cache_qevercloud_integration_qt6
        uses: actions/cache@v4
        with:
          path: '${{ runner.workspace }}/qevercloud_integration_qt6'
          key: ${{ runner.os }}-qevercloud-integration_qt6-1
        if: ${{ matrix.qt_version == '6.7.3' && ((github.event_name == 'push' && github.ref == 'refs/heads/integration-0.8.0') || (github.event_name == 'pull_request' && github.base_ref == 'integration-0.8.0')) }}

      - name: Build QEverCloud master for Qt 5.15.4
        id: build_qevercloud_master_qt5
        env:
          RUNNER_WORKSPACE: ${{ runner.workspace }}
          CMAKE_C_COMPILER: ${{ matrix.compiler_c }}
          CMAKE_CXX_COMPILER: ${{ matrix.compiler_cpp }}
        run: |
<<<<<<< HEAD
          if [ ! -d "$RUNNER_WORKSPACE/qevercloud_master_qt5" ] || [ -z "$(ls -A $RUNNER_WORKSPACE/qevercloud_master_qt5)" ]; then
            git clone https://github.com/d1vanov/QEverCloud.git qevercloud_master_qt5_src
            cd qevercloud_master_qt5_src
            git checkout master
            mkdir build
            cd build
            cmake -G Ninja -DCMAKE_C_COMPILER=/usr/bin/$CMAKE_C_COMPILER -DCMAKE_CXX_COMPILER=/usr/bin/$CMAKE_CXX_COMPILER -DBUILD_SHARED_LIBS=ON -DCMAKE_INSTALL_PREFIX=$RUNNER_WORKSPACE/qevercloud_master_qt5 -DCMAKE_PREFIX_PATH=/opt/qt515 -DCMAKE_C_COMPILER_LAUNCHER=$GITHUB_WORKSPACE/ccache-4.10.2-linux-x86_64/ccache -DCMAKE_CXX_COMPILER_LAUNCHER=$GITHUB_WORKSPACE/ccache-4.10.2-linux-x86_64/ccache ..
            cmake --build . --target all
            cmake --build . --target check
            cmake --build . --target lupdate
            cmake --build . --target lrelease
            cmake --build . --target install
=======
          if [ ! -d "$RUNNER_WORKSPACE/qevercloud_master_qt_old" ] || [ -z "$(ls -A $RUNNER_WORKSPACE/qevercloud_master_qt_old)" ]; then
            curl -fsSL https://github.com/d1vanov/QEverCloud/releases/download/continuous-master/QEverCloud_linux_x86_64.zip -o QEverCloud_linux_x86_64.zip || true
            if [ -f QEverCloud_linux_x86_64.zip ]; then
              echo "Downloaded prebuilt QEverCloud from continuous-master release"
              7z -o$RUNNER_WORKSPACE/qevercloud_master_qt_old x QEverCloud_linux_x86_64.zip
            else
              echo "Could not download prebuilt QEverCloud from continuous-master release, will build from source"
              git clone https://github.com/d1vanov/QEverCloud.git qevercloud_master_qt_old_src
              cd qevercloud_master_qt_old_src
              git checkout master
              mkdir build
              cd build
              cmake -G Ninja -DCMAKE_INSTALL_PREFIX=$RUNNER_WORKSPACE/qevercloud_master_qt_old -DQEVERCLOUD_USE_SYSTEM_BROWSER=ON -DCMAKE_C_COMPILER_LAUNCHER=$GITHUB_WORKSPACE/ccache-4.10.2-linux-x86_64/ccache -DCMAKE_CXX_COMPILER_LAUNCHER=$GITHUB_WORKSPACE/ccache-4.10.2-linux-x86_64/ccache ..
              cmake --build . --target all
              cmake --build . --target check
              cmake --build . --target lupdate
              cmake --build . --target lrelease
              cmake --build . --target install
            fi
>>>>>>> 5c27ac7d
          fi
        if: ${{ matrix.qt_version == '5.15.4' && ((github.event_name == 'push' && github.ref != 'refs/heads/development' && github.ref != 'refs/heads/integration-0.8.0') || (github.event_name == 'pull_request' && github.base_ref != 'development' && github.base_ref != 'integration-0.8.0')) }}
        shell: bash

      - name: Build QEverCloud development for Qt 5.15.4
        id: build_qevercloud_development_qt5
        env:
          RUNNER_WORKSPACE: ${{ runner.workspace }}
          CMAKE_C_COMPILER: ${{ matrix.compiler_c }}
          CMAKE_CXX_COMPILER: ${{ matrix.compiler_cpp }}
        run: |
<<<<<<< HEAD
          if [ ! -d "$RUNNER_WORKSPACE/qevercloud_development_qt5" ] || [ -z "$(ls -A $RUNNER_WORKSPACE/qevercloud_development_qt5)" ]; then
            git clone https://github.com/d1vanov/QEverCloud.git qevercloud_development_qt5_src
            cd qevercloud_development_qt5_src
            git checkout development
            mkdir build
            cd build
            cmake -G Ninja -DCMAKE_C_COMPILER=/usr/bin/$CMAKE_C_COMPILER -DCMAKE_CXX_COMPILER=/usr/bin/$CMAKE_CXX_COMPILER -DBUILD_SHARED_LIBS=ON -DCMAKE_INSTALL_PREFIX=$RUNNER_WORKSPACE/qevercloud_development_qt5 -DCMAKE_PREFIX_PATH=/opt/qt515 -DCMAKE_C_COMPILER_LAUNCHER=$GITHUB_WORKSPACE/ccache-4.10.2-linux-x86_64/ccache -DCMAKE_CXX_COMPILER_LAUNCHER=$GITHUB_WORKSPACE/ccache-4.10.2-linux-x86_64/ccache ..
            cmake --build . --target all
            cmake --build . --target check
            cmake --build . --target lupdate
            cmake --build . --target lrelease
            cmake --build . --target install
=======
          if [ ! -d "$RUNNER_WORKSPACE/qevercloud_development_qt_old" ] || [ -z "$(ls -A $RUNNER_WORKSPACE/qevercloud_development_qt_old)" ]; then
            curl -fsSL https://github.com/d1vanov/QEverCloud/releases/download/continuous-development/QEverCloud_linux_x86_64.zip -o QEverCloud_linux_x86_64.zip || true
            if [ -f QEverCloud_linux_x86_64.zip ]; then
              echo "Downloaded prebuilt QEverCloud from continuous-development release"
              7z -o$RUNNER_WORKSPACE/qevercloud_development_qt_old x QEverCloud_linux_x86_64.zip
            else
              echo "Could not download prebuilt QEverCloud from continuous-development release, will build from source"
              git clone https://github.com/d1vanov/QEverCloud.git qevercloud_development_qt_old_src
              cd qevercloud_development_qt_old_src
              git checkout development
              mkdir build
              cd build
              cmake -G Ninja -DCMAKE_INSTALL_PREFIX=$RUNNER_WORKSPACE/qevercloud_development_qt_old -DQEVERCLOUD_USE_SYSTEM_BROWSER=ON -DCMAKE_C_COMPILER_LAUNCHER=$GITHUB_WORKSPACE/ccache-4.10.2-linux-x86_64/ccache -DCMAKE_CXX_COMPILER_LAUNCHER=$GITHUB_WORKSPACE/ccache-4.10.2-linux-x86_64/ccache ..
              cmake --build . --target all
              cmake --build . --target check
              cmake --build . --target lupdate
              cmake --build . --target lrelease
              cmake --build . --target install
            fi
>>>>>>> 5c27ac7d
          fi
        if: ${{ matrix.qt_version == '5.15.4' && ((github.event_name == 'push' && github.ref == 'refs/heads/development') || (github.event_name == 'pull_request' && github.base_ref == 'development')) }}
        shell: bash

<<<<<<< HEAD
      - name: Build QEverCloud integration for Qt 5.15.4
        id: build_qevercloud_integration_qt5
        env:
          RUNNER_WORKSPACE: ${{ runner.workspace }}
          CMAKE_C_COMPILER: ${{ matrix.compiler_c }}
          CMAKE_CXX_COMPILER: ${{ matrix.compiler_cpp }}
        run: |
          if [ ! -d "$RUNNER_WORKSPACE/qevercloud_integration_qt5" ] || [ -z "$(ls -A $RUNNER_WORKSPACE/qevercloud_integration_qt5)" ]; then
            git clone https://github.com/d1vanov/QEverCloud.git qevercloud_integration_qt5_src
            cd qevercloud_integration_qt5_src
            git checkout feature/copy-on-write-types
            mkdir build
            cd build
            cmake -G Ninja -DCMAKE_C_COMPILER=/usr/bin/$CMAKE_C_COMPILER -DCMAKE_CXX_COMPILER=/usr/bin/$CMAKE_CXX_COMPILER -DBUILD_SHARED_LIBS=ON -DCMAKE_INSTALL_PREFIX=$RUNNER_WORKSPACE/qevercloud_integration_qt5 -DCMAKE_PREFIX_PATH=/opt/qt515 -DCMAKE_C_COMPILER_LAUNCHER=$GITHUB_WORKSPACE/ccache-4.10.2-linux-x86_64/ccache -DCMAKE_CXX_COMPILER_LAUNCHER=$GITHUB_WORKSPACE/ccache-4.10.2-linux-x86_64/ccache ..
            cmake --build . --target all
            cmake --build . --target check
            cmake --build . --target lupdate
            cmake --build . --target lrelease
            cmake --build . --target install
          fi
        if: ${{ matrix.qt_version == '5.15.4' && ((github.event_name == 'push' && github.ref == 'refs/heads/integration-0.8.0') || (github.event_name == 'pull_request' && github.base_ref == 'integration-0.8.0')) }}
        shell: bash
=======
      - name: Cache QEverCloud master for Qt 5.15.4
        id: cache_qevercloud_master_qt_modern
        uses: actions/cache@v4
        with:
          path: '${{ runner.workspace }}/qevercloud_master_qt_modern'
          key: ${{ runner.os }}-qevercloud-master_qt-modern-1
        if: ${{ matrix.qt_version == '5.15.4' && ((github.event_name == 'push' && github.ref != 'refs/heads/development') || (github.event_name == 'pull_request' && github.base_ref != 'development')) }}

      - name: Cache QEverCloud development Qt 5.15.4
        id: cache_qevercloud_development_qt_modern
        uses: actions/cache@v4
        with:
          path: '${{ runner.workspace }}/qevercloud_development_qt_modern'
          key: ${{ runner.os }}-qevercloud-development_qt-modern-2
        if: ${{ matrix.qt_version == '5.15.4' && ((github.event_name == 'push' && github.ref == 'refs/heads/development') || (github.event_name == 'pull_request' && github.base_ref == 'development')) }}
>>>>>>> 5c27ac7d

      - name: Build QEverCloud master for Qt 6.7.3
        id: build_qevercloud_master_qt6
        env:
          RUNNER_WORKSPACE: ${{ runner.workspace }}
          CMAKE_C_COMPILER: ${{ matrix.compiler_c }}
          CMAKE_CXX_COMPILER: ${{ matrix.compiler_cpp }}
        run: |
          if [ ! -d "$RUNNER_WORKSPACE/qevercloud_master_qt6" ] || [ -z "$(ls -A $RUNNER_WORKSPACE/qevercloud_master_qt6)" ]; then
            git clone https://github.com/d1vanov/QEverCloud.git qevercloud_master_qt6_src
            cd qevercloud_master_qt6_src
            git checkout master
            mkdir build
            cd build
            cmake -G Ninja -DCMAKE_C_COMPILER=/usr/bin/$CMAKE_C_COMPILER -DCMAKE_CXX_COMPILER=/usr/bin/$CMAKE_CXX_COMPILER -DBUILD_SHARED_LIBS=ON -DBUILD_WITH_QT6=ON -DCMAKE_INSTALL_PREFIX=$RUNNER_WORKSPACE/qevercloud_master_qt5 -DCMAKE_PREFIX_PATH=$RUNNER_WORKSPACE/Qt6/Qt/6.7.3/gcc_64 -DCMAKE_C_COMPILER_LAUNCHER=$GITHUB_WORKSPACE/ccache-4.10.2-linux-x86_64/ccache -DCMAKE_CXX_COMPILER_LAUNCHER=$GITHUB_WORKSPACE/ccache-4.10.2-linux-x86_64/ccache ..
            cmake --build . --target all
            cmake --build . --target check
            cmake --build . --target lupdate
            cmake --build . --target lrelease
            cmake --build . --target install
          fi
        if: ${{ matrix.qt_version == '6.7.3' && ((github.event_name == 'push' && github.ref != 'refs/heads/development' && github.ref != 'refs/heads/integration-0.8.0') || (github.event_name == 'pull_request' && github.base_ref != 'development' && github.base_ref != 'integration-0.8.0')) }}
        shell: bash

      - name: Build QEverCloud development for Qt 6.7.3
        id: build_qevercloud_development_qt6
        env:
          RUNNER_WORKSPACE: ${{ runner.workspace }}
          CMAKE_C_COMPILER: ${{ matrix.compiler_c }}
          CMAKE_CXX_COMPILER: ${{ matrix.compiler_cpp }}
        run: |
          if [ ! -d "$RUNNER_WORKSPACE/qevercloud_development_qt6" ] || [ -z "$(ls -A $RUNNER_WORKSPACE/qevercloud_development_qt6)" ]; then
            git clone https://github.com/d1vanov/QEverCloud.git qevercloud_development_qt6_src
            cd qevercloud_development_qt6_src
            git checkout development
            mkdir build
            cd build
            cmake -G Ninja -DCMAKE_C_COMPILER=/usr/bin/$CMAKE_C_COMPILER -DCMAKE_CXX_COMPILER=/usr/bin/$CMAKE_CXX_COMPILER -DBUILD_SHARED_LIBS=ON -DBUILD_WITH_QT6=ON -DCMAKE_INSTALL_PREFIX=$RUNNER_WORKSPACE/qevercloud_development_qt6 -DCMAKE_PREFIX_PATH=$RUNNER_WORKSPACE/Qt6/Qt/6.7.3/gcc_64 -DCMAKE_C_COMPILER_LAUNCHER=$GITHUB_WORKSPACE/ccache-4.10.2-linux-x86_64/ccache -DCMAKE_CXX_COMPILER_LAUNCHER=$GITHUB_WORKSPACE/ccache-4.10.2-linux-x86_64/ccache ..
            cmake --build . --target all
            cmake --build . --target check
            cmake --build . --target lupdate
            cmake --build . --target lrelease
            cmake --build . --target install
          fi
        if: ${{ matrix.qt_version == '6.7.3' && ((github.event_name == 'push' && github.ref == 'refs/heads/development') || (github.event_name == 'pull_request' && github.base_ref == 'development')) }}
        shell: bash

      - name: Build QEverCloud integration for Qt 6.7.3
        id: build_qevercloud_integration_qt6
        env:
          RUNNER_WORKSPACE: ${{ runner.workspace }}
          CMAKE_C_COMPILER: ${{ matrix.compiler_c }}
          CMAKE_CXX_COMPILER: ${{ matrix.compiler_cpp }}
        run: |
          if [ ! -d "$RUNNER_WORKSPACE/qevercloud_integration_qt6" ] || [ -z "$(ls -A $RUNNER_WORKSPACE/qevercloud_integration_qt6)" ]; then
            git clone https://github.com/d1vanov/QEverCloud.git qevercloud_integration_qt6_src
            cd qevercloud_integration_qt6_src
            git checkout feature/copy-on-write-types
            mkdir build
            cd build
            cmake -G Ninja -DCMAKE_C_COMPILER=/usr/bin/$CMAKE_C_COMPILER -DCMAKE_CXX_COMPILER=/usr/bin/$CMAKE_CXX_COMPILER -DBUILD_SHARED_LIBS=ON -DBUILD_WITH_QT6=ON -DCMAKE_INSTALL_PREFIX=$RUNNER_WORKSPACE/qevercloud_integration_qt6 -DCMAKE_PREFIX_PATH=$RUNNER_WORKSPACE/Qt6/Qt/6.7.3/gcc_64 -DCMAKE_C_COMPILER_LAUNCHER=$GITHUB_WORKSPACE/ccache-4.10.2-linux-x86_64/ccache -DCMAKE_CXX_COMPILER_LAUNCHER=$GITHUB_WORKSPACE/ccache-4.10.2-linux-x86_64/ccache ..
            cmake --build . --target all
            cmake --build . --target check
            cmake --build . --target lupdate
            cmake --build . --target lrelease
            cmake --build . --target install
          fi
        if: ${{ matrix.qt_version == '6.7.3' && ((github.event_name == 'push' && github.ref == 'refs/heads/integration-0.8.0') || (github.event_name == 'pull_request' && github.base_ref == 'integration-0.8.0')) }}
        shell: bash

      - name: Configure for gcc and Qt 5.15.4
        id: configure_for_gcc_and_qt5
        env:
          RUNNER_WORKSPACE: ${{ runner.workspace }}
        run: |
          mkdir $GITHUB_WORKSPACE/build
          cd $GITHUB_WORKSPACE/build
          if [ "$GITHUB_EVENT_NAME" = "push" ]; then
            export BRANCH_NAME=$(echo $GITHUB_REF | sed 's/.*\/\(.*\)$/\1/')
          else
            export BRANCH_NAME=$GITHUB_BASE_REF
          fi
          if [ "$BRANCH_NAME" = "development" ]; then
            export QEVERCLOUD_DIR=$RUNNER_WORKSPACE/qevercloud_development_qt5
          elif [ "$BRANCH_NAME" = "integration-0.8.0" ]; then
            export QEVERCLOUD_DIR=$RUNNER_WORKSPACE/qevercloud_integration_qt5
          else
            export QEVERCLOUD_DIR=$RUNNER_WORKSPACE/qevercloud_master_qt5
          fi
          cmake -G Ninja -DCMAKE_BUILD_TYPE=RelWithDebInfo \
            -DCMAKE_RUNTIME_OUTPUT_DIRECTORY=$(pwd)/bin \
            -DCMAKE_INSTALL_PREFIX=$(pwd)/installdir -DCMAKE_PREFIX_PATH=/opt/qt515 \
            -DQt5Keychain_DIR=$RUNNER_WORKSPACE/qtkeychain_qt5/lib/cmake/Qt5Keychain \
            -DQEverCloud-qt5_DIR=$QEVERCLOUD_DIR/lib/cmake/QEverCloud-qt5 \
            -DTIDY_HTML5_ROOT=$RUNNER_WORKSPACE/tidy_html5 \
<<<<<<< HEAD
=======
            -DUSE_QT5_WEBKIT=ON \
>>>>>>> 5c27ac7d
            -DCMAKE_C_COMPILER_LAUNCHER=$GITHUB_WORKSPACE/ccache-4.10.2-linux-x86_64/ccache \
            -DCMAKE_CXX_COMPILER_LAUNCHER=$GITHUB_WORKSPACE/ccache-4.10.2-linux-x86_64/ccache \
            ..
        if: ${{ matrix.compiler_cpp == 'g++' && matrix.qt_version == '5.15.4' }}
        shell: bash

      - name: Configure for clang and Qt 5.15.4
        id: configure_for_clang_and_qt5
        env:
          RUNNER_WORKSPACE: ${{ runner.workspace }}
        run: |
          mkdir $GITHUB_WORKSPACE/build
          cd $GITHUB_WORKSPACE/build
          if [ "$GITHUB_EVENT_NAME" = "push" ]; then
            export BRANCH_NAME=$(echo $GITHUB_REF | sed 's/.*\/\(.*\)$/\1/')
          else
            export BRANCH_NAME=$GITHUB_BASE_REF
          fi
          if [ "$BRANCH_NAME" = "development" ]; then
            export QEVERCLOUD_DIR=$RUNNER_WORKSPACE/qevercloud_development_qt5
          elif [ "$BRANCH_NAME" = "integration-0.8.0" ]; then
            export QEVERCLOUD_DIR=$RUNNER_WORKSPACE/qevercloud_integration_qt5
          else
            export QEVERCLOUD_DIR=$RUNNER_WORKSPACE/qevercloud_master_qt5
          fi
          cmake -G Ninja -DCMAKE_BUILD_TYPE=RelWithDebInfo \
            -DCMAKE_RUNTIME_OUTPUT_DIRECTORY=$(pwd)/bin \
            -DCMAKE_INSTALL_PREFIX=$(pwd)/installdir -DCMAKE_C_COMPILER=/usr/bin/clang \
            -DCMAKE_CXX_COMPILER=/usr/bin/clang++ -DCMAKE_PREFIX_PATH=/opt/qt515 \
            -DQt5Keychain_DIR=$RUNNER_WORKSPACE/qtkeychain_qt5/lib/cmake/Qt5Keychain \
            -DQEverCloud-qt5_DIR=$QEVERCLOUD_DIR/lib/cmake/QEverCloud-qt5 \
            -DTIDY_HTML5_ROOT=$RUNNER_WORKSPACE/tidy_html5 \
            -DCMAKE_C_COMPILER_LAUNCHER=$GITHUB_WORKSPACE/ccache-4.10.2-linux-x86_64/ccache \
            -DCMAKE_CXX_COMPILER_LAUNCHER=$GITHUB_WORKSPACE/ccache-4.10.2-linux-x86_64/ccache \
            ..
        if: ${{ matrix.compiler_cpp == 'clang++' && matrix.qt_version == '5.15.4' }}
        shell: bash

      - name: Configure for gcc and Qt 6.7.3
        id: configure_for_gcc_and_qt6
        env:
          RUNNER_WORKSPACE: ${{ runner.workspace }}
        run: |
          mkdir $GITHUB_WORKSPACE/build
          cd $GITHUB_WORKSPACE/build
          if [ "$GITHUB_EVENT_NAME" = "push" ]; then
            export BRANCH_NAME=$(echo $GITHUB_REF | sed 's/.*\/\(.*\)$/\1/')
          else
            export BRANCH_NAME=$GITHUB_BASE_REF
          fi
          if [ "$BRANCH_NAME" = "development" ]; then
            export QEVERCLOUD_DIR=$RUNNER_WORKSPACE/qevercloud_development_qt6
          elif [ "$BRANCH_NAME" = "integration-0.8.0" ]; then
            export QEVERCLOUD_DIR=$RUNNER_WORKSPACE/qevercloud_integration_qt6
          else
            export QEVERCLOUD_DIR=$RUNNER_WORKSPACE/qevercloud_master_qt6
          fi
          cmake -G Ninja -DCMAKE_BUILD_TYPE=RelWithDebInfo \
            -DCMAKE_RUNTIME_OUTPUT_DIRECTORY=$(pwd)/bin \
            -DBUILD_WITH_QT6=ON -DCMAKE_INSTALL_PREFIX=$(pwd)/installdir \
            -DCMAKE_PREFIX_PATH=$RUNNER_WORKSPACE/Qt6/Qt/6.7.3/gcc_64 \
            -DQt6Keychain_DIR=$RUNNER_WORKSPACE/qtkeychain_qt6/lib/cmake/Qt6Keychain \
            -DQEverCloud-qt6_DIR=$QEVERCLOUD_DIR/lib/cmake/QEverCloud-qt6 \
            -DTIDY_HTML5_ROOT=$RUNNER_WORKSPACE/tidy_html5 \
<<<<<<< HEAD
=======
            -DUSE_QT5_WEBKIT=ON \
>>>>>>> 5c27ac7d
            -DCMAKE_C_COMPILER_LAUNCHER=$GITHUB_WORKSPACE/ccache-4.10.2-linux-x86_64/ccache \
            -DCMAKE_CXX_COMPILER_LAUNCHER=$GITHUB_WORKSPACE/ccache-4.10.2-linux-x86_64/ccache \
            ..
        if: ${{ matrix.compiler_cpp == 'g++' && matrix.qt_version == '6.7.3' }}
        shell: bash

      - name: Configure for clang and Qt 6.7.3
        id: configure_for_clang_and_qt6
        env:
          RUNNER_WORKSPACE: ${{ runner.workspace }}
        run: |
          mkdir $GITHUB_WORKSPACE/build
          cd $GITHUB_WORKSPACE/build
          if [ "$GITHUB_EVENT_NAME" = "push" ]; then
            export BRANCH_NAME=$(echo $GITHUB_REF | sed 's/.*\/\(.*\)$/\1/')
          else
            export BRANCH_NAME=$GITHUB_BASE_REF
          fi
          if [ "$BRANCH_NAME" = "development" ]; then
            export QEVERCLOUD_DIR=$RUNNER_WORKSPACE/qevercloud_development_qt6
          elif [ "$BRANCH_NAME" = "integration-0.8.0" ]; then
            export QEVERCLOUD_DIR=$RUNNER_WORKSPACE/qevercloud_integration_qt6
          else
            export QEVERCLOUD_DIR=$RUNNER_WORKSPACE/qevercloud_master_qt6
          fi
          cmake -G Ninja -DCMAKE_BUILD_TYPE=RelWithDebInfo \
            -DCMAKE_C_COMPILER=/usr/bin/clang \
            -DCMAKE_CXX_COMPILER=/usr/bin/clang++ \
            -DCMAKE_RUNTIME_OUTPUT_DIRECTORY=$(pwd)/bin \
            -DBUILD_WITH_QT6=ON -DCMAKE_INSTALL_PREFIX=$(pwd)/installdir \
            -DCMAKE_PREFIX_PATH=$RUNNER_WORKSPACE/Qt6/Qt/6.7.3/gcc_64 \
            -DQt6Keychain_DIR=$RUNNER_WORKSPACE/qtkeychain_qt6/lib/cmake/Qt6Keychain \
            -DQEverCloud-qt6_DIR=$QEVERCLOUD_DIR/lib/cmake/QEverCloud-qt6 \
            -DTIDY_HTML5_ROOT=$RUNNER_WORKSPACE/tidy_html5 \
            -DCMAKE_C_COMPILER_LAUNCHER=$GITHUB_WORKSPACE/ccache-4.10.2-linux-x86_64/ccache \
            -DCMAKE_CXX_COMPILER_LAUNCHER=$GITHUB_WORKSPACE/ccache-4.10.2-linux-x86_64/ccache \
            ..
        if: ${{ matrix.compiler_cpp == 'clang++' && matrix.qt_version == '6.7.3' }}
        shell: bash

      - name: Check formatting
        id: check_formatting
        run: |
          cd $GITHUB_WORKSPACE/build
          echo "Building clang-format target"
          cmake --build . --target clang-format
          cd ..
          dirty=$(git ls-files --modified)
          cd build
          if [ ! -z "$dirty" ]; then
            echo "Detected source code files not formatted with clang-format: "
            echo $dirty
            exit 1
          fi
        if: ${{ matrix.compiler_cpp == 'g++' && matrix.qt_version == '5.15.4' && ((github.event_name == 'push' && (github.ref == 'refs/heads/development' || github.ref == 'refs/heads/master' || github.ref == 'refs/heads/integration-0.8.0')) || (github.event_name == 'pull_request' && (github.base_ref == 'development' || github.base_ref == 'master' || github.base_ref == 'integration-0.8.0'))) }}

      - name: Build
        id: build
        run: |
          cd $GITHUB_WORKSPACE/build
          cmake --build . --target all

      - name: Show ccache stats
        run: |
          $GITHUB_WORKSPACE/ccache-4.10.2-linux-x86_64/ccache --show-stats

<<<<<<< HEAD
      - name: Test with Qt 5.15.4
        id: test_qt5
        env:
          RUNNER_WORKSPACE: ${{ runner.workspace }}
=======
      - name: Test
        id: test
>>>>>>> 5c27ac7d
        run: |
          cd $GITHUB_WORKSPACE/build
          export LD_LIBRARY_PATH=/opt/qt515/lib:$RUNNER_WORKSPACE/tidy_html5/lib:$RUNNER_WORKSPACE/qtkeychain_qt5/lib:$QEVERCLOUD_DIR/lib
          xvfb-run ./bin/test_libquentier -platform minimal
          ./bin/libqt5quentier_enml_unit_tests
          ./bin/libqt5quentier_threading_unit_tests
          ./bin/libqt5quentier_utility_unit_tests
          ./bin/libqt5quentier_local_storage_sql_unit_tests
          ./bin/libqt5quentier_synchronization_unit_tests
          export CONNECTION_TIMEOUT=60000
          export SYNC_INTEGRATIONAL_TESTS_USE_NETWORK_TRANSPORT_LAYER=1
          xvfb-run ./bin/libqt5quentier_synchronization_integrational_tests -platform minimal
          7z a last_test_qt5_log.zip $HOME/.libquentiertests/logs-quentier/*
        if: ${{ matrix.qt_version == '5.15.4' }}

      - name: Test with Qt 6.7.3
        id: test_qt6
        env:
          RUNNER_WORKSPACE: ${{ runner.workspace }}
        run: |
          cd $GITHUB_WORKSPACE/build
          export LD_LIBRARY_PATH=$RUNNER_WORKSPACE/Qt6/Qt/6.7.3/gcc_64/lib:$RUNNER_WORKSPACE/tidy_html5/lib:$RUNNER_WORKSPACE/qtkeychain_qt6/lib:$QEVERCLOUD_DIR/lib
          xvfb-run ./bin/test_libquentier -platform minimal
          ./bin/libqt6quentier_enml_unit_tests
          ./bin/libqt6quentier_threading_unit_tests
          ./bin/libqt6quentier_utility_unit_tests
          ./bin/libqt6quentier_local_storage_sql_unit_tests
          ./bin/libqt6quentier_synchronization_unit_tests
          export CONNECTION_TIMEOUT=60000
          export QTEST_FATAL_FAIL=1
          export SYNC_INTEGRATIONAL_TESTS_USE_NETWORK_TRANSPORT_LAYER=1
          xvfb-run ./bin/libqt6quentier_synchronization_integrational_tests -platform minimal
          7z a last_test_qt6_log.zip $HOME/.libquentiertests/logs-quentier/*
        if: ${{ matrix.qt_version == '6.7.3' }}

      - name: Update translations
        id: update_translations
        run: |
          cd $GITHUB_WORKSPACE/build
          cmake --build . --target lupdate
          cmake --build . --target lrelease

      - name: Install
        id: install
        run: |
          cd $GITHUB_WORKSPACE/build
          cmake --build . --target install

      - name: Archive installed library
        id: archive
        run: |
          cd $GITHUB_WORKSPACE/build/installdir
          7z a libquentier_linux.zip *
        if: ${{ matrix.compiler_cpp == 'g++' && matrix.qt_version == '5.15.4' }}

      - name: Upload libquentier artifact
        id: upload_artifact
        uses: actions/upload-artifact@v4
        with:
          name: libquentier_linux
          path: '${{ github.workspace }}/build/installdir/libquentier_linux.zip'
        if: ${{ matrix.compiler_cpp == 'g++' && matrix.qt_version == '5.15.4' }}

      - name: Upload Qt5 gcc libquentier test logs
        id: upload_tests_log_qt5_gcc
        uses: actions/upload-artifact@v4
        with:
          name: libquentier_linux_test_logs_qt5_gcc
          path: '${{ github.workspace }}/build/last_test_qt5_log.zip'
        if: ${{ matrix.compiler_cpp == 'g++' && matrix.qt_version == '5.15.4' }}

      - name: Upload Qt5 clang libquentier test logs
        id: upload_tests_log_qt5_clang
        uses: actions/upload-artifact@v4
        with:
          name: libquentier_linux_test_logs_qt5_clang
          path: '${{ github.workspace }}/build/last_test_qt5_log.zip'
        if: ${{ matrix.compiler_cpp == 'clang++' && matrix.qt_version == '5.15.4' }}

      - name: Upload Qt6 gcc libquentier test logs
        id: upload_tests_log_qt6_gcc
        uses: actions/upload-artifact@v4
        with:
          name: libquentier_linux_test_logs_qt6_gcc
          path: '${{ github.workspace }}/build/last_test_qt6_log.zip'
        if: ${{ matrix.compiler_cpp == 'g++' && matrix.qt_version == '6.7.3' }}

      - name: Upload Qt6 clang libquentier test logs
        id: upload_tests_log_qt6_clang
        uses: actions/upload-artifact@v4
        with:
          name: libquentier_linux_test_logs_qt6_clang
          path: '${{ github.workspace }}/build/last_test_qt6_log.zip'
        if: ${{ matrix.compiler_cpp == 'clang++' && matrix.qt_version == '6.7.3' }}

  build_macos:
    if: "!contains(github.event.head_commit.message, '[skip ci]')"
    runs-on: macos-13
    steps:
      - uses: actions/checkout@v4

      - name: ccache
        uses: hendrikmuhs/ccache-action@v1.2
        with:
          create-symlink: true
          key: ${{ github.job }}

      - name: Setup cmake
        uses: jwlawson/actions-setup-cmake@v2
        with:
          cmake-version: '3.30.x'

      - name: Use cmake
        run: cmake --version

      - name: Setup ninja
        env:
          RUNNER_WORKSPACE: ${{ runner.workspace }}
        run: |
          mkdir -p $RUNNER_WORKSPACE/ninja
          cd $RUNNER_WORKSPACE/ninja
          curl -fsSL https://github.com/ninja-build/ninja/releases/download/v1.12.1/ninja-mac.zip -o ninja-mac.zip
          unzip ninja-mac.zip
          echo "$RUNNER_WORKSPACE/ninja" >> $GITHUB_PATH

<<<<<<< HEAD
      - name: Install Qt 6.7.3
        id: install_qt6
        uses: jurplel/install-qt-action@v4
=======
      - name: Cache Qt 5.15.2
        id: cache_qt5
        uses: actions/cache@v4
        with:
          path: '${{ runner.workspace }}/Qt5'
          key: ${{ runner.os }}-Qt5Cache

      - name: Install Qt 5.15.2
        id: install_qt5
        uses: jurplel/install-qt-action@v3
>>>>>>> 5c27ac7d
        with:
          cache: true
          cache-key-prefix: ${{ runner.os }}-Qt6Cache
          version: 6.7.3
          host: mac
          target: desktop
          install-deps: true
          arch: clang_64
          modules: 'qtwebengine qtwebchannel qtwebsockets qtpositioning'
          dir: '${{ runner.workspace }}/Qt6'

<<<<<<< HEAD
      - name: Cache boost 1.86.0
=======
      - name: Cache boost 1.87.0
>>>>>>> 5c27ac7d
        id: cache_boost
        uses: actions/cache@v4
        with:
          path: '${{ runner.workspace }}/boost'
          key: ${{ runner.os }}-BoostCache-2

<<<<<<< HEAD
      - name: Install boost 1.86.0
=======
      - name: Install boost 1.87.0
>>>>>>> 5c27ac7d
        id: install_boost
        env:
          RUNNER_WORKSPACE: ${{ runner.workspace }}
        run: |
          if [ ! -d "$RUNNER_WORKSPACE/boost" ] || [ -z "$(ls -A $RUNNER_WORKSPACE/boost)" ]; then
<<<<<<< HEAD
            curl -fsSL https://boostorg.jfrog.io/artifactory/main/release/1.86.0/source/boost_1_86_0.tar.bz2 -o "${{ runner.temp }}/boost.tar.bz2"
=======
            curl -fsSL https://archives.boost.io/release/1.87.0/source/boost_1_87_0.tar.bz2 -o "${{ runner.temp }}/boost.tar.bz2"
>>>>>>> 5c27ac7d
            mkdir -p $RUNNER_WORKSPACE/boost
            tar -xf "${{ runner.temp }}/boost.tar.bz2" -C $RUNNER_WORKSPACE/boost
          fi

      - name: Install dependencies
        id: install_deps
        uses: tecolicom/actions-use-homebrew-tools@v1
        with:
          tools: 'hunspell tidy-html5 openssl googletest'
          key: homebrew-deps-1
          cache: yes
          verbose: false

      - name: Cache QtKeychain
        id: cache_qtkeychain
        uses: actions/cache@v4
        with:
          path: '${{ runner.workspace }}/qtkeychain'
          key: ${{ runner.os }}-qtkeychain

      - name: Build QtKeychain
        id: build_qtkeychain
        env:
          RUNNER_WORKSPACE: ${{ runner.workspace }}
        run: |
          if [ ! -d "$RUNNER_WORKSPACE/qtkeychain" ] || [ -z "$(ls -A $RUNNER_WORKSPACE/qtkeychain)" ]; then
            git clone https://github.com/frankosterfeld/qtkeychain.git $RUNNER_WORKSPACE/qtkeychain_src
            cd $RUNNER_WORKSPACE/qtkeychain_src
            git checkout 0.14.3
            mkdir build
            cd build
            cmake -G Ninja -DCMAKE_PREFIX_PATH=$RUNNER_WORKSPACE/Qt6/Qt/6.7.3/clang_64 \
              -DCMAKE_INSTALL_PREFIX=$RUNNER_WORKSPACE/qtkeychain \
              -DBUILD_TRANSLATIONS=ON \
              -DBUILD_SHARED_LIBS=ON \
<<<<<<< HEAD
              -DCMAKE_C_COMPILER_LAUNCHER=ccache -DCMAKE_CXX_COMPILER_LAUNCHER=ccache \
              -DBUILD_WITH_QT6=ON ..
=======
              -DBUILD_WITH_QT6=OFF \
              -DCMAKE_C_COMPILER_LAUNCHER=ccache \
              -DCMAKE_CXX_COMPILER_LAUNCHER=ccache \
              ..
>>>>>>> 5c27ac7d
            cmake --build . --target all
            cmake --build . --target install
          fi
        shell: bash

      - name: Cache QEverCloud master
        id: cache_qevercloud_master
        uses: actions/cache@v4
        with:
          path: '${{ runner.workspace }}/qevercloud_master'
          key: ${{ runner.os }}-qevercloud-master-1
        if: ${{ (github.event_name == 'push' && github.ref != 'refs/heads/development' && github.ref != 'refs/heads/integration-0.8.0') || (github.event_name == 'pull_request' && github.base_ref != 'development' && github.base_ref != 'integration-0.8.0') }}

      - name: Cache QEverCloud development
        id: cache_qevercloud_development
        uses: actions/cache@v4
        with:
          path: '${{ runner.workspace }}/qevercloud_development'
          key: ${{ runner.os }}-qevercloud-development-1
        if: ${{ (github.event_name == 'push' && github.ref == 'refs/heads/development') || (github.event_name == 'pull_request' && github.base_ref == 'development') }}

      - name: Cache QEverCloud integration
        id: cache_qevercloud_integration
        uses: actions/cache@v4
        with:
          path: '${{ runner.workspace }}/qevercloud_integration'
          key: ${{ runner.os }}-qevercloud-integration-1
        if: ${{ (github.event_name == 'push' && github.ref == 'refs/heads/integration-0.8.0') || (github.event_name == 'pull_request' && github.base_ref == 'integration-0.8.0') }}

      - name: Download or build QEverCloud master
        id: download_or_build_qevercloud_master
        env:
          RUNNER_WORKSPACE: ${{ runner.workspace }}
        run: |
          if [ ! -d "$RUNNER_WORKSPACE/qevercloud_master" ] || [ -z "$(ls -A $RUNNER_WORKSPACE/qevercloud_master)" ]; then
            curl -fsSL https://github.com/d1vanov/QEverCloud/releases/download/continuous-master/QEverCloud_macos_x86_64.zip -o QEverCloud_macos_x86_64.zip || true
            if [ -f QEverCloud_macos_x86_64.zip ]; then
              echo "Downloaded prebuilt QEverCloud from continuous-master release"
              7z -o$RUNNER_WORKSPACE/qevercloud_master x QEverCloud_macos_x86_64.zip
            else
              git clone https://github.com/d1vanov/QEverCloud.git qevercloud_master_src
              cd qevercloud_master_src
              git checkout master
              mkdir build
              cd build
<<<<<<< HEAD
              cmake -G Ninja -DCMAKE_INSTALL_PREFIX=$RUNNER_WORKSPACE/qevercloud_master \
                -DCMAKE_PREFIX_PATH=$RUNNER_WORKSPACE/Qt6/Qt/6.7.3/clang_64 \
                -DBUILD_SHARED_LIBS=ON \
                -DBUILD_WITH_QT6=ON \
                -DCMAKE_C_COMPILER_LAUNCHER=ccache -DCMAKE_CXX_COMPILER_LAUNCHER=ccache \
                ..
=======
              cmake -G Ninja -DCMAKE_INSTALL_PREFIX=$RUNNER_WORKSPACE/qevercloud_master -DCMAKE_PREFIX_PATH=$RUNNER_WORKSPACE/Qt5/Qt/5.15.2/clang_64 -DCMAKE_C_COMPILER_LAUNCHER=ccache -DCMAKE_CXX_COMPILER_LAUNCHER=ccache ..
>>>>>>> 5c27ac7d
              cmake --build . --target all
              cmake --build . --target check
              cmake --build . --target install
            fi
          fi
        if: ${{ (github.event_name == 'push' && github.ref != 'refs/heads/development' && github.ref != 'refs/heads/integration-0.8.0') || (github.event_name == 'pull_request' && github.base_ref != 'development' && github.base_ref != 'integration-0.8.0') }}
        shell: bash

      - name: Download or build QEverCloud development
        id: download_or_build_qevercloud_development
        env:
          RUNNER_WORKSPACE: ${{ runner.workspace }}
        run: |
          if [ ! -d "$RUNNER_WORKSPACE/qevercloud_development" ] || [ -z "$(ls -A $RUNNER_WORKSPACE/qevercloud_development)" ]; then
            curl -fsSL https://github.com/d1vanov/QEverCloud/releases/download/continuous-development/QEverCloud_macos_x86_64.zip -o QEverCloud_macos_x86_64.zip || true
            if [ -f QEverCloud_macos_x86_64.zip ]; then
              echo "Downloaded prebuilt QEverCloud from continuous-development release"
              7z -o$RUNNER_WORKSPACE/qevercloud_development x QEverCloud_macos_x86_64.zip
            else
              git clone https://github.com/d1vanov/QEverCloud.git qevercloud_development_src
              cd qevercloud_development_src
              git checkout development
              mkdir build
              cd build
<<<<<<< HEAD
              cmake -G Ninja -DCMAKE_INSTALL_PREFIX=$RUNNER_WORKSPACE/qevercloud_development \
                -DCMAKE_PREFIX_PATH=$RUNNER_WORKSPACE/Qt6/Qt/6.7.3/clang_64 \
                -DBUILD_SHARED_LIBS=ON \
                -DBUILD_WITH_QT6=ON \
                -DCMAKE_C_COMPILER_LAUNCHER=ccache -DCMAKE_CXX_COMPILER_LAUNCHER=ccache \
                ..
=======
              cmake -G Ninja -DCMAKE_INSTALL_PREFIX=$RUNNER_WORKSPACE/qevercloud_development -DCMAKE_PREFIX_PATH=$RUNNER_WORKSPACE/Qt5/Qt/5.15.2/clang_64 -DCMAKE_C_COMPILER_LAUNCHER=ccache -DCMAKE_CXX_COMPILER_LAUNCHER=ccache ..
>>>>>>> 5c27ac7d
              cmake --build . --target all
              cmake --build . --target check
              cmake --build . --target install
            fi
          fi
        if: ${{ (github.event_name == 'push' && github.ref == 'refs/heads/development') || (github.event_name == 'pull_request' && github.base_ref == 'development') }}
        shell: bash

      - name: Build QEverCloud integration
        id: build_qevercloud_integration
        env:
          RUNNER_WORKSPACE: ${{ runner.workspace }}
        run: |
          if [ ! -d "$RUNNER_WORKSPACE/qevercloud_integration" ] || [ -z "$(ls -A $RUNNER_WORKSPACE/qevercloud_integration)" ]; then
            git clone https://github.com/d1vanov/QEverCloud.git qevercloud_integration_src
            cd qevercloud_integration_src
            git checkout feature/copy-on-write-types
            mkdir build
            cd build
            cmake -G Ninja -DCMAKE_INSTALL_PREFIX=$RUNNER_WORKSPACE/qevercloud_integration \
              -DCMAKE_PREFIX_PATH=$RUNNER_WORKSPACE/Qt6/Qt/6.7.3/clang_64 \
              -DBUILD_SHARED_LIBS=ON \
              -DBUILD_WITH_QT6=ON \
              -DCMAKE_C_COMPILER_LAUNCHER=ccache -DCMAKE_CXX_COMPILER_LAUNCHER=ccache \
              ..
            cmake --build . --target all
            cmake --build . --target check
            cmake --build . --target install
          fi
        if: ${{ (github.event_name == 'push' && github.ref == 'refs/heads/integration-0.8.0') || (github.event_name == 'pull_request' && github.base_ref == 'integration-0.8.0') }}
        shell: bash

      - name: Configure
        id: configure
        env:
          RUNNER_WORKSPACE: ${{ runner.workspace }}
        run: |
          mkdir $GITHUB_WORKSPACE/build
          cd $GITHUB_WORKSPACE/build
          if [ "$GITHUB_EVENT_NAME" = "push" ]; then
            export BRANCH_NAME=$(echo $GITHUB_REF | sed 's/.*\/\(.*\)$/\1/')
          else
            export BRANCH_NAME=$GITHUB_BASE_REF
          fi
          if [ "$BRANCH_NAME" = "development" ]; then
            export QEVERCLOUD_DIR=$RUNNER_WORKSPACE/qevercloud_development
          elif [ "$BRANCH_NAME" = "integration-0.8.0" ]; then
            export QEVERCLOUD_DIR=$RUNNER_WORKSPACE/qevercloud_integration
          else
            export QEVERCLOUD_DIR=$RUNNER_WORKSPACE/qevercloud_master
          fi
          export QTKEYCHAIN_DIR=$RUNNER_WORKSPACE/qtkeychain
<<<<<<< HEAD
          cmake -G Ninja -DCMAKE_BUILD_TYPE=RelWithDebInfo \
            -DCMAKE_RUNTIME_OUTPUT_DIRECTORY=$(pwd)/bin \
            -DCMAKE_INSTALL_PREFIX=$(pwd)/installdir \
            -DCMAKE_PREFIX_PATH=$RUNNER_WORKSPACE/Qt6/Qt/6.7.3/clang_64 \
            -DBOOST_ROOT=$RUNNER_WORKSPACE/boost/boost_1_86_0 \
=======
          cmake -G Ninja -DCMAKE_BUILD_TYPE=RelWithDebInfo -DCMAKE_INSTALL_PREFIX=$(pwd)/installdir \
            -DCMAKE_PREFIX_PATH=$RUNNER_WORKSPACE/Qt5/Qt/5.15.2/clang_64 \
            -DBOOST_ROOT=$RUNNER_WORKSPACE/boost/boost_1_87_0 \
>>>>>>> 5c27ac7d
            -DOPENSSL_ROOT_DIR=/usr/local/opt/openssl \
            -DQEverCloud-qt6_DIR=$QEVERCLOUD_DIR/lib/cmake/QEverCloud-qt6 \
            -DQt6Keychain_DIR=$RUNNER_WORKSPACE/qtkeychain/lib/cmake/Qt6Keychain \
            -DTIDY_HTML5_INCLUDE_DIR=/usr/local/opt/tidy-html5/include \
            -DTIDY_HTML5_LIBRARIES=/usr/local/opt/tidy-html5/lib/libtidy.dylib \
<<<<<<< HEAD
            -DBUILD_WITH_QT6=ON \
            -DCMAKE_C_COMPILER_LAUNCHER=ccache -DCMAKE_CXX_COMPILER_LAUNCHER=ccache \
=======
            -DCMAKE_C_COMPILER_LAUNCHER=ccache \
            -DCMAKE_CXX_COMPILER_LAUNCHER=ccache \
>>>>>>> 5c27ac7d
            ..
        shell: bash

      - name: Build
        id: build
        run: |
          cd $GITHUB_WORKSPACE/build
          cmake --build . --target all

      - name: Show ccache stats
        run: |
          ccache --show-stats

      - name: Test
        id: test
        run: |
          cd $GITHUB_WORKSPACE/build
          if [ "$GITHUB_EVENT_NAME" = "push" ]; then
            export BRANCH_NAME=$(echo $GITHUB_REF | sed 's/.*\/\(.*\)$/\1/')
          else
            export BRANCH_NAME=$GITHUB_BASE_REF
          fi
          if [ "$BRANCH_NAME" = "development" ]; then
            export QEVERCLOUD_DIR=$RUNNER_WORKSPACE/qevercloud_development
          elif [ "$BRANCH_NAME" = "integration-0.8.0" ]; then
            export QEVERCLOUD_DIR=$RUNNER_WORKSPACE/qevercloud_integration
          else
            export QEVERCLOUD_DIR=$RUNNER_WORKSPACE/qevercloud_master
          fi
          export DYLD_LIBRARY_PATH=$RUNNER_WORKSPACE/Qt6/Qt/6.7.3/clang_64/lib:/usr/local/opt/openssl/lib:$QEVERCLOUD_DIR/lib:$RUNNER_WORKSPACE/qtkeychain/lib:/usr/local/opt/tidy-html5/lib:$DYLD_LIBRARY_PATH
          ./bin/test_libquentier
          ./bin/libqt6quentier_enml_unit_tests
          ./bin/libqt6quentier_threading_unit_tests
          ./bin/libqt6quentier_utility_unit_tests
          ./bin/libqt6quentier_local_storage_sql_unit_tests
          ./bin/libqt6quentier_synchronization_unit_tests
          ./bin/libqt6quentier_synchronization_integrational_tests

      - name: Update translations
        id: update_translations
        run: |
          cd $GITHUB_WORKSPACE/build
          cmake --build . --target lupdate
          cmake --build . --target lrelease

      - name: Install
        id: install
        run: |
          cd $GITHUB_WORKSPACE/build
          cmake --build . --target install

      - name: Archive installed library
        id: archive
        run: |
          cd $GITHUB_WORKSPACE/build/installdir
          7z a libquentier_macos.zip *

      - name: Upload libquentier artifact
        id: upload_artifact
        uses: actions/upload-artifact@v4
        with:
          name: libquentier_macos
          path: '${{ github.workspace }}/build/installdir/libquentier_macos.zip'

  build_windows:
    if: "!contains(github.event.head_commit.message, '[skip ci]')"
    runs-on: windows-2019
    strategy:
      matrix:
        include:
          - qt_version: '5.15.2'
          - qt_version: '6.7.3'

    steps:
      - uses: actions/checkout@v4

      - name: ccache
        uses: hendrikmuhs/ccache-action@v1.2
        with:
          key: ${{ github.job }}-${{ matrix.qt_version }}
<<<<<<< HEAD

      - name: Configure ccache log
        id: ccache_log
        run: |
          %USERPROFILE%\.cargo\bin\ccache.exe --set-config=log_file=%GITHUB_WORKSPACE%\ccache_log.txt
        shell: cmd

      - name: Cache boost 1.86.0
=======

      - name: Configure ccache log
        id: ccache_log
        run: |
          %USERPROFILE%\.cargo\bin\ccache.exe --set-config=log_file=%GITHUB_WORKSPACE%\ccache_log.txt
        shell: cmd

      - name: Cache boost 1.87.0
>>>>>>> 5c27ac7d
        id: cache_boost
        uses: actions/cache@v4
        with:
          path: '${{ runner.workspace }}/boost'
          key: ${{ runner.os }}-BoostCache-2

<<<<<<< HEAD
      - name: Install boost 1.86.0
=======
      - name: Install boost 1.87.0
>>>>>>> 5c27ac7d
        id: install_boost
        env:
          RUNNER_WORKSPACE: ${{ runner.workspace }}
        run: |
          if exist %RUNNER_WORKSPACE%\boost (set BOOST_CACHED=1) else (set BOOST_CACHED=0)
          if %BOOST_CACHED%==0 mkdir %RUNNER_WORKSPACE%\boost
<<<<<<< HEAD
          if %BOOST_CACHED%==0 cmd.exe /c curl -fsSL https://boostorg.jfrog.io/artifactory/main/release/1.86.0/source/boost_1_86_0.7z -o %RUNNER_WORKSPACE%\boost\boost_1_86_0.7z
          if %BOOST_CACHED%==0 cd %RUNNER_WORKSPACE%\boost
          if %BOOST_CACHED%==0 7z x boost_1_86_0.7z
        shell: cmd

      - name: Install Qt 5.15.2
        id: install_qt5
        uses: jurplel/install-qt-action@v4
=======
          if %BOOST_CACHED%==0 cmd.exe /c curl -fsSL https://archives.boost.io/release/1.87.0/source/boost_1_87_0.7z -o %RUNNER_WORKSPACE%\boost\boost_1_87_0.7z
          if %BOOST_CACHED%==0 cd %RUNNER_WORKSPACE%\boost
          if %BOOST_CACHED%==0 7z x boost_1_87_0.7z
        shell: cmd

      - name: Cache Qt 5.15.2 x86
        id: cache_qt_x86
        uses: actions/cache@v4
        with:
          path: '${{ runner.workspace }}/Qt_x86'
          key: ${{ runner.os }}-QtCache-x86-1
        if: ${{ matrix.target_arch == 'x86' }}

      - name: Install Qt 5.15.2 x86
        id: install_qt_modern_x86
        uses: jurplel/install-qt-action@v3
>>>>>>> 5c27ac7d
        with:
          cache: true
          cache-key-prefix: ${{ runner.os }}-Qt5Cache
          version: 5.15.2
          host: windows
          target: desktop
          install-deps: true
          arch: win64_msvc2019_64
          modules: 'qtwebengine'
<<<<<<< HEAD
          dir: '${{ runner.workspace }}/Qt5'
        if: ${{ matrix.qt_version == '5.15.2' }}
=======
          dir: '${{ runner.workspace }}/Qt_x86'
        if: ${{ matrix.target_arch == 'x86' }}

      - name: Cache Qt 5.15.2 x64
        id: cache_qt_x64
        uses: actions/cache@v4
        with:
          path: '${{ runner.workspace }}/Qt_x64'
          key: ${{ runner.os }}-QtCache-x64-1
        if: ${{ matrix.target_arch == 'x64' }}
>>>>>>> 5c27ac7d

      - name: Install Qt 6.7.3
        id: install_qt6
        uses: jurplel/install-qt-action@v4
        with:
          cache: true
          cache-key-prefix: ${{ runner.os }}-Qt6Cache
          version: 6.7.3
          host: windows
          target: desktop
          install-deps: true
          arch: win64_msvc2019_64
          modules: 'qtwebengine qtwebchannel qtwebsockets qtpositioning'
          dir: '${{ runner.workspace }}/Qt6'
        if: ${{ matrix.qt_version == '6.7.3' }}

      - name: Cache QEverCloud master Qt5
        id: cache_qevercloud_master_qt5
        env:
<<<<<<< HEAD
          QEVERCLOUD_CACHE_VERSION: '1'
=======
          QEVERCLOUD_CACHE_VERSION: '2'
>>>>>>> 5c27ac7d
        uses: actions/cache@v4
        with:
          path: '${{ runner.workspace }}/qevercloud_win_master_qt5'
          key: qevercloud-win-master-qt5-${{ env.QEVERCLOUD_CACHE_VERSION }}
        if: ${{ matrix.qt_version == '5.15.2' && ((github.event_name == 'push' && github.ref != 'refs/heads/development' && github.ref != 'refs/heads/integration-0.8.0') || (github.event_name == 'pull_request' && github.base_ref != 'development' && github.base_ref != 'integration-0.8.0')) }}

      - name: Download or build QEverCloud master Qt5
        id: download_or_build_qevercloud_master_qt5
        env:
          RUNNER_WORKSPACE: ${{ runner.workspace }}
        run: |
          if exist %RUNNER_WORKSPACE%\qevercloud_win_master_qt5\include (set QEVERCLOUD_CACHED=1) else (set QEVERCLOUD_CACHED=0)
          echo "QEVERCLOUD_CACHED=%QEVERCLOUD_CACHED%"
          if %QEVERCLOUD_CACHED%==0 mkdir %RUNNER_WORKSPACE%\qevercloud_win_master_qt5
          if %QEVERCLOUD_CACHED%==0 cmd.exe /c curl -fsSL https://github.com/d1vanov/QEverCloud/releases/download/continuous-master/QEverCloud_windows_qt5.zip -o %RUNNER_WORKSPACE%\qevercloud_win_master_qt5\QEverCloud_windows_qt5.zip
          if %QEVERCLOUD_CACHED%==0 cd %RUNNER_WORKSPACE%\qevercloud_win_master_qt5
          if %QEVERCLOUD_CACHED%==0 set QEVERCLOUD_DOWNLOADED=0
          if %QEVERCLOUD_CACHED%==0 if exist QEverCloud_windows_qt5.zip set QEVERCLOUD_DOWNLOADED=1
          if %QEVERCLOUD_CACHED%==0 if "%QEVERCLOUD_DOWNLOADED%"=="1" echo "Downloaded prebuilt Qt5 QEverCloud from master branch"
          if %QEVERCLOUD_CACHED%==0 if "%QEVERCLOUD_DOWNLOADED%"=="1" 7z x QEverCloud_windows_qt5.zip
          if %QEVERCLOUD_CACHED%==0 if "%QEVERCLOUD_DOWNLOADED%"=="0" echo "Could not download prebuilt Qt5 QEverCloud from master branch, will build from source"
          if %QEVERCLOUD_CACHED%==0 if "%QEVERCLOUD_DOWNLOADED%"=="0" mkdir %RUNNER_WORKSPACE%\qevercloud_win_master_qt5_src
          if %QEVERCLOUD_CACHED%==0 if "%QEVERCLOUD_DOWNLOADED%"=="0" git clone https://github.com/d1vanov/QEverCloud.git %RUNNER_WORKSPACE%\qevercloud_win_master_qt5_src
          if %QEVERCLOUD_CACHED%==0 if "%QEVERCLOUD_DOWNLOADED%"=="0" cd %RUNNER_WORKSPACE%\qevercloud_win_master_qt5_src
          if %QEVERCLOUD_CACHED%==0 if "%QEVERCLOUD_DOWNLOADED%"=="0" git checkout master
          if %QEVERCLOUD_CACHED%==0 if "%QEVERCLOUD_DOWNLOADED%"=="0" mkdir build
          if %QEVERCLOUD_CACHED%==0 if "%QEVERCLOUD_DOWNLOADED%"=="0" cd build
<<<<<<< HEAD
          if %QEVERCLOUD_CACHED%==0 if "%QEVERCLOUD_DOWNLOADED%"=="0" set CMAKE_PREFIX_PATH="%RUNNER_WORKSPACE%\Qt5\Qt\5.15.2\win64_msvc2019_x64"
          if %QEVERCLOUD_CACHED%==0 if "%QEVERCLOUD_DOWNLOADED%"=="0" call "C:\Program Files (x86)\Microsoft Visual Studio\2019\Enterprise\VC\Auxiliary\Build\vcvars64.bat"
          if %QEVERCLOUD_CACHED%==0 if "%QEVERCLOUD_DOWNLOADED%"=="0" cmake -G "NMake Makefiles" -DBUILD_SHARED_LIBS=ON -DCMAKE_BUILD_TYPE=RelWithDebInfo -DCMAKE_INSTALL_PREFIX="%RUNNER_WORKSPACE%\qevercloud_win_master_qt5" -DCMAKE_PREFIX_PATH="%CMAKE_PREFIX_PATH%" -DCMAKE_C_COMPILER_LAUNCHER="%USERPROFILE%\.cargo\bin\ccache" -DCMAKE_CXX_COMPILER_LAUNCHER="%USERPROFILE%\.cargo\bin\ccache" ..
=======
          if %QEVERCLOUD_CACHED%==0 if "%QEVERCLOUD_DOWNLOADED%"=="0" set CMAKE_PREFIX_PATH="%RUNNER_WORKSPACE%\Qt_x86\Qt\5.15.2\win32_msvc2019"
          if %QEVERCLOUD_CACHED%==0 if "%QEVERCLOUD_DOWNLOADED%"=="0" call "C:\Program Files (x86)\Microsoft Visual Studio\2019\Enterprise\VC\Auxiliary\Build\vcvarsall.bat" x86
          if %QEVERCLOUD_CACHED%==0 if "%QEVERCLOUD_DOWNLOADED%"=="0" cmake -G "NMake Makefiles" -DCMAKE_BUILD_TYPE=RelWithDebInfo -DCMAKE_INSTALL_PREFIX="%RUNNER_WORKSPACE%\qevercloud_win_master_x86" -DCMAKE_PREFIX_PATH="%CMAKE_PREFIX_PATH%" -DCMAKE_C_COMPILER_LAUNCHER="%USERPROFILE%\.cargo\bin\ccache" -DCMAKE_CXX_COMPILER_LAUNCHER="%USERPROFILE%\.cargo\bin\ccache" ..
>>>>>>> 5c27ac7d
          if %QEVERCLOUD_CACHED%==0 if "%QEVERCLOUD_DOWNLOADED%"=="0" cmake --build . --target all
          if %QEVERCLOUD_CACHED%==0 if "%QEVERCLOUD_DOWNLOADED%"=="0" cmake --build . --target check
          if %QEVERCLOUD_CACHED%==0 if "%QEVERCLOUD_DOWNLOADED%"=="0" cmake --build . --target install
        if: ${{ matrix.qt_version == '5.15.2' && ((github.event_name == 'push' && github.ref != 'refs/heads/development' && github.ref != 'refs/heads/integration-0.8.0') || (github.event_name == 'pull_request' && github.base_ref != 'development' && github.base_ref != 'integration-0.8.0')) }}
        shell: cmd

      - name: Cache QEverCloud development qt5
        id: cache_qevercloud_development_qt5
        env:
<<<<<<< HEAD
          QEVERCLOUD_CACHE_VERSION: '2'
=======
          QEVERCLOUD_CACHE_VERSION: '3'
>>>>>>> 5c27ac7d
        uses: actions/cache@v4
        with:
          path: '${{ runner.workspace }}/qevercloud_win_development_qt5'
          key: qevercloud-win-development-qt5-${{ env.QEVERCLOUD_CACHE_VERSION }}
        if: ${{ matrix.qt_version == '5.15.2' && ((github.event_name == 'push' && github.ref == 'refs/heads/development') || (github.event_name == 'pull_request' && github.base_ref == 'development')) }}

      - name: Download or build QEverCloud development Qt5
        id: download_or_build_qevercloud_development_qt5
        env:
          RUNNER_WORKSPACE: ${{ runner.workspace }}
        run: |
          if exist %RUNNER_WORKSPACE%\qevercloud_win_development_qt5\include (set QEVERCLOUD_CACHED=1) else (set QEVERCLOUD_CACHED=0)
          echo "QEVERCLOUD_CACHED=%QEVERCLOUD_CACHED%"
          if %QEVERCLOUD_CACHED%==0 mkdir %RUNNER_WORKSPACE%\qevercloud_win_development_qt5
          if %QEVERCLOUD_CACHED%==0 cmd.exe /c curl -fsSL https://github.com/d1vanov/QEverCloud/releases/download/continuous-development/QEverCloud_windows_qt5.zip -o %RUNNER_WORKSPACE%\qevercloud_win_development_qt5\QEverCloud_windows_qt5.zip
          if %QEVERCLOUD_CACHED%==0 cd %RUNNER_WORKSPACE%\qevercloud_win_development_qt5
          if %QEVERCLOUD_CACHED%==0 set QEVERCLOUD_DOWNLOADED=0
          if %QEVERCLOUD_CACHED%==0 if exist QEverCloud_windows_x86.zip set QEVERCLOUD_DOWNLOADED=1
          if %QEVERCLOUD_CACHED%==0 if "%QEVERCLOUD_DOWNLOADED%"=="1" echo "Downloaded prebuilt Qt5 QEverCloud from development branch"
          if %QEVERCLOUD_CACHED%==0 if "%QEVERCLOUD_DOWNLOADED%"=="1" 7z x QEverCloud_windows_qt5.zip
          if %QEVERCLOUD_CACHED%==0 if "%QEVERCLOUD_DOWNLOADED%"=="0" echo "Could not download prebuilt Qt5 QEverCloud from development branch, will build from source"
          if %QEVERCLOUD_CACHED%==0 if "%QEVERCLOUD_DOWNLOADED%"=="0" mkdir %RUNNER_WORKSPACE%\qevercloud_win_development_qt5_src
          if %QEVERCLOUD_CACHED%==0 if "%QEVERCLOUD_DOWNLOADED%"=="0" git clone https://github.com/d1vanov/QEverCloud.git %RUNNER_WORKSPACE%\qevercloud_win_development_qt5_src
          if %QEVERCLOUD_CACHED%==0 if "%QEVERCLOUD_DOWNLOADED%"=="0" cd %RUNNER_WORKSPACE%\qevercloud_win_development_qt5_src
          if %QEVERCLOUD_CACHED%==0 if "%QEVERCLOUD_DOWNLOADED%"=="0" git checkout development
          if %QEVERCLOUD_CACHED%==0 if "%QEVERCLOUD_DOWNLOADED%"=="0" mkdir build
          if %QEVERCLOUD_CACHED%==0 if "%QEVERCLOUD_DOWNLOADED%"=="0" cd build
<<<<<<< HEAD
          if %QEVERCLOUD_CACHED%==0 if "%QEVERCLOUD_DOWNLOADED%"=="0" set CMAKE_PREFIX_PATH="%RUNNER_WORKSPACE%\Qt5\Qt\5.15.2\win64_msvc2019_x64"
          if %QEVERCLOUD_CACHED%==0 if "%QEVERCLOUD_DOWNLOADED%"=="0" call "C:\Program Files (x86)\Microsoft Visual Studio\2019\Enterprise\VC\Auxiliary\Build\vcvars64.bat"
          if %QEVERCLOUD_CACHED%==0 if "%QEVERCLOUD_DOWNLOADED%"=="0" cmake -G "NMake Makefiles" -DBUILD_SHARED_LIBS=ON -DCMAKE_BUILD_TYPE=RelWithDebInfo -DCMAKE_INSTALL_PREFIX="%RUNNER_WORKSPACE%\qevercloud_win_development_qt5" -DCMAKE_PREFIX_PATH="%CMAKE_PREFIX_PATH%" -DCMAKE_C_COMPILER_LAUNCHER="%USERPROFILE%\.cargo\bin\ccache" -DCMAKE_CXX_COMPILER_LAUNCHER="%USERPROFILE%\.cargo\bin\ccache" ..
=======
          if %QEVERCLOUD_CACHED%==0 if "%QEVERCLOUD_DOWNLOADED%"=="0" set CMAKE_PREFIX_PATH="%RUNNER_WORKSPACE%\Qt_x86\Qt\5.15.2\win32_msvc2019"
          if %QEVERCLOUD_CACHED%==0 if "%QEVERCLOUD_DOWNLOADED%"=="0" call "C:\Program Files (x86)\Microsoft Visual Studio\2019\Enterprise\VC\Auxiliary\Build\vcvarsall.bat" x86
          if %QEVERCLOUD_CACHED%==0 if "%QEVERCLOUD_DOWNLOADED%"=="0" cmake -G "NMake Makefiles" -DCMAKE_BUILD_TYPE=RelWithDebInfo -DCMAKE_INSTALL_PREFIX="%RUNNER_WORKSPACE%\qevercloud_win_development_x86" -DCMAKE_PREFIX_PATH="%CMAKE_PREFIX_PATH%" -DCMAKE_C_COMPILER_LAUNCHER="%USERPROFILE%\.cargo\bin\ccache" -DCMAKE_CXX_COMPILER_LAUNCHER="%USERPROFILE%\.cargo\bin\ccache" ..
>>>>>>> 5c27ac7d
          if %QEVERCLOUD_CACHED%==0 if "%QEVERCLOUD_DOWNLOADED%"=="0" cmake --build . --target all
          if %QEVERCLOUD_CACHED%==0 if "%QEVERCLOUD_DOWNLOADED%"=="0" cmake --build . --target check
          if %QEVERCLOUD_CACHED%==0 if "%QEVERCLOUD_DOWNLOADED%"=="0" cmake --build . --target install
        if: ${{ matrix.qt_version == '5.15.2' && ((github.event_name == 'push' && github.ref == 'refs/heads/development') || (github.event_name == 'pull_request' && github.base_ref == 'development')) }}
        shell: cmd

      - name: Cache QEverCloud integration qt5
        id: cache_qevercloud_integration_qt5
        env:
<<<<<<< HEAD
          QEVERCLOUD_CACHE_VERSION: '2'
=======
          LIBICONV_CACHE_VERSION: '1'
        uses: actions/cache@v4
        with:
          path: '${{ runner.workspace }}/libiconv_win_x86'
          key: libiconv-win-x86-${{ env.LIBICONV_CACHE_VERSION }}
        if: ${{ matrix.target_arch == 'x86' }}

      - name: Download libiconv x86
        id: download_libiconv_x86
        env:
          RUNNER_WORKSPACE: ${{ runner.workspace }}
        run: |
          if not exist %RUNNER_WORKSPACE%\libiconv_win_x86 (set DOWNLOAD_LIBICONV=1) else (set DOWNLOAD_LIBICONV=0)
          if %DOWNLOAD_LIBICONV%==1 mkdir %RUNNER_WORKSPACE%\libiconv_win_x86
          if %DOWNLOAD_LIBICONV%==1 curl -fsSL https://github.com/d1vanov/quentier-dependencies-windows/releases/download/continuous/libiconv-1.15-msvc2019_x86.zip -o %RUNNER_WORKSPACE%\libiconv_win_x86\libiconv-1.15-msvc2019_x86.zip
          if %DOWNLOAD_LIBICONV%==1 cd %RUNNER_WORKSPACE%\libiconv_win_x86
          if %DOWNLOAD_LIBICONV%==1 7z x libiconv-1.15-msvc2019_x86.zip
        shell: cmd
        if: ${{ matrix.target_arch == 'x86' }}

      - name: Cache libxml2 x86
        id: cache_libxml2_x86
        env:
          LIBXML2_CACHE_VERSION: '1'
        uses: actions/cache@v4
        with:
          path: '${{ runner.workspace }}/libxml2_win_x86'
          key: libxml2-win-x86-${{ env.LIBXML2_CACHE_VERSION }}
        if: ${{ matrix.target_arch == 'x86' }}

      - name: Download libxml2 x86
        id: download_libxml2_x86
        env:
          RUNNER_WORKSPACE: ${{ runner.workspace }}
        run: |
          if not exist %RUNNER_WORKSPACE%\libxml2_win_x86 (set DOWNLOAD_LIBXML2=1) else (set DOWNLOAD_LIBXML2=0)
          if %DOWNLOAD_LIBXML2%==1 mkdir %RUNNER_WORKSPACE%\libxml2_win_x86
          if %DOWNLOAD_LIBXML2%==1 curl -fsSL https://github.com/d1vanov/quentier-dependencies-windows/releases/download/continuous/libxml2-2.9.7-msvc2019_x86.zip -o %RUNNER_WORKSPACE%\libxml2_win_x86\libxml2-2.9.7-msvc2019_x86.zip
          if %DOWNLOAD_LIBXML2%==1 cd %RUNNER_WORKSPACE%\libxml2_win_x86
          if %DOWNLOAD_LIBXML2%==1 7z x libxml2-2.9.7-msvc2019_x86.zip
        shell: cmd
        if: ${{ matrix.target_arch == 'x86' }}

      - name: Cache libhunspell x86
        id: cache_libhunspell_x86
        env:
          LIBHUNSPELL_CACHE_VERSION: '1'
>>>>>>> 5c27ac7d
        uses: actions/cache@v4
        with:
          path: '${{ runner.workspace }}/qevercloud_win_integration_qt5'
          key: qevercloud-win-integration-qt5-${{ env.QEVERCLOUD_CACHE_VERSION }}
        if: ${{ matrix.qt_version == '5.15.2' && ((github.event_name == 'push' && github.ref == 'refs/heads/integration-0.8.0') || (github.event_name == 'pull_request' && github.base_ref == 'integration-0.8.0')) }}

      - name: Build QEverCloud integration Qt5
        id: build_qevercloud_integration_qt5
        env:
          RUNNER_WORKSPACE: ${{ runner.workspace }}
        run: |
          if exist %RUNNER_WORKSPACE%\qevercloud_win_integration_qt5\include (set QEVERCLOUD_CACHED=1) else (set QEVERCLOUD_CACHED=0)
          echo "QEVERCLOUD_CACHED=%QEVERCLOUD_CACHED%"
          if %QEVERCLOUD_CACHED%==0 mkdir %RUNNER_WORKSPACE%\qevercloud_win_integration_qt5
          if %QEVERCLOUD_CACHED%==0 mkdir %RUNNER_WORKSPACE%\qevercloud_win_integration_qt5_src
          if %QEVERCLOUD_CACHED%==0 git clone https://github.com/d1vanov/QEverCloud.git %RUNNER_WORKSPACE%\qevercloud_win_integration_qt5_src
          if %QEVERCLOUD_CACHED%==0 cd %RUNNER_WORKSPACE%\qevercloud_win_integration_qt5_src
          if %QEVERCLOUD_CACHED%==0 git checkout feature/copy-on-write-types
          if %QEVERCLOUD_CACHED%==0 mkdir build
          if %QEVERCLOUD_CACHED%==0 cd build
          if %QEVERCLOUD_CACHED%==0 set CMAKE_PREFIX_PATH="%RUNNER_WORKSPACE%\Qt5\Qt\5.15.2\win64_msvc2019_x64"
          if %QEVERCLOUD_CACHED%==0 call "C:\Program Files (x86)\Microsoft Visual Studio\2019\Enterprise\VC\Auxiliary\Build\vcvars64.bat"
          if %QEVERCLOUD_CACHED%==0 cmake -G "NMake Makefiles" -DBUILD_SHARED_LIBS=ON -DCMAKE_BUILD_TYPE=RelWithDebInfo -DCMAKE_INSTALL_PREFIX="%RUNNER_WORKSPACE%\qevercloud_win_integration_qt5" -DCMAKE_PREFIX_PATH="%CMAKE_PREFIX_PATH%" -DCMAKE_C_COMPILER_LAUNCHER="%USERPROFILE%\.cargo\bin\ccache" -DCMAKE_CXX_COMPILER_LAUNCHER="%USERPROFILE%\.cargo\bin\ccache" ..
          if %QEVERCLOUD_CACHED%==0 cmake --build . --target all
          if %QEVERCLOUD_CACHED%==0 cmake --build . --target check
          if %QEVERCLOUD_CACHED%==0 cmake --build . --target install
        if: ${{ matrix.qt_version == '5.15.2' && ((github.event_name == 'push' && github.ref == 'refs/heads/integration-0.8.0') || (github.event_name == 'pull_request' && github.base_ref == 'integration-0.8.0')) }}
        shell: cmd

      - name: Cache QEverCloud master Qt6
        id: cache_qevercloud_master_qt6
        env:
<<<<<<< HEAD
          QEVERCLOUD_CACHE_VERSION: '1'
=======
          OPENSSL_CACHE_VERSION: '6'
>>>>>>> 5c27ac7d
        uses: actions/cache@v4
        with:
          path: '${{ runner.workspace }}/qevercloud_win_master_qt6'
          key: qevercloud-win-master-qt6-${{ env.QEVERCLOUD_CACHE_VERSION }}
        if: ${{ matrix.qt_version == '6.7.3' && ((github.event_name == 'push' && github.ref != 'refs/heads/development' && github.ref != 'refs/heads/integration-0.8.0') || (github.event_name == 'pull_request' && github.base_ref != 'development' && github.base_ref != 'integration-0.8.0')) }}

      - name: Download or build QEverCloud master Qt6
        id: download_or_build_qevercloud_master_qt6
        env:
          RUNNER_WORKSPACE: ${{ runner.workspace }}
        run: |
          if exist %RUNNER_WORKSPACE%\qevercloud_win_master_qt6\include (set QEVERCLOUD_CACHED=1) else (set QEVERCLOUD_CACHED=0)
          echo "QEVERCLOUD_CACHED=%QEVERCLOUD_CACHED%"
          if %QEVERCLOUD_CACHED%==0 mkdir %RUNNER_WORKSPACE%\qevercloud_win_master_qt6
          if %QEVERCLOUD_CACHED%==0 cmd.exe /c curl -fsSL https://github.com/d1vanov/QEverCloud/releases/download/continuous-master/QEverCloud_windows_qt6.zip -o %RUNNER_WORKSPACE%\qevercloud_win_master_qt6\QEverCloud_windows_qt6.zip
          if %QEVERCLOUD_CACHED%==0 cd %RUNNER_WORKSPACE%\qevercloud_win_master_qt6
          if %QEVERCLOUD_CACHED%==0 set QEVERCLOUD_DOWNLOADED=0
          if %QEVERCLOUD_CACHED%==0 if exist QEverCloud_windows_qt6.zip set QEVERCLOUD_DOWNLOADED=1
          if %QEVERCLOUD_CACHED%==0 if "%QEVERCLOUD_DOWNLOADED%"=="1" echo "Downloaded prebuilt Qt6 QEverCloud from master branch"
          if %QEVERCLOUD_CACHED%==0 if "%QEVERCLOUD_DOWNLOADED%"=="1" 7z x QEverCloud_windows_qt6.zip
          if %QEVERCLOUD_CACHED%==0 if "%QEVERCLOUD_DOWNLOADED%"=="0" echo "Could not download prebuilt Qt6 QEverCloud from master branch, will build from source"
          if %QEVERCLOUD_CACHED%==0 if "%QEVERCLOUD_DOWNLOADED%"=="0" mkdir %RUNNER_WORKSPACE%\qevercloud_win_master_qt6_src
          if %QEVERCLOUD_CACHED%==0 if "%QEVERCLOUD_DOWNLOADED%"=="0" git clone https://github.com/d1vanov/QEverCloud.git %RUNNER_WORKSPACE%\qevercloud_win_master_qt6_src
          if %QEVERCLOUD_CACHED%==0 if "%QEVERCLOUD_DOWNLOADED%"=="0" cd %RUNNER_WORKSPACE%\qevercloud_win_master_qt6_src
          if %QEVERCLOUD_CACHED%==0 if "%QEVERCLOUD_DOWNLOADED%"=="0" git checkout master
          if %QEVERCLOUD_CACHED%==0 if "%QEVERCLOUD_DOWNLOADED%"=="0" mkdir build
          if %QEVERCLOUD_CACHED%==0 if "%QEVERCLOUD_DOWNLOADED%"=="0" cd build
          if %QEVERCLOUD_CACHED%==0 if "%QEVERCLOUD_DOWNLOADED%"=="0" set CMAKE_PREFIX_PATH="%RUNNER_WORKSPACE%\Qt6\Qt\6.7.3\win64_msvc2019_x64"
          if %QEVERCLOUD_CACHED%==0 if "%QEVERCLOUD_DOWNLOADED%"=="0" call "C:\Program Files (x86)\Microsoft Visual Studio\2019\Enterprise\VC\Auxiliary\Build\vcvars64.bat"
          if %QEVERCLOUD_CACHED%==0 if "%QEVERCLOUD_DOWNLOADED%"=="0" cmake -G "NMake Makefiles" -DBUILD_SHARED_LIBS=ON -DBUILD_WITH_QT6=ON -DCMAKE_BUILD_TYPE=RelWithDebInfo -DCMAKE_INSTALL_PREFIX="%RUNNER_WORKSPACE%\qevercloud_win_master_qt5" -DCMAKE_PREFIX_PATH="%CMAKE_PREFIX_PATH%" -DCMAKE_C_COMPILER_LAUNCHER="%USERPROFILE%\.cargo\bin\ccache" -DCMAKE_CXX_COMPILER_LAUNCHER="%USERPROFILE%\.cargo\bin\ccache" ..
          if %QEVERCLOUD_CACHED%==0 if "%QEVERCLOUD_DOWNLOADED%"=="0" cmake --build . --target all
          if %QEVERCLOUD_CACHED%==0 if "%QEVERCLOUD_DOWNLOADED%"=="0" cmake --build . --target check
          if %QEVERCLOUD_CACHED%==0 if "%QEVERCLOUD_DOWNLOADED%"=="0" cmake --build . --target install
        if: ${{ matrix.qt_version == '6.7.3' && ((github.event_name == 'push' && github.ref != 'refs/heads/development' && github.ref != 'refs/heads/integration-0.8.0') || (github.event_name == 'pull_request' && github.base_ref != 'development' && github.base_ref != 'integration-0.8.0')) }}
        shell: cmd

      - name: Cache QEverCloud development qt6
        id: cache_qevercloud_development_qt6
        env:
<<<<<<< HEAD
          QEVERCLOUD_CACHE_VERSION: '2'
=======
          QTKEYCHAIN_CACHE_VERSION: '1'
>>>>>>> 5c27ac7d
        uses: actions/cache@v4
        with:
          path: '${{ runner.workspace }}/qevercloud_win_development_qt6'
          key: qevercloud-win-development-qt6-${{ env.QEVERCLOUD_CACHE_VERSION }}
        if: ${{ matrix.qt_version == '6.7.3' && ((github.event_name == 'push' && github.ref == 'refs/heads/development') || (github.event_name == 'pull_request' && github.base_ref == 'development')) }}

      - name: Download or build QEverCloud development Qt6
        id: download_or_build_qevercloud_development_qt6
        env:
          RUNNER_WORKSPACE: ${{ runner.workspace }}
        run: |
          if exist %RUNNER_WORKSPACE%\qevercloud_win_development_qt6\include (set QEVERCLOUD_CACHED=1) else (set QEVERCLOUD_CACHED=0)
          echo "QEVERCLOUD_CACHED=%QEVERCLOUD_CACHED%"
          if %QEVERCLOUD_CACHED%==0 mkdir %RUNNER_WORKSPACE%\qevercloud_win_development_qt6
          if %QEVERCLOUD_CACHED%==0 cmd.exe /c curl -fsSL https://github.com/d1vanov/QEverCloud/releases/download/continuous-development/QEverCloud_windows_qt6.zip -o %RUNNER_WORKSPACE%\qevercloud_win_development_qt6\QEverCloud_windows_qt6.zip
          if %QEVERCLOUD_CACHED%==0 cd %RUNNER_WORKSPACE%\qevercloud_win_development_qt6
          if %QEVERCLOUD_CACHED%==0 set QEVERCLOUD_DOWNLOADED=0
          if %QEVERCLOUD_CACHED%==0 if exist QEverCloud_windows_qt6.zip set QEVERCLOUD_DOWNLOADED=1
          if %QEVERCLOUD_CACHED%==0 if "%QEVERCLOUD_DOWNLOADED%"=="1" echo "Downloaded prebuilt Qt6 QEverCloud from development branch"
          if %QEVERCLOUD_CACHED%==0 if "%QEVERCLOUD_DOWNLOADED%"=="1" 7z x QEverCloud_windows_qt6.zip
          if %QEVERCLOUD_CACHED%==0 if "%QEVERCLOUD_DOWNLOADED%"=="0" echo "Could not download prebuilt Qt6 QEverCloud from development branch, will build from source"
          if %QEVERCLOUD_CACHED%==0 if "%QEVERCLOUD_DOWNLOADED%"=="0" mkdir %RUNNER_WORKSPACE%\qevercloud_win_development_qt6_src
          if %QEVERCLOUD_CACHED%==0 if "%QEVERCLOUD_DOWNLOADED%"=="0" git clone https://github.com/d1vanov/QEverCloud.git %RUNNER_WORKSPACE%\qevercloud_win_development_qt6_src
          if %QEVERCLOUD_CACHED%==0 if "%QEVERCLOUD_DOWNLOADED%"=="0" cd %RUNNER_WORKSPACE%\qevercloud_win_development_qt6_src
          if %QEVERCLOUD_CACHED%==0 if "%QEVERCLOUD_DOWNLOADED%"=="0" git checkout development
          if %QEVERCLOUD_CACHED%==0 if "%QEVERCLOUD_DOWNLOADED%"=="0" mkdir build
          if %QEVERCLOUD_CACHED%==0 if "%QEVERCLOUD_DOWNLOADED%"=="0" cd build
          if %QEVERCLOUD_CACHED%==0 if "%QEVERCLOUD_DOWNLOADED%"=="0" set CMAKE_PREFIX_PATH="%RUNNER_WORKSPACE%\Qt6\Qt\6.7.3\win64_msvc2019_x64"
          if %QEVERCLOUD_CACHED%==0 if "%QEVERCLOUD_DOWNLOADED%"=="0" call "C:\Program Files (x86)\Microsoft Visual Studio\2019\Enterprise\VC\Auxiliary\Build\vcvars64.bat"
          if %QEVERCLOUD_CACHED%==0 if "%QEVERCLOUD_DOWNLOADED%"=="0" cmake -G "NMake Makefiles" -DBUILD_SHARED_LIBS=ON -DBUILD_WITH_QT6=ON -DCMAKE_BUILD_TYPE=RelWithDebInfo -DCMAKE_INSTALL_PREFIX="%RUNNER_WORKSPACE%\qevercloud_win_development_qt6" -DCMAKE_PREFIX_PATH="%CMAKE_PREFIX_PATH%" -DCMAKE_C_COMPILER_LAUNCHER="%USERPROFILE%\.cargo\bin\ccache" -DCMAKE_CXX_COMPILER_LAUNCHER="%USERPROFILE%\.cargo\bin\ccache" ..
          if %QEVERCLOUD_CACHED%==0 if "%QEVERCLOUD_DOWNLOADED%"=="0" cmake --build . --target all
          if %QEVERCLOUD_CACHED%==0 if "%QEVERCLOUD_DOWNLOADED%"=="0" cmake --build . --target check
          if %QEVERCLOUD_CACHED%==0 if "%QEVERCLOUD_DOWNLOADED%"=="0" cmake --build . --target install
        if: ${{ matrix.qt_version == '6.7.3' && ((github.event_name == 'push' && github.ref == 'refs/heads/development') || (github.event_name == 'pull_request' && github.base_ref == 'development')) }}
        shell: cmd

      - name: Cache QEverCloud integration qt6
        id: cache_qevercloud_integration_qt6
        env:
<<<<<<< HEAD
          QEVERCLOUD_CACHE_VERSION: '2'
=======
          TIDY_HTML5_CACHE_VERSION: '1'
>>>>>>> 5c27ac7d
        uses: actions/cache@v4
        with:
          path: '${{ runner.workspace }}/qevercloud_win_integration_qt6'
          key: qevercloud-win-integration-qt6-${{ env.QEVERCLOUD_CACHE_VERSION }}
        if: ${{ matrix.qt_version == '6.7.3' && ((github.event_name == 'push' && github.ref == 'refs/heads/integration-0.8.0') || (github.event_name == 'pull_request' && github.base_ref == 'integration-0.8.0')) }}

      - name: Build QEverCloud integration Qt6
        id: build_qevercloud_integration_qt6
        env:
          RUNNER_WORKSPACE: ${{ runner.workspace }}
        run: |
          if exist %RUNNER_WORKSPACE%\qevercloud_win_integration_qt6\include (set QEVERCLOUD_CACHED=1) else (set QEVERCLOUD_CACHED=0)
          echo "QEVERCLOUD_CACHED=%QEVERCLOUD_CACHED%"
          if %QEVERCLOUD_CACHED%==0 mkdir %RUNNER_WORKSPACE%\qevercloud_win_integration_qt6
          if %QEVERCLOUD_CACHED%==0 mkdir %RUNNER_WORKSPACE%\qevercloud_win_integration_qt6_src
          if %QEVERCLOUD_CACHED%==0 git clone https://github.com/d1vanov/QEverCloud.git %RUNNER_WORKSPACE%\qevercloud_win_integration_qt6_src
          if %QEVERCLOUD_CACHED%==0 cd %RUNNER_WORKSPACE%\qevercloud_win_integration_qt6_src
          if %QEVERCLOUD_CACHED%==0 git checkout feature/copy-on-write-types
          if %QEVERCLOUD_CACHED%==0 mkdir build
          if %QEVERCLOUD_CACHED%==0 cd build
          if %QEVERCLOUD_CACHED%==0 set CMAKE_PREFIX_PATH="%RUNNER_WORKSPACE%\Qt6\Qt\6.7.3\win64_msvc2019_x64"
          if %QEVERCLOUD_CACHED%==0 call "C:\Program Files (x86)\Microsoft Visual Studio\2019\Enterprise\VC\Auxiliary\Build\vcvars64.bat"
          if %QEVERCLOUD_CACHED%==0 cmake -G "NMake Makefiles" -DBUILD_SHARED_LIBS=ON -DBUILD_WITH_QT6=ON -DCMAKE_BUILD_TYPE=RelWithDebInfo -DCMAKE_INSTALL_PREFIX="%RUNNER_WORKSPACE%\qevercloud_win_integration_qt6" -DCMAKE_PREFIX_PATH="%CMAKE_PREFIX_PATH%" -DCMAKE_C_COMPILER_LAUNCHER="%USERPROFILE%\.cargo\bin\ccache" -DCMAKE_CXX_COMPILER_LAUNCHER="%USERPROFILE%\.cargo\bin\ccache" ..
          if %QEVERCLOUD_CACHED%==0 cmake --build . --target all
          if %QEVERCLOUD_CACHED%==0 cmake --build . --target check
          if %QEVERCLOUD_CACHED%==0 cmake --build . --target install
        if: ${{ matrix.qt_version == '6.7.3' && ((github.event_name == 'push' && github.ref == 'refs/heads/integration-0.8.0') || (github.event_name == 'pull_request' && github.base_ref == 'integration-0.8.0')) }}
        shell: cmd

      - name: Cache libiconv
        id: cache_libiconv
        env:
<<<<<<< HEAD
          LIBICONV_CACHE_VERSION: '1'
=======
          GOOGLE_BREAKPAD_CACHE_VERSION: '1'
>>>>>>> 5c27ac7d
        uses: actions/cache@v4
        with:
          path: '${{ runner.workspace }}/libiconv'
          key: libiconv-${{ env.LIBICONV_CACHE_VERSION }}

      - name: Download libiconv
        id: download_libiconv
        env:
          RUNNER_WORKSPACE: ${{ runner.workspace }}
        run: |
          if not exist %RUNNER_WORKSPACE%\libiconv (set DOWNLOAD_LIBICONV=1) else (set DOWNLOAD_LIBICONV=0)
          if %DOWNLOAD_LIBICONV%==1 mkdir %RUNNER_WORKSPACE%\libiconv
          if %DOWNLOAD_LIBICONV%==1 curl -fsSL https://github.com/d1vanov/quentier-dependencies-windows/releases/download/continuous/libiconv-1.15-msvc2019_x64.zip -o %RUNNER_WORKSPACE%\libiconv\libiconv-1.15-msvc2019_x64.zip
          if %DOWNLOAD_LIBICONV%==1 cd %RUNNER_WORKSPACE%\libiconv
          if %DOWNLOAD_LIBICONV%==1 7z x libiconv-1.15-msvc2019_x64.zip
        shell: cmd

      - name: Cache zlib
        id: cache_zlib
        env:
<<<<<<< HEAD
          ZLIB_CACHE_VERSION: '1'
=======
          QEVERCLOUD_CACHE_VERSION: '2'
>>>>>>> 5c27ac7d
        uses: actions/cache@v4
        with:
          path: '${{ runner.workspace }}/zlib'
          key: zlib-${{ env.ZLIB_CACHE_VERSION }}

      - name: Download zlib
        id: download_zlib
        env:
          RUNNER_WORKSPACE: ${{ runner.workspace }}
        run: |
<<<<<<< HEAD
          if not exist %RUNNER_WORKSPACE%\zlib (set DOWNLOAD_ZLIB=1) else (set DOWNLOAD_ZLIB=0)
          if %DOWNLOAD_ZLIB%==1 mkdir %RUNNER_WORKSPACE%\zlib
          if %DOWNLOAD_ZLIB%==1 curl -fsSL https://github.com/d1vanov/quentier-dependencies-windows/releases/download/continuous/zlib-1.2.11-msvc2019_x64.zip -o %RUNNER_WORKSPACE%\zlib\zlib-1.2.11-msvc2019_x64.zip
          if %DOWNLOAD_ZLIB%==1 cd %RUNNER_WORKSPACE%\zlib
          if %DOWNLOAD_ZLIB%==1 7z x zlib-1.2.11-msvc2019_x64.zip
=======
          if exist %RUNNER_WORKSPACE%\qevercloud_win_master_x64 (set QEVERCLOUD_CACHED=1) else (set QEVERCLOUD_CACHED=0)
          if %QEVERCLOUD_CACHED%==0 mkdir %RUNNER_WORKSPACE%\qevercloud_win_master_x64
          if %QEVERCLOUD_CACHED%==0 cmd.exe /c curl -fsSL https://github.com/d1vanov/QEverCloud/releases/download/continuous-master/QEverCloud_windows_x64.zip -o %RUNNER_WORKSPACE%\qevercloud_win_master_x64\QEverCloud_windows_x64.zip
          if %QEVERCLOUD_CACHED%==0 cd %RUNNER_WORKSPACE%\qevercloud_win_master_x64
          if %QEVERCLOUD_CACHED%==0 set QEVERCLOUD_DOWNLOADED=0
          if %QEVERCLOUD_CACHED%==0 if exist QEverCloud_windows_x64.zip set QEVERCLOUD_DOWNLOADED=1
          if %QEVERCLOUD_CACHED%==0 if "%QEVERCLOUD_DOWNLOADED%"=="1" echo "Downloaded prebuilt x64 QEverCloud from master branch"
          if %QEVERCLOUD_CACHED%==0 if "%QEVERCLOUD_DOWNLOADED%"=="1" 7z x QEverCloud_windows_x64.zip
          if %QEVERCLOUD_CACHED%==0 if "%QEVERCLOUD_DOWNLOADED%"=="0" echo "Could not download prebuilt x64 QEverCloud from master branch, will build from source"
          if %QEVERCLOUD_CACHED%==0 if "%QEVERCLOUD_DOWNLOADED%"=="0" mkdir %RUNNER_WORKSPACE%\qevercloud_win_master_x64_src
          if %QEVERCLOUD_CACHED%==0 if "%QEVERCLOUD_DOWNLOADED%"=="0" git clone https://github.com/d1vanov/QEverCloud.git %RUNNER_WORKSPACE%\qevercloud_win_master_x64_src
          if %QEVERCLOUD_CACHED%==0 if "%QEVERCLOUD_DOWNLOADED%"=="0" cd %RUNNER_WORKSPACE%\qevercloud_win_master_x64_src
          if %QEVERCLOUD_CACHED%==0 if "%QEVERCLOUD_DOWNLOADED%"=="0" git checkout master
          if %QEVERCLOUD_CACHED%==0 if "%QEVERCLOUD_DOWNLOADED%"=="0" mkdir build
          if %QEVERCLOUD_CACHED%==0 if "%QEVERCLOUD_DOWNLOADED%"=="0" cd build
          if %QEVERCLOUD_CACHED%==0 if "%QEVERCLOUD_DOWNLOADED%"=="0" set CMAKE_PREFIX_PATH="%RUNNER_WORKSPACE%\Qt_x64\Qt\5.15.2\win64_msvc2019_x64"
          if %QEVERCLOUD_CACHED%==0 if "%QEVERCLOUD_DOWNLOADED%"=="0" call "C:\Program Files (x86)\Microsoft Visual Studio\2019\Enterprise\VC\Auxiliary\Build\vcvars64.bat"
          if %QEVERCLOUD_CACHED%==0 if "%QEVERCLOUD_DOWNLOADED%"=="0" cmake -G "NMake Makefiles" -DCMAKE_BUILD_TYPE=RelWithDebInfo -DCMAKE_INSTALL_PREFIX="%RUNNER_WORKSPACE%\qevercloud_win_master_x64" -DCMAKE_PREFIX_PATH="%CMAKE_PREFIX_PATH%" -DCMAKE_C_COMPILER_LAUNCHER="%USERPROFILE%\.cargo\bin\ccache" -DCMAKE_CXX_COMPILER_LAUNCHER="%USERPROFILE%\.cargo\bin\ccache" ..
          if %QEVERCLOUD_CACHED%==0 if "%QEVERCLOUD_DOWNLOADED%"=="0" cmake --build . --target all
          if %QEVERCLOUD_CACHED%==0 if "%QEVERCLOUD_DOWNLOADED%"=="0" cmake --build . --target check
          if %QEVERCLOUD_CACHED%==0 if "%QEVERCLOUD_DOWNLOADED%"=="0" cmake --build . --target install
        if: ${{ matrix.target_arch == 'x64' && ((github.event_name == 'push' && github.ref != 'refs/heads/development') || (github.event_name == 'pull_request' && github.base_ref != 'development')) }}
>>>>>>> 5c27ac7d
        shell: cmd

      - name: Cache libxml2
        id: cache_libxml2
        env:
<<<<<<< HEAD
          LIBXML2_CACHE_VERSION: '1'
=======
          QEVERCLOUD_CACHE_VERSION: '3'
>>>>>>> 5c27ac7d
        uses: actions/cache@v4
        with:
          path: '${{ runner.workspace }}/libxml2'
          key: libxml2-${{ env.LIBXML2_CACHE_VERSION }}

      - name: Download libxml2
        id: download_libxml2
        env:
          RUNNER_WORKSPACE: ${{ runner.workspace }}
        run: |
<<<<<<< HEAD
          if not exist %RUNNER_WORKSPACE%\libxml2 (set DOWNLOAD_LIBXML2=1) else (set DOWNLOAD_LIBXML2=0)
          if %DOWNLOAD_LIBXML2%==1 mkdir %RUNNER_WORKSPACE%\libxml2
          if %DOWNLOAD_LIBXML2%==1 curl -fsSL https://github.com/d1vanov/quentier-dependencies-windows/releases/download/continuous/libxml2-2.9.7-msvc2019_x64.zip -o %RUNNER_WORKSPACE%\libxml2\libxml2-2.9.7-msvc2019_x64.zip
          if %DOWNLOAD_LIBXML2%==1 cd %RUNNER_WORKSPACE%\libxml2
          if %DOWNLOAD_LIBXML2%==1 7z x libxml2-2.9.7-msvc2019_x64.zip
=======
          if exist %RUNNER_WORKSPACE%\qevercloud_win_development_x64 (set QEVERCLOUD_CACHED=1) else (set QEVERCLOUD_CACHED=0)
          if %QEVERCLOUD_CACHED%==0 mkdir %RUNNER_WORKSPACE%\qevercloud_win_development_x64
          if %QEVERCLOUD_CACHED%==0 cmd.exe /c curl -fsSL https://github.com/d1vanov/QEverCloud/releases/download/continuous-development/QEverCloud_windows_x64.zip -o %RUNNER_WORKSPACE%\qevercloud_win_development_x64\QEverCloud_windows_x64.zip
          if %QEVERCLOUD_CACHED%==0 cd %RUNNER_WORKSPACE%\qevercloud_win_development_x64
          if %QEVERCLOUD_CACHED%==0 set QEVERCLOUD_DOWNLOADED=0
          if %QEVERCLOUD_CACHED%==0 if exist QEverCloud_windows_x64.zip set QEVERCLOUD_DOWNLOADED=1
          if %QEVERCLOUD_CACHED%==0 if "%QEVERCLOUD_DOWNLOADED%"=="1" echo "Downloaded prebuilt x64 QEverCloud from development branch"
          if %QEVERCLOUD_CACHED%==0 if "%QEVERCLOUD_DOWNLOADED%"=="1" 7z x QEverCloud_windows_x64.zip
          if %QEVERCLOUD_CACHED%==0 if "%QEVERCLOUD_DOWNLOADED%"=="0" echo "Could not download prebuilt x64 QEverCloud from development branch, will build from source"
          if %QEVERCLOUD_CACHED%==0 if "%QEVERCLOUD_DOWNLOADED%"=="0" mkdir %RUNNER_WORKSPACE%\qevercloud_win_development_x64_src
          if %QEVERCLOUD_CACHED%==0 if "%QEVERCLOUD_DOWNLOADED%"=="0" git clone https://github.com/d1vanov/QEverCloud.git %RUNNER_WORKSPACE%\qevercloud_win_development_x64_src
          if %QEVERCLOUD_CACHED%==0 if "%QEVERCLOUD_DOWNLOADED%"=="0" cd %RUNNER_WORKSPACE%\qevercloud_win_development_x64_src
          if %QEVERCLOUD_CACHED%==0 if "%QEVERCLOUD_DOWNLOADED%"=="0" git checkout development
          if %QEVERCLOUD_CACHED%==0 if "%QEVERCLOUD_DOWNLOADED%"=="0" mkdir build
          if %QEVERCLOUD_CACHED%==0 if "%QEVERCLOUD_DOWNLOADED%"=="0" cd build
          if %QEVERCLOUD_CACHED%==0 if "%QEVERCLOUD_DOWNLOADED%"=="0" set CMAKE_PREFIX_PATH="%RUNNER_WORKSPACE%\Qt_x64\Qt\5.15.2\win64_msvc2019_x64"
          if %QEVERCLOUD_CACHED%==0 if "%QEVERCLOUD_DOWNLOADED%"=="0" call "C:\Program Files (x86)\Microsoft Visual Studio\2019\Enterprise\VC\Auxiliary\Build\vcvars64.bat"
          if %QEVERCLOUD_CACHED%==0 if "%QEVERCLOUD_DOWNLOADED%"=="0" cmake -G "NMake Makefiles" -DCMAKE_BUILD_TYPE=RelWithDebInfo -DCMAKE_INSTALL_PREFIX="%RUNNER_WORKSPACE%\qevercloud_win_development_x64" -DCMAKE_PREFIX_PATH="%CMAKE_PREFIX_PATH%" -DCMAKE_C_COMPILER_LAUNCHER="%USERPROFILE%\.cargo\bin\ccache" -DCMAKE_CXX_COMPILER_LAUNCHER="%USERPROFILE%\.cargo\bin\ccache" ..
          if %QEVERCLOUD_CACHED%==0 if "%QEVERCLOUD_DOWNLOADED%"=="0" cmake --build . --target all
          if %QEVERCLOUD_CACHED%==0 if "%QEVERCLOUD_DOWNLOADED%"=="0" cmake --build . --target check
          if %QEVERCLOUD_CACHED%==0 if "%QEVERCLOUD_DOWNLOADED%"=="0" cmake --build . --target install
        if: ${{ matrix.target_arch == 'x64' && ((github.event_name == 'push' && github.ref == 'refs/heads/development') || (github.event_name == 'pull_request' && github.base_ref == 'development')) }}
>>>>>>> 5c27ac7d
        shell: cmd

      - name: Cache libhunspell
        id: cache_libhunspell
        env:
<<<<<<< HEAD
          LIBHUNSPELL_CACHE_VERSION: '1'
=======
          LIBICONV_CACHE_VERSION: '1'
>>>>>>> 5c27ac7d
        uses: actions/cache@v4
        with:
          path: '${{ runner.workspace }}/libhunspell'
          key: libhunspell-${{ env.LIBHUNSPELL_CACHE_VERSION }}

      - name: Download libhunspell
        id: download_libhunspell
        env:
          RUNNER_WORKSPACE: ${{ runner.workspace }}
        run: |
          if not exist %RUNNER_WORKSPACE%\libhunspell (set DOWNLOAD_LIBHUNSPELL=1) else (set DOWNLOAD_LIBHUNSPELL=0)
          if %DOWNLOAD_LIBHUNSPELL%==1 mkdir %RUNNER_WORKSPACE%\libhunspell
          if %DOWNLOAD_LIBHUNSPELL%==1 curl -fsSL https://github.com/d1vanov/quentier-dependencies-windows/releases/download/continuous/libhunspell-1.7.0-msvc2019_x64.zip -o %RUNNER_WORKSPACE%\libhunspell\libhunspell-1.7.0-msvc2019_x64.zip
          if %DOWNLOAD_LIBHUNSPELL%==1 cd %RUNNER_WORKSPACE%\libhunspell
          if %DOWNLOAD_LIBHUNSPELL%==1 7z x libhunspell-1.7.0-msvc2019_x64.zip
        shell: cmd

      - name: Cache OpenSSL
        id: cache_openssl
        env:
<<<<<<< HEAD
          OPENSSL_CACHE_VERSION: '6'
=======
          LIBXML2_CACHE_VERSION: '1'
>>>>>>> 5c27ac7d
        uses: actions/cache@v4
        with:
          path: '${{ runner.workspace }}/openssl'
          key: openssl-${{ env.OPENSSL_CACHE_VERSION }}

      - name: Download openssl
        id: download_openssl
        env:
          RUNNER_WORKSPACE: ${{ runner.workspace }}
        run: |
          if not exist %RUNNER_WORKSPACE%\openssl (set DOWNLOAD_OPENSSL=1) else (set DOWNLOAD_OPENSSL=0)
          if %DOWNLOAD_OPENSSL%==1 mkdir %RUNNER_WORKSPACE%\openssl
          if %DOWNLOAD_OPENSSL%==1 curl -fsSL https://github.com/d1vanov/quentier-dependencies-windows/releases/download/continuous/openssl-1_1_1v-msvc2019_x64.zip -o %RUNNER_WORKSPACE%\openssl\openssl-1_1_1v-msvc2019_x64.zip
          if %DOWNLOAD_OPENSSL%==1 cd %RUNNER_WORKSPACE%\openssl
          if %DOWNLOAD_OPENSSL%==1 7z x openssl-1_1_1v-msvc2019_x64.zip
        shell: cmd

      - name: Cache qtkeychain Qt5
        id: cache_qtkeychain_qt5
        env:
<<<<<<< HEAD
          QTKEYCHAIN_CACHE_VERSION: '1'
=======
          LIBHUNSPELL_CACHE_VERSION: '1'
>>>>>>> 5c27ac7d
        uses: actions/cache@v4
        with:
          path:  '${{ runner.workspace }}/qtkeychain_qt5'
          key: qtkeychain-qt5-${{ env.QTKEYCHAIN_CACHE_VERSION }}
        if: ${{ matrix.qt_version == '5.15.2' }}

      - name: Download or build qtkeychain Qt5
        id: download_qtkeychain_qt5
        env:
          RUNNER_WORKSPACE: ${{ runner.workspace }}
        run: |
          if not exist %RUNNER_WORKSPACE%\qtkeychain_qt5 (set QTKEYCHAIN_CACHED=0) else (set QTKEYCHAIN_CACHED=1)
          echo "QTKEYCHAIN_CACHED=%QTKEYCHAIN_CACHED%"
          if %QTKEYCHAIN_CACHED%==0 mkdir %RUNNER_WORKSPACE%\qtkeychain_qt5
          if %QTKEYCHAIN_CACHED%==0 curl -fsSL https://github.com/d1vanov/quentier-dependencies-windows/releases/download/continuous/qtkeychain-0.14.3-qt5-msvc2019_x64.zip -o %RUNNER_WORKSPACE%\qtkeychain_qt5\qtkeychain-0.14.3-qt5-msvc2019_x64.zip
          if %QTKEYCHAIN_CACHED%==0 cd %RUNNER_WORKSPACE%\qtkeychain_qt5
          if %QTKEYCHAIN_CACHED%==0 set QTKEYCHAIN_DOWNLOADED=0
          if %QTKEYCHAIN_CACHED%==0 if exist qtkeychain-0.14.3-qt5-msvc2019_x64.zip set QTKEYCHAIN_DOWNLOADED=1
          if %QTKEYCHAIN_CACHED%==0 if "%QTKEYCHAIN_DOWNLOADED%"=="1" echo "Downloaded prebuilt Qt5 QtKeychain"
          if %QTKEYCHAIN_CACHED%==0 if "%QTKEYCHAIN_DOWNLOADED%"=="1" 7z x qtkeychain-0.14.3-qt5-msvc2019_x64.zip
          if %QTKEYCHAIN_CACHED%==0 if "%QTKEYCHAIN_DOWNLOADED%"=="0" echo "Could not download prebuilt Qt5 QtKeychain, will build from source"
          if %QTKEYCHAIN_CACHED%==0 if "%QTKEYCHAIN_DOWNLOADED%"=="0" mkdir %RUNNER_WORKSPACE%\qtkeychain_qt5_src
          if %QTKEYCHAIN_CACHED%==0 if "%QTKEYCHAIN_DOWNLOADED%"=="0" git clone https://github.com/frankosterfeld/qtkeychain.git %RUNNER_WORKSPACE%\qtkeychain_qt5_src
          if %QTKEYCHAIN_CACHED%==0 if "%QTKEYCHAIN_DOWNLOADED%"=="0" cd %RUNNER_WORKSPACE%\qtkeychain_qt5_src
          if %QTKEYCHAIN_CACHED%==0 if "%QTKEYCHAIN_DOWNLOADED%"=="0" git checkout 0.14.3
          if %QTKEYCHAIN_CACHED%==0 if "%QTKEYCHAIN_DOWNLOADED%"=="0" mkdir build
          if %QTKEYCHAIN_CACHED%==0 if "%QTKEYCHAIN_DOWNLOADED%"=="0" cd build
          if %QTKEYCHAIN_CACHED%==0 if "%QTKEYCHAIN_DOWNLOADED%"=="0" set CMAKE_PREFIX_PATH="%RUNNER_WORKSPACE%\Qt5\Qt\5.15.2\win64_msvc2019_x64"
          if %QTKEYCHAIN_CACHED%==0 if "%QTKEYCHAIN_DOWNLOADED%"=="0" call "C:\Program Files (x86)\Microsoft Visual Studio\2019\Enterprise\VC\Auxiliary\Build\vcvars64.bat"
          if %QTKEYCHAIN_CACHED%==0 if "%QTKEYCHAIN_DOWNLOADED%"=="0" cmake -G "NMake Makefiles" -DCMAKE_BUILD_TYPE=RelWithDebInfo -DCMAKE_INSTALL_PREFIX="%RUNNER_WORKSPACE%\qtkeychain_qt5" -DCMAKE_PREFIX_PATH="%CMAKE_PREFIX_PATH%" -DBUILD_TRANSLATION=ON -DCMAKE_C_COMPILER_LAUNCHER="%USERPROFILE%\.cargo\bin\ccache" -DCMAKE_CXX_COMPILER_LAUNCHER="%USERPROFILE%\.cargo\bin\ccache" ..
          if %QTKEYCHAIN_CACHED%==0 if "%QTKEYCHAIN_DOWNLOADED%"=="0" cmake --build . --target all
          if %QTKEYCHAIN_CACHED%==0 if "%QTKEYCHAIN_DOWNLOADED%"=="0" cmake --build . --target install
        shell: cmd
        if: ${{ matrix.qt_version == '5.15.2' }}

      - name: Cache qtkeychain Qt6
        id: cache_qtkeychain_qt6
        env:
<<<<<<< HEAD
          QTKEYCHAIN_CACHE_VERSION: '1'
=======
          OPENSSL_CACHE_VERSION: '6'
>>>>>>> 5c27ac7d
        uses: actions/cache@v4
        with:
          path:  '${{ runner.workspace }}/qtkeychain_qt6'
          key: qtkeychain-qt6-${{ env.QTKEYCHAIN_CACHE_VERSION }}
        if: ${{ matrix.qt_version == '6.7.3' }}

      - name: Download or build qtkeychain Qt6
        id: download_qtkeychain_qt6
        env:
          RUNNER_WORKSPACE: ${{ runner.workspace }}
        run: |
          if not exist %RUNNER_WORKSPACE%\qtkeychain_qt6 (set QTKEYCHAIN_CACHED=0) else (set QTKEYCHAIN_CACHED=1)
          echo "QTKEYCHAIN_CACHED=%QTKEYCHAIN_CACHED%"
          if %QTKEYCHAIN_CACHED%==0 mkdir %RUNNER_WORKSPACE%\qtkeychain_qt6
          if %QTKEYCHAIN_CACHED%==0 curl -fsSL https://github.com/d1vanov/quentier-dependencies-windows/releases/download/continuous/qtkeychain-0.14.3-qt6-msvc2019_x64.zip -o %RUNNER_WORKSPACE%\qtkeychain_qt6\qtkeychain-0.14.3-qt6-msvc2019_x64.zip
          if %QTKEYCHAIN_CACHED%==0 cd %RUNNER_WORKSPACE%\qtkeychain_qt6
          if %QTKEYCHAIN_CACHED%==0 set QTKEYCHAIN_DOWNLOADED=0
          if %QTKEYCHAIN_CACHED%==0 if exist qtkeychain-0.14.3-qt6-msvc2019_x64.zip set QTKEYCHAIN_DOWNLOADED=1
          if %QTKEYCHAIN_CACHED%==0 if "%QTKEYCHAIN_DOWNLOADED%"=="1" echo "Downloaded prebuilt Qt6 QtKeychain"
          if %QTKEYCHAIN_CACHED%==0 if "%QTKEYCHAIN_DOWNLOADED%"=="1" 7z x qtkeychain-0.14.3-qt6-msvc2019_x64.zip
          if %QTKEYCHAIN_CACHED%==0 if "%QTKEYCHAIN_DOWNLOADED%"=="0" echo "Could not download prebuilt Qt6 QtKeychain, will build from source"
          if %QTKEYCHAIN_CACHED%==0 if "%QTKEYCHAIN_DOWNLOADED%"=="0" mkdir %RUNNER_WORKSPACE%\qtkeychain_qt6_src
          if %QTKEYCHAIN_CACHED%==0 if "%QTKEYCHAIN_DOWNLOADED%"=="0" git clone https://github.com/frankosterfeld/qtkeychain.git %RUNNER_WORKSPACE%\qtkeychain_qt6_src
          if %QTKEYCHAIN_CACHED%==0 if "%QTKEYCHAIN_DOWNLOADED%"=="0" cd %RUNNER_WORKSPACE%\qtkeychain_qt6_src
          if %QTKEYCHAIN_CACHED%==0 if "%QTKEYCHAIN_DOWNLOADED%"=="0" git checkout 0.14.3
          if %QTKEYCHAIN_CACHED%==0 if "%QTKEYCHAIN_DOWNLOADED%"=="0" mkdir build
          if %QTKEYCHAIN_CACHED%==0 if "%QTKEYCHAIN_DOWNLOADED%"=="0" cd build
          if %QTKEYCHAIN_CACHED%==0 if "%QTKEYCHAIN_DOWNLOADED%"=="0" set CMAKE_PREFIX_PATH="%RUNNER_WORKSPACE%\Qt6\Qt\6.7.3\win64_msvc2019_x64"
          if %QTKEYCHAIN_CACHED%==0 if "%QTKEYCHAIN_DOWNLOADED%"=="0" call "C:\Program Files (x86)\Microsoft Visual Studio\2019\Enterprise\VC\Auxiliary\Build\vcvars64.bat"
          if %QTKEYCHAIN_CACHED%==0 if "%QTKEYCHAIN_DOWNLOADED%"=="0" cmake -G "NMake Makefiles" -DCMAKE_BUILD_TYPE=RelWithDebInfo -DCMAKE_INSTALL_PREFIX="%RUNNER_WORKSPACE%\qtkeychain_qt6" -DCMAKE_PREFIX_PATH="%CMAKE_PREFIX_PATH%" -DBUILD_TRANSLATION=ON -DBUILD_WITH_QT6=ON -DCMAKE_C_COMPILER_LAUNCHER="%USERPROFILE%\.cargo\bin\ccache" -DCMAKE_CXX_COMPILER_LAUNCHER="%USERPROFILE%\.cargo\bin\ccache" ..
          if %QTKEYCHAIN_CACHED%==0 if "%QTKEYCHAIN_DOWNLOADED%"=="0" cmake --build . --target all
          if %QTKEYCHAIN_CACHED%==0 if "%QTKEYCHAIN_DOWNLOADED%"=="0" cmake --build . --target install
        shell: cmd
        if: ${{ matrix.qt_version == '6.7.3' }}

      - name: Cache tidy-html5
        id: cache_tidy_html5
        env:
<<<<<<< HEAD
          TIDY_HTML5_CACHE_VERSION: '1'
=======
          QTKEYCHAIN_CACHE_VERSION: '1'
>>>>>>> 5c27ac7d
        uses: actions/cache@v4
        with:
          path: '${{ runner.workspace }}/tidy_html5'
          key: tidy-html5-${{ env.TIDY_HTML5_CACHE_VERSION }}

      - name: Download tidy-html5
        id: download_tidy_html5
        env:
          RUNNER_WORKSPACE: ${{ runner.workspace }}
        run: |
          if not exist %RUNNER_WORKSPACE%\tidy_html5 (set DOWNLOAD_TIDY_HTML5=1) else (set DOWNLOAD_TIDY_HTML5=0)
          if %DOWNLOAD_TIDY_HTML5%==1 mkdir %RUNNER_WORKSPACE%\tidy_html5
          if %DOWNLOAD_TIDY_HTML5%==1 curl -fsSL https://github.com/d1vanov/quentier-dependencies-windows/releases/download/continuous/tidy-html5-5.6.0-msvc2019_x64.zip -o %RUNNER_WORKSPACE%\tidy_html5\tidy-html5-5.6.0-msvc2019_x64.zip
          if %DOWNLOAD_TIDY_HTML5%==1 cd %RUNNER_WORKSPACE%\tidy_html5
          if %DOWNLOAD_TIDY_HTML5%==1 7z x tidy-html5-5.6.0-msvc2019_x64.zip
        shell: cmd

      - name: Cache Google breakpad
        id: cache_google_breakpad
        env:
<<<<<<< HEAD
          GOOGLE_BREAKPAD_CACHE_VERSION: '1'
=======
          TIDY_HTML5_CACHE_VERSION: '1'
>>>>>>> 5c27ac7d
        uses: actions/cache@v4
        with:
          path: '${{ runner.workspace }}/breakpad'
          key: breakpad-${{ env.GOOGLE_BREAKPAD_CACHE_VERSION }}

      - name: Download Google breakpad
        id: download_breakpad
        env:
          RUNNER_WORKSPACE: ${{ runner.workspace }}
        run: |
          if not exist %RUNNER_WORKSPACE%\breakpad (set DOWNLOAD_BREAKPAD=1) else (set DOWNLOAD_BREAKPAD=0)
          if %DOWNLOAD_BREAKPAD%==1 mkdir %RUNNER_WORKSPACE%\breakpad
          if %DOWNLOAD_BREAKPAD%==1 curl -fsSL https://github.com/d1vanov/quentier-dependencies-windows/releases/download/continuous/breakpad-msvc2019_x64.zip -o %RUNNER_WORKSPACE%\breakpad\breakpad-msvc2019_x64.zip
          if %DOWNLOAD_BREAKPAD%==1 cd %RUNNER_WORKSPACE%\breakpad
          if %DOWNLOAD_BREAKPAD%==1 7z x breakpad-msvc2019_x64.zip
        shell: cmd

      - name: Cache Google test
        id: cache_google_test
        env:
<<<<<<< HEAD
          GOOGLE_TEST_CACHE_VERSION: '2'
=======
          GOOGLE_BREAKPAD_CACHE_VERSION: '1'
>>>>>>> 5c27ac7d
        uses: actions/cache@v4
        with:
          path: '${{ runner.workspace }}/googletest'
          key: googletest-${{ env.GOOGLE_TEST_CACHE_VERSION }}

      - name: Download or build Google test
        id: download_or_build_googletest
        env:
          RUNNER_WORKSPACE: ${{ runner.workspace }}
        run: |
          if not exist %RUNNER_WORKSPACE%\googletest (set GOOGLETEST_CACHED=0) else (set GOOGLETEST_CACHED=1)
          echo "GOOGLETEST_CACHED=%GOOGLETEST_CACHED%"
          if %GOOGLETEST_CACHED%==0 mkdir %RUNNER_WORKSPACE%\googletest
          if %GOOGLETEST_CACHED%==0 curl -fsSL https://github.com/d1vanov/quentier-dependencies-windows/releases/download/continuous/googletest-1.15.2-msvc2019_x64.zip -o %RUNNER_WORKSPACE%\googletest\googletest-1.15.2-msvc2019_x64.zip
          if %GOOGLETEST_CACHED%==0 cd %RUNNER_WORKSPACE%\googletest
          if %GOOGLETEST_CACHED%==0 set GOOGLETEST_DOWNLOADED=0
          if %GOOGLETEST_CACHED%==0 if exist googletest-1.15.2-msvc2019_x64.zip set GOOGLETEST_DOWNLOADED=1
          if %GOOGLETEST_CACHED%==0 if "%GOOGLETEST_DOWNLOADED%"=="1" echo "Downloaded prebuilt Googletest"
          if %GOOGLETEST_CACHED%==0 if "%GOOGLETEST_DOWNLOADED%"=="1" 7z x googletest-1.15.2-msvc2019_x64.zip
          if %GOOGLETEST_CACHED%==0 if "%GOOGLETEST_DOWNLOADED%"=="0" echo "Could not download prebuilt Googletest, will build from source"
          if %GOOGLETEST_CACHED%==0 if "%GOOGLETEST_DOWNLOADED%"=="0" call "C:\Program Files (x86)\Microsoft Visual Studio\2019\Enterprise\VC\Auxiliary\Build\vcvars64.bat"
          if %GOOGLETEST_CACHED%==0 if "%GOOGLETEST_DOWNLOADED%"=="0" mkdir %RUNNER_WORKSPACE%\googletest_src
          if %GOOGLETEST_CACHED%==0 if "%GOOGLETEST_DOWNLOADED%"=="0" git clone https://github.com/google/googletest.git -b v1.15.2 %RUNNER_WORKSPACE%\googletest_src
          if %GOOGLETEST_CACHED%==0 if "%GOOGLETEST_DOWNLOADED%"=="0" cd %RUNNER_WORKSPACE%\googletest_src
          if %GOOGLETEST_CACHED%==0 if "%GOOGLETEST_DOWNLOADED%"=="0" mkdir build
          if %GOOGLETEST_CACHED%==0 if "%GOOGLETEST_DOWNLOADED%"=="0" cd build
          if %GOOGLETEST_CACHED%==0 if "%GOOGLETEST_DOWNLOADED%"=="0" cmake -G "NMake Makefiles" -DCMAKE_BUILD_TYPE=RelWithDebInfo -DCMAKE_INSTALL_PREFIX="%RUNNER_WORKSPACE%\googletest" -Dgtest_force_shared_crt=ON -DCMAKE_C_COMPILER_LAUNCHER="%USERPROFILE%\.cargo\bin\ccache" -DCMAKE_CXX_COMPILER_LAUNCHER="%USERPROFILE%\.cargo\bin\ccache" ..
          if %GOOGLETEST_CACHED%==0 if "%GOOGLETEST_DOWNLOADED%"=="0" cmake --build . --target all
          if %GOOGLETEST_CACHED%==0 if "%GOOGLETEST_DOWNLOADED%"=="0" cmake --build . --target install
        shell: cmd

      - name: Build, test and install Qt5
        id: build_test_install_qt5
        env:
          RUNNER_WORKSPACE: ${{ runner.workspace }}
          GITHUB_EVENT_NAME: ${{ github.event_name }}
          GITHUB_REF: ${{ github.ref }}
          GITHUB_BASE_REF: ${{ github.base_ref }}
        run: |
          set CMAKE_PREFIX_PATH="%RUNNER_WORKSPACE%\Qt5\Qt\5.15.2\win64_msvc2019_x64"
          call "C:\Program Files (x86)\Microsoft Visual Studio\2019\Enterprise\VC\Auxiliary\Build\vcvars64.bat"
          set PATH=%RUNNER_WORKSPACE%\libiconv\bin;%PATH%
          set PATH=%RUNNER_WORKSPACE%\libxml2\bin;%PATH%
          set PATH=%RUNNER_WORKSPACE%\libhunspell\bin;%PATH%
          set PATH=%RUNNER_WORKSPACE%\openssl\bin;%PATH%
          set PATH=%RUNNER_WORKSPACE%\qtkeychain_qt5\bin;%PATH%
          set PATH=%RUNNER_WORKSPACE%\tidy_html5\bin;%PATH%
          set PATH=%RUNNER_WORKSPACE%\googletest\bin;%PATH%
          set LIB=%RUNNER_WORKSPACE%\libiconv\lib;%LIB%
          set LIB=%RUNNER_WORKSPACE%\libxml2\lib;%LIB%
          set LIB=%RUNNER_WORKSPACE%\libhunspell\lib;%LIB%
          set LIB=%RUNNER_WORKSPACE%\openssl\lib;%LIB%
          set LIB=%RUNNER_WORKSPACE%\qtkeychain_qt5\lib;%LIB%
          set LIB=%RUNNER_WORKSPACE%\tidy_html5\lib;%LIB%
          set LIB=%RUNNER_WORKSPACE%\googletest\lib;%LIB%
          set INCLUDE=%RUNNER_WORKSPACE%\libiconv\include;%INCLUDE%
          set INCLUDE=%RUNNER_WORKSPACE%\libxml2\include;%INCLUDE%
          set INCLUDE=%RUNNER_WORKSPACE%\libhunspell\include;%INCLUDE%
          set INCLUDE=%RUNNER_WORKSPACE%\openssl\include;%INCLUDE%
          set INCLUDE=%RUNNER_WORKSPACE%\qtkeychain_qt5\include;%INCLUDE%
          set INCLUDE=%RUNNER_WORKSPACE%\tidy_html5\include;%INCLUDE%
          set INCLUDE=%RUNNER_WORKSPACE%\googletest\include;%INCLUDE%
          set BRANCH_NAME=master
          if "%GITHUB_EVENT_NAME%"=="push" if "%GITHUB_REF%"=="refs/heads/development" set BRANCH_NAME=development
          if "%GITHUB_EVENT_NAME%"=="pull_request" if "%GITHUB_BASE_REF%"=="development" set BRANCH_NAME=development
          if "%GITHUB_EVENT_NAME%"=="push" if "%GITHUB_REF%"=="refs/heads/integration-0.8.0" set BRANCH_NAME=integration-0.8.0
          if "%GITHUB_EVENT_NAME%"=="pull_request" if "%GITHUB_BASE_REF%"=="integration-0.8.0" set BRANCH_NAME=integration-0.8.0
          if "%BRANCH_NAME%"=="master" set QEVERCLOUD_DIR=%RUNNER_WORKSPACE%\qevercloud_win_master_qt5
          if "%BRANCH_NAME%"=="development" set QEVERCLOUD_DIR=%RUNNER_WORKSPACE%\qevercloud_win_development_qt5
          if "%BRANCH_NAME%"=="integration-0.8.0" set QEVERCLOUD_DIR=%RUNNER_WORKSPACE%\qevercloud_win_integration_qt5
          set INCLUDE=%QEVERCLOUD_DIR%\include;%INCLUDE%
          set LIB=%QEVERCLOUD_DIR%\lib;%LIB%
          set PATH=%QEVERCLOUD_DIR%\bin;%PATH%
          cd %GITHUB_WORKSPACE%
          md build
          cd build
<<<<<<< HEAD
          cmake -G "NMake Makefiles" -DCMAKE_BUILD_TYPE=RelWithDebInfo -DCMAKE_RUNTIME_OUTPUT_DIRECTORY="%GITHUB_WORKSPACE%\build\bin" -DCMAKE_INSTALL_PREFIX="%GITHUB_WORKSPACE%\build\installdir" -DCMAKE_PREFIX_PATH="%CMAKE_PREFIX_PATH%" -DQEverCloud-qt5_DIR="%QEVERCLOUD_DIR%\cmake\QEverCloud-qt5" -DBOOST_ROOT="%RUNNER_WORKSPACE%\boost\boost_1_86_0" -DTIDY_HTML5_ROOT="%RUNNER_WORKSPACE%\tidy_html5" -DOPENSSL_ROOT_DIR=%RUNNER_WORKSPACE%\openssl -DGTest_DIR="%RUNNER_WORKSPACE%\googletest\lib\cmake\GTest" -DCMAKE_C_COMPILER_LAUNCHER="%USERPROFILE%\.cargo\bin\ccache" -DCMAKE_CXX_COMPILER_LAUNCHER="%USERPROFILE%\.cargo\bin\ccache" ..
=======
          cmake -G "NMake Makefiles" -DCMAKE_BUILD_TYPE=RelWithDebInfo -DCMAKE_INSTALL_PREFIX="%GITHUB_WORKSPACE%\build\installdir" -DCMAKE_PREFIX_PATH="%CMAKE_PREFIX_PATH%" -DQEverCloud-qt5_DIR="%QEVERCLOUD_DIR%\CMake" -DBOOST_ROOT="%RUNNER_WORKSPACE%\boost\boost_1_87_0" -DTIDY_HTML5_ROOT="%RUNNER_WORKSPACE%\tidy_html5_win_x86" -DOPENSSL_ROOT_DIR=%RUNNER_WORKSPACE%\openssl_win_x86 -DCMAKE_C_COMPILER_LAUNCHER="%USERPROFILE%\.cargo\bin\ccache" -DCMAKE_CXX_COMPILER_LAUNCHER="%USERPROFILE%\.cargo\bin\ccache" ..
>>>>>>> 5c27ac7d
          cmake --build . --target all
          cmake --build . --target lupdate
          cmake --build . --target lrelease
          echo "Start running tests"
          bin\test_libquentier.exe -o test_libquentier_report.txt,txt
          type test_libquentier_report.txt
          echo "Start gtest-based tests"
          bin\libqt5quentier_enml_unit_tests.exe > libqt5quentier_enml_unit_tests.txt 2>&1
          type libqt5quentier_enml_unit_tests.txt
          bin\libqt5quentier_threading_unit_tests.exe > libqt5quentier_threading_unit_tests.txt 2>&1
          type libqt5quentier_threading_unit_tests.txt
          bin\libqt5quentier_utility_unit_tests.exe > libqt5quentier_utility_unit_tests.txt 2>&1
          type libqt5quentier_utility_unit_tests.txt
          bin\libqt5quentier_local_storage_sql_unit_tests.exe > libqt5quentier_local_storage_sql_unit_tests.txt 2>&1
          type libqt5quentier_local_storage_sql_unit_tests.txt
          bin\libqt5quentier_synchronization_unit_tests.exe > libqt5quentier_synchronization_unit_tests.txt 2>&1
          type libqt5quentier_synchronization_unit_tests.txt
          echo "Start sync integrational tests"
          bin\libqt5quentier_synchronization_integrational_tests.exe -o libqt5quentier_synchronization_integrational_tests_report.txt,txt
          type libqt5quentier_synchronization_integrational_tests_report.txt
          7z a last_test_qt5_log.zip %APPDATA%\d1vanov\LibquentierTests\logs-quentier\LibquentierTests-log.txt
          cmake --build . --target install
          %RUNNER_WORKSPACE%\breakpad\bin\dump_syms %GITHUB_WORKSPACE%\build\installdir\bin\libqt5quentier.dll > %GITHUB_WORKSPACE%\build\installdir\bin\libqt5quentier.syms
        if: ${{ matrix.qt_version == '5.15.2' }}
        shell: cmd

      - name: Build, test and install Qt6
        id: build_test_install_qt6
        env:
          RUNNER_WORKSPACE: ${{ runner.workspace }}
          GITHUB_EVENT_NAME: ${{ github.event_name }}
          GITHUB_REF: ${{ github.ref }}
          GITHUB_BASE_REF: ${{ github.base_ref }}
        run: |
          set CMAKE_PREFIX_PATH="%RUNNER_WORKSPACE%\Qt6\Qt\6.7.3\win64_msvc2019_x64"
          call "C:\Program Files (x86)\Microsoft Visual Studio\2019\Enterprise\VC\Auxiliary\Build\vcvars64.bat"
          set PATH=%RUNNER_WORKSPACE%\libiconv\bin;%PATH%
          set PATH=%RUNNER_WORKSPACE%\libxml2\bin;%PATH%
          set PATH=%RUNNER_WORKSPACE%\libhunspell\bin;%PATH%
          set PATH=%RUNNER_WORKSPACE%\openssl\bin;%PATH%
          set PATH=%RUNNER_WORKSPACE%\qtkeychain_qt6\bin;%PATH%
          set PATH=%RUNNER_WORKSPACE%\tidy_html5\bin;%PATH%
          set PATH=%RUNNER_WORKSPACE%\googletest\bin;%PATH%
          set LIB=%RUNNER_WORKSPACE%\libiconv\lib;%LIB%
          set LIB=%RUNNER_WORKSPACE%\libxml2\lib;%LIB%
          set LIB=%RUNNER_WORKSPACE%\libhunspell\lib;%LIB%
          set LIB=%RUNNER_WORKSPACE%\openssl\lib;%LIB%
          set LIB=%RUNNER_WORKSPACE%\qtkeychain_qt6\lib;%LIB%
          set LIB=%RUNNER_WORKSPACE%\tidy_html5\lib;%LIB%
          set LIB=%RUNNER_WORKSPACE%\googletest\lib;%LIB%
          set INCLUDE=%RUNNER_WORKSPACE%\libiconv\include;%INCLUDE%
          set INCLUDE=%RUNNER_WORKSPACE%\libxml2\include;%INCLUDE%
          set INCLUDE=%RUNNER_WORKSPACE%\libhunspell\include;%INCLUDE%
          set INCLUDE=%RUNNER_WORKSPACE%\openssl\include;%INCLUDE%
          set INCLUDE=%RUNNER_WORKSPACE%\qtkeychain_qt6\include;%INCLUDE%
          set INCLUDE=%RUNNER_WORKSPACE%\tidy_html5\include;%INCLUDE%
          set INCLUDE=%RUNNER_WORKSPACE%\googletest\include;%INCLUDE%
          set BRANCH_NAME=master
          if "%GITHUB_EVENT_NAME%"=="push" if "%GITHUB_REF%"=="refs/heads/development" set BRANCH_NAME=development
          if "%GITHUB_EVENT_NAME%"=="pull_request" if "%GITHUB_BASE_REF%"=="development" set BRANCH_NAME=development
          if "%GITHUB_EVENT_NAME%"=="push" if "%GITHUB_REF%"=="refs/heads/integration-0.8.0" set BRANCH_NAME=integration-0.8.0
          if "%GITHUB_EVENT_NAME%"=="pull_request" if "%GITHUB_BASE_REF%"=="integration-0.8.0" set BRANCH_NAME=integration-0.8.0
          if "%BRANCH_NAME%"=="master" set QEVERCLOUD_DIR=%RUNNER_WORKSPACE%\qevercloud_win_master_qt6
          if "%BRANCH_NAME%"=="development" set QEVERCLOUD_DIR=%RUNNER_WORKSPACE%\qevercloud_win_development_qt6
          if "%BRANCH_NAME%"=="integration-0.8.0" set QEVERCLOUD_DIR=%RUNNER_WORKSPACE%\qevercloud_win_integration_qt6
          set INCLUDE=%QEVERCLOUD_DIR%\include;%INCLUDE%
          set LIB=%QEVERCLOUD_DIR%\lib;%LIB%
          set PATH=%QEVERCLOUD_DIR%\bin;%PATH%
          cd %GITHUB_WORKSPACE%
          md build
          cd build
<<<<<<< HEAD
          cmake -G "NMake Makefiles" -DBUILD_WITH_QT6=ON -DCMAKE_BUILD_TYPE=RelWithDebInfo -DCMAKE_RUNTIME_OUTPUT_DIRECTORY="%GITHUB_WORKSPACE%\build\bin" -DCMAKE_INSTALL_PREFIX="%GITHUB_WORKSPACE%\build\installdir" -DCMAKE_PREFIX_PATH="%CMAKE_PREFIX_PATH%" -DQEverCloud-qt6_DIR="%QEVERCLOUD_DIR%\cmake\QEverCloud-qt6" -DBOOST_ROOT="%RUNNER_WORKSPACE%\boost\boost_1_86_0" -DTIDY_HTML5_ROOT="%RUNNER_WORKSPACE%\tidy_html5" -DOPENSSL_ROOT_DIR=%RUNNER_WORKSPACE%\openssl -DGTest_DIR="%RUNNER_WORKSPACE%\googletest\lib\cmake\GTest" -DCMAKE_C_COMPILER_LAUNCHER="%USERPROFILE%\.cargo\bin\ccache" -DCMAKE_CXX_COMPILER_LAUNCHER="%USERPROFILE%\.cargo\bin\ccache" ..
=======
          cmake -G "NMake Makefiles" -DCMAKE_BUILD_TYPE=RelWithDebInfo -DCMAKE_INSTALL_PREFIX="%GITHUB_WORKSPACE%\build\installdir" -DCMAKE_PREFIX_PATH="%CMAKE_PREFIX_PATH%" -DQEverCloud-qt5_DIR="%QEVERCLOUD_DIR%\CMake" -DBOOST_ROOT="%RUNNER_WORKSPACE%\boost\boost_1_87_0" -DTIDY_HTML5_ROOT="%RUNNER_WORKSPACE%\tidy_html5_win_x64" -DOPENSSL_ROOT_DIR=%RUNNER_WORKSPACE%\openssl_win_x64 -DCMAKE_C_COMPILER_LAUNCHER="%USERPROFILE%\.cargo\bin\ccache" -DCMAKE_CXX_COMPILER_LAUNCHER="%USERPROFILE%\.cargo\bin\ccache" ..
>>>>>>> 5c27ac7d
          cmake --build . --target all
          cmake --build . --target lupdate
          cmake --build . --target lrelease
          echo "Start running tests"
          bin\test_libquentier.exe -o test_libquentier_report.txt,txt
          type test_libquentier_report.txt
          echo "Start gtest-based tests"
          bin\libqt6quentier_enml_unit_tests.exe > libqt6quentier_enml_unit_tests.txt 2>&1
          type libqt6quentier_enml_unit_tests.txt
          bin\libqt6quentier_threading_unit_tests.exe > libqt6quentier_threading_unit_tests.txt 2>&1
          type libqt6quentier_threading_unit_tests.txt
          bin\libqt6quentier_utility_unit_tests.exe > libqt6quentier_utility_unit_tests.txt 2>&1
          type libqt6quentier_utility_unit_tests.txt
          bin\libqt6quentier_local_storage_sql_unit_tests.exe > libqt6quentier_local_storage_sql_unit_tests.txt 2>&1
          type libqt6quentier_local_storage_sql_unit_tests.txt
          bin\libqt6quentier_synchronization_unit_tests.exe > libqt6quentier_synchronization_unit_tests.txt 2>&1
          type libqt6quentier_synchronization_unit_tests.txt
          echo "Start sync integrational tests"
          set QTEST_FATAL_FAIL="1"
          bin\libqt6quentier_synchronization_integrational_tests.exe -o libqt6quentier_synchronization_integrational_tests_report.txt,txt
          type libqt6quentier_synchronization_integrational_tests_report.txt
          7z a last_test_qt6_log.zip %APPDATA%\d1vanov\LibquentierTests\logs-quentier\*
          cmake --build . --target install
          %RUNNER_WORKSPACE%\breakpad\bin\dump_syms %GITHUB_WORKSPACE%\build\installdir\bin\libqt6quentier.dll > %GITHUB_WORKSPACE%\build\installdir\bin\libqt6quentier.syms
        if: ${{ matrix.qt_version == '6.7.3' }}
        shell: cmd

      - name: Show ccache stats
        run: |
          %USERPROFILE%\.cargo\bin\ccache.exe --show-stats
        shell: cmd

<<<<<<< HEAD
      - name: Archive installed Qt5 library
        id: archive_qt5
=======
      - name: Archive installed x86 library
        id: archive_x86
>>>>>>> 5c27ac7d
        run: |
          cd %GITHUB_WORKSPACE%\build\installdir
          7z a libquentier_windows_qt5.zip *
        if: ${{ matrix.qt_version == '5.15.2' }}
        shell: cmd

      - name: Archive installed Qt6 library
        id: archive_qt6
        run: |
          cd %GITHUB_WORKSPACE%\build\installdir
          7z a libquentier_windows_qt6.zip *
        if: ${{ matrix.qt_version == '6.7.3' }}
        shell: cmd

      - name: Upload Qt5 libquentier
        id: upload_artifact_qt5
        uses: actions/upload-artifact@v4
        with:
          name: libquentier_windows_qt5
          path: '${{ github.workspace }}\build\installdir\libquentier_windows_qt5.zip'
        if: ${{ matrix.qt_version == '5.15.2' }}

      - name: Upload Qt6 libquentier
        id: upload_artifact_qt6
        uses: actions/upload-artifact@v4
        with:
          name: libquentier_windows_qt6
          path: '${{ github.workspace }}\build\installdir\libquentier_windows_qt6.zip'
        if: ${{ matrix.qt_version == '6.7.3' }}

      - name: Upload Qt5 libquentier test logs
        id: upload_tests_log_qt5
        uses: actions/upload-artifact@v4
        with:
          name: libquentier_windows_test_logs_qt5
          path: '${{ github.workspace }}\build\last_test_qt5_log.zip'
        if: ${{ matrix.qt_version == '5.15.2' }}

      - name: Upload Qt6 libquentier test logs
        id: upload_tests_log_qt6
        uses: actions/upload-artifact@v4
        with:
          name: libquentier_windows_test_logs_qt6
          path: '${{ github.workspace }}\build\last_test_qt6_log.zip'
        if: ${{ matrix.qt_version == '6.7.3' }}

      - name: Upload Qt5 ccache logs
        id: upload_qt5_ccache_logs
        uses: actions/upload-artifact@v4
        with:
          name: libquentier_windows_ccache_logs_qt5
          path: '${{ github.workspace }}\ccache_log.txt'
        if: ${{ matrix.qt_version == '5.15.2' }}

      - name: Upload Qt6 ccache logs
        id: upload_qt6_ccache_logs
        uses: actions/upload-artifact@v4
        with:
          name: libquentier_windows_ccache_logs_qt6
          path: '${{ github.workspace }}\ccache_log.txt'
        if: ${{ matrix.qt_version == '6.7.3' }}

  create_new_release:
    if: ${{ github.event_name == 'push' && !contains(github.event.head_commit.message, '[skip ci]') }}
    runs-on: ubuntu-latest
    needs: [build_linux, build_macos, build_windows]
    steps:
      - name: Install dependencies
        id: install_deps
        run: |
          sudo apt-key adv --keyserver keyserver.ubuntu.com --recv-key C99B11DEB97541F0
          sudo apt-key adv --keyserver keyserver.ubuntu.com --recv-key 23F3D4EA75716059
          type -p curl >/dev/null || sudo apt install curl -y
          curl -fsSL https://cli.github.com/packages/githubcli-archive-keyring.gpg | sudo dd of=/usr/share/keyrings/githubcli-archive-keyring.gpg
          sudo chmod go+r /usr/share/keyrings/githubcli-archive-keyring.gpg
          echo "deb [arch=$(dpkg --print-architecture) signed-by=/usr/share/keyrings/githubcli-archive-keyring.gpg] https://cli.github.com/packages stable main" | sudo tee /etc/apt/sources.list.d/github-cli.list > /dev/null \
          sudo apt update
          sudo apt install -qq gh
          sudo apt install -qq jq
          sudo apt install -qq p7zip

      - name: Delete previous continuous release
        id: delete_previous_continuous_release
        if: ${{ github.ref == 'refs/heads/master' || github.ref == 'refs/heads/development' || github.ref == 'refs/heads/integration-0.8.0' }}
        env:
          GITHUB_TOKEN: ${{ secrets.GITHUB_TOKEN }}
        run: |
          if [ "$GITHUB_EVENT_NAME" = "push" ]; then
            export BRANCH_NAME=$(echo $GITHUB_REF | sed 's/.*\/\(.*\)$/\1/')
          else
            export BRANCH_NAME=$GITHUB_BASE_REF
          fi
          if [ "$BRANCH_NAME" = "integration-0.8.0" ]; then
            export BRANCH_NAME="integration"
          fi
          echo "BRANCH_NAME=${BRANCH_NAME}"
          gh api /repos/d1vanov/libquentier/releases/tags/continuous-${BRANCH_NAME} > /tmp/gh_get_release.json && exit_status=$? || exit_status=$?
          if [ "${exit_status}" = 0 ]; then
            export COMMIT_SHA=$(cat /tmp/gh_get_release.json | jq '.target_commitish')
            if ! [ "${COMMIT_SHA}" = "${GITHUB_SHA}" ]; then
              export PREVIOUS_CONTINUOUS_RELEASE_DELETED=0
              for i in {1..10}
              do
                echo "Trying to delete previous continuous release continuous-${BRANCH_NAME}"
                gh release delete continuous-${BRANCH_NAME} -y -R d1vanov/libquentier;
                curl -X DELETE -H "Authorization: token ${GITHUB_TOKEN}" -H "Accept: application/vnd.github.v3+json" https://api.github.com/repos/d1vanov/libquentier/git/refs/tags/continuous-${BRANCH_NAME};
                gh api /repos/d1vanov/libquentier/releases/tags/continuous-${BRANCH_NAME} > /tmp/gh_get_release.json && exit_status=$? || exit_status=$?
                if [ "${exit_status}" != 0 ]; then
                  echo "It appears that previous continuous release is deleted now"
                  export PREVIOUS_CONTINUOUS_RELEASE_DELETED=1
                  break
                fi
                echo "Was able to receive information about the attempted to be deleted previous continuous release, waiting for 5 seconds before the next attempt"
                sleep 5
              done
              if [ "$PREVIOUS_CONTINUOUS_RELEASE_DELETED" != "1" ]; then
                echo "Failed to delete previous continuous release after several attempts!"
              fi
            fi
          fi
        shell: bash

      - name: Create new continuous master release
        id: create_new_continuous_master_release
        if: ${{ github.ref == 'refs/heads/master' }}
        env:
          GITHUB_TOKEN: ${{ secrets.GITHUB_TOKEN }}
        run: |
          gh release create continuous-master --draft=false --prerelease --title "Continuous build (continuous-master)" --target $GITHUB_SHA -R d1vanov/libquentier

      - name: Create new continuous development release
        id: create_new_continuous_development_release
        if: ${{ github.ref == 'refs/heads/development' }}
        env:
          GITHUB_TOKEN: ${{ secrets.GITHUB_TOKEN }}
        run: |
          gh release create continuous-development --draft=false --prerelease --title "Continuous build (continuous-development)" --target $GITHUB_SHA -R d1vanov/libquentier

      - name: Create new continuous integration release
        id: create_new_continuous_integration_release
        if: ${{ github.ref == 'refs/heads/integration-0.8.0' }}
        env:
          GITHUB_TOKEN: ${{ secrets.GITHUB_TOKEN }}
        run: |
          gh release create continuous-integration --draft=false --prerelease --title "Temporary experimental integration release, do not use! (continuous-integration)" --target $GITHUB_SHA -R d1vanov/libquentier

      - name: Create new tagged release
        id: create_new_tagged_release
        if: ${{ github.ref != 'refs/heads/master' && github.ref != 'refs/heads/development' && github.ref != 'refs/heads/integration-0.8.0' }}
        env:
          GITHUB_TOKEN: ${{ secrets.GITHUB_TOKEN }}
          GITHUB_REF: ${{ github.ref }}
        run: |
          gh release create "$GITHUB_REF" --title "Release build ($GITHUB_REF)" --target $GITHUB_SHA -R d1vanov/libquentier

      - name: Download linux artifact
        id: download_linux_artifact
        uses: actions/download-artifact@v4
        with:
          name: libquentier_linux
          path: '${{ github.workspace }}/artifacts'

      - name: Download macOS artifact
        id: download_macos_artifact
        uses: actions/download-artifact@v4
        with:
          name: libquentier_macos
          path: '${{ github.workspace }}/artifacts'

      - name: Download Windows Qt5 artifact
        id: download_windows_qt5_artifact
        uses: actions/download-artifact@v4
        with:
          name: libquentier_windows_qt5
          path: '${{ github.workspace }}/artifacts'

      - name: Download Windows Qt6 artifact
        id: download_windows_qt6_artifact
        uses: actions/download-artifact@v4
        with:
          name: libquentier_windows_qt6
          path: '${{ github.workspace }}/artifacts'

      - name: Upload Linux artifact to continuous master release
        id: upload_linux_artifact_to_continuous_master_release
        env:
          GITHUB_TOKEN: ${{ secrets.GITHUB_TOKEN }}
        run: |
          mv $GITHUB_WORKSPACE/artifacts/libquentier_linux.zip /tmp/libquentier_linux_x86_64.zip
          for i in 0..3
          do
            export UPLOADED=0
            gh release upload --clobber continuous-master /tmp/libquentier_linux_x86_64.zip -R d1vanov/libquentier && export UPLOADED=1 || true
            if [ "$UPLOADED" = "1" ]; then
              break
            fi
          done
          if [ "$UPLOADED" != "1" ]; then
            echo "Failed to upload artifact to release"
            exit 1
          fi
        if: ${{ github.ref == 'refs/heads/master' }}
        shell: bash

      - name: Upload Linux artifact to continuous development release
        id: upload_linux_artifact_to_continuous_development_release
        env:
          GITHUB_TOKEN: ${{ secrets.GITHUB_TOKEN }}
        run: |
          mv $GITHUB_WORKSPACE/artifacts/libquentier_linux.zip /tmp/libquentier_linux_x86_64.zip
          for i in 0..3
          do
            export UPLOADED=0
            gh release upload --clobber continuous-development /tmp/libquentier_linux_x86_64.zip -R d1vanov/libquentier && export UPLOADED=1 || true
            if [ "$UPLOADED" = "1" ]; then
              break
            fi
          done
          if [ "$UPLOADED" != "1" ]; then
            echo "Failed to upload artifact to release"
            exit 1
          fi
        if: ${{ github.ref == 'refs/heads/development' }}
        shell: bash

      - name: Upload Linux artifact to continuous integration release
        id: upload_linux_artifact_to_continuous_integration_release
        env:
          GITHUB_TOKEN: ${{ secrets.GITHUB_TOKEN }}
        run: |
          mv $GITHUB_WORKSPACE/artifacts/libquentier_linux.zip /tmp/libquentier_linux_x86_64.zip
          for i in 0..3
          do
            export UPLOADED=0
            gh release upload --clobber continuous-integration /tmp/libquentier_linux_x86_64.zip -R d1vanov/libquentier && export UPLOADED=1 || true
            if [ "$UPLOADED" = "1" ]; then
              break
            fi
          done
          if [ "$UPLOADED" != "1" ]; then
            echo "Failed to upload artifact to release"
            exit 1
          fi
        if: ${{ github.ref == 'refs/heads/integration-0.8.0' }}
        shell: bash

      - name: Upload macOS artifact to continuous master release
        id: upload_macos_artifact_to_continuous_master_release
        env:
          GITHUB_TOKEN: ${{ secrets.GITHUB_TOKEN }}
        run: |
          mv $GITHUB_WORKSPACE/artifacts/libquentier_macos.zip /tmp/libquentier_macos_x86_64.zip
          for i in 0..3
          do
            export UPLOADED=0
            gh release upload --clobber continuous-master /tmp/libquentier_macos_x86_64.zip -R d1vanov/libquentier && export UPLOADED=1 || true
            if [ "$UPLOADED" = "1" ]; then
              break
            fi
          done
          if [ "$UPLOADED" != "1" ]; then
            echo "Failed to upload artifact to release"
            exit 1
          fi
        if: ${{ github.ref == 'refs/heads/master' }}
        shell: bash

      - name: Upload macOS artifact to continuous development release
        id: upload_macos_artifact_to_continuous_development_release
        env:
          GITHUB_TOKEN: ${{ secrets.GITHUB_TOKEN }}
        run: |
          mv $GITHUB_WORKSPACE/artifacts/libquentier_macos.zip /tmp/libquentier_macos_x86_64.zip
          for i in 0..3
          do
            export UPLOADED=0
            gh release upload --clobber continuous-development /tmp/libquentier_macos_x86_64.zip -R d1vanov/libquentier && export UPLOADED=1 || true
            if [ "$UPLOADED" = "1" ]; then
              break
            fi
          done
          if [ "$UPLOADED" != "1" ]; then
            echo "Failed to upload artifact to release"
            exit 1
          fi
        if: ${{ github.ref == 'refs/heads/development' }}
        shell: bash

      - name: Upload macOS artifact to continuous integration release
        id: upload_macos_artifact_to_continuous_integration_release
        env:
          GITHUB_TOKEN: ${{ secrets.GITHUB_TOKEN }}
        run: |
          mv $GITHUB_WORKSPACE/artifacts/libquentier_macos.zip /tmp/libquentier_macos_x86_64.zip
          for i in 0..3
          do
            export UPLOADED=0
            gh release upload --clobber continuous-integration /tmp/libquentier_macos_x86_64.zip -R d1vanov/libquentier && export UPLOADED=1 || true
            if [ "$UPLOADED" = "1" ]; then
              break
            fi
          done
          if [ "$UPLOADED" != "1" ]; then
            echo "Failed to upload artifact to release"
            exit 1
          fi
        if: ${{ github.ref == 'refs/heads/integration-0.8.0' }}
        shell: bash

      - name: Upload Windows Qt5 artifact to continuous master release
        id: upload_windows_qt5_artifact_to_continuous_master_release
        env:
          GITHUB_TOKEN: ${{ secrets.GITHUB_TOKEN }}
        run: |
          mv $GITHUB_WORKSPACE/artifacts/libquentier_windows_qt5.zip /tmp/libquentier_windows_qt5.zip
          for i in 0..3
          do
            export UPLOADED=0
            gh release upload --clobber continuous-master /tmp/libquentier_windows_qt5.zip -R d1vanov/libquentier && export UPLOADED=1 || true
            if [ "$UPLOADED" = "1" ]; then
              break
            fi
          done
          if [ "$UPLOADED" != "1" ]; then
            echo "Failed to upload artifact to release"
            exit 1
          fi
        if: ${{ github.ref == 'refs/heads/master' }}
        shell: bash

      - name: Upload Windows Qt5 artifact to continuous development release
        id: upload_windows_qt5_artifact_to_continuous_development_release
        env:
          GITHUB_TOKEN: ${{ secrets.GITHUB_TOKEN }}
        run: |
          mv $GITHUB_WORKSPACE/artifacts/libquentier_windows_qt5.zip /tmp/libquentier_windows_qt5.zip
          for i in 0..3
          do
            export UPLOADED=0
            gh release upload --clobber continuous-development /tmp/libquentier_windows_qt5.zip -R d1vanov/libquentier && export UPLOADED=1 || true
            if [ "$UPLOADED" = "1" ]; then
              break
            fi
          done
          if [ "$UPLOADED" != "1" ]; then
            echo "Failed to upload artifact to release"
            exit 1
          fi
        if: ${{ github.ref == 'refs/heads/development' }}
        shell: bash

      - name: Upload Windows Qt5 artifact to continuous integration release
        id: upload_windows_qt5_artifact_to_continuous_integration_release
        env:
          GITHUB_TOKEN: ${{ secrets.GITHUB_TOKEN }}
        run: |
          mv $GITHUB_WORKSPACE/artifacts/libquentier_windows_qt5.zip /tmp/libquentier_windows_qt5.zip
          for i in 0..3
          do
            export UPLOADED=0
            gh release upload --clobber continuous-integration /tmp/libquentier_windows_qt5.zip -R d1vanov/libquentier && export UPLOADED=1 || true
            if [ "$UPLOADED" = "1" ]; then
              break
            fi
          done
          if [ "$UPLOADED" != "1" ]; then
            echo "Failed to upload artifact to release"
            exit 1
          fi
        if: ${{ github.ref == 'refs/heads/integration-0.8.0' }}
        shell: bash

      - name: Upload Windows Qt6 artifact to continuous master release
        id: upload_windows_qt6_artifact_to_continuous_master_release
        env:
          GITHUB_TOKEN: ${{ secrets.GITHUB_TOKEN }}
        run: |
          mv $GITHUB_WORKSPACE/artifacts/libquentier_windows_qt6.zip /tmp/libquentier_windows_qt6.zip
          for i in 0..3
          do
            export UPLOADED=0
            gh release upload --clobber continuous-master /tmp/libquentier_windows_qt6.zip -R d1vanov/libquentier && export UPLOADED=1 || true
            if [ "$UPLOADED" = "1" ]; then
              break
            fi
          done
          if [ "$UPLOADED" != "1" ]; then
            echo "Failed to upload artifact to release"
            exit 1
          fi
        if: ${{ github.ref == 'refs/heads/master' }}
        shell: bash

      - name: Upload Windows Qt6 artifact to continuous development release
        id: upload_windows_qt6_artifact_to_continuous_development_release
        env:
          GITHUB_TOKEN: ${{ secrets.GITHUB_TOKEN }}
        run: |
          mv $GITHUB_WORKSPACE/artifacts/libquentier_windows_qt6.zip /tmp/libquentier_windows_qt6.zip
          for i in 0..3
          do
            export UPLOADED=0
            gh release upload --clobber continuous-development /tmp/libquentier_windows_qt6.zip -R d1vanov/libquentier && export UPLOADED=1 || true
            if [ "$UPLOADED" = "1" ]; then
              break
            fi
          done
          if [ "$UPLOADED" != "1" ]; then
            echo "Failed to upload artifact to release"
            exit 1
          fi
        if: ${{ github.ref == 'refs/heads/development' }}
        shell: bash

      - name: Upload Windows Qt6 artifact to continuous integration release
        id: upload_windows_qt6_artifact_to_continuous_integration_release
        env:
          GITHUB_TOKEN: ${{ secrets.GITHUB_TOKEN }}
        run: |
          mv $GITHUB_WORKSPACE/artifacts/libquentier_windows_qt6.zip /tmp/libquentier_windows_qt6.zip
          for i in 0..3
          do
            export UPLOADED=0
            gh release upload --clobber continuous-integration /tmp/libquentier_windows_qt6.zip -R d1vanov/libquentier && export UPLOADED=1 || true
            if [ "$UPLOADED" = "1" ]; then
              break
            fi
          done
          if [ "$UPLOADED" != "1" ]; then
            echo "Failed to upload artifact to release"
            exit 1
          fi
        if: ${{ github.ref == 'refs/heads/integration-0.8.0' }}
        shell: bash

      - name: Ensure continuous master release is not a draft
        id: ensure_continuous_master_is_not_a_draft
        if: ${{ github.ref == 'refs/heads/master' }}
        env:
          GITHUB_TOKEN: ${{ secrets.GITHUB_TOKEN }}
          GITHUB_REF: ${{ github.ref }}
        run: |
          gh release edit continuous-master --draft=false -R d1vanov/libquentier

      - name: Ensure continuous development release is not a draft
        id: ensure_continuous_development_is_not_a_draft
        if: ${{ github.ref == 'refs/heads/development' }}
        env:
          GITHUB_TOKEN: ${{ secrets.GITHUB_TOKEN }}
          GITHUB_REF: ${{ github.ref }}
        run: |
          gh release edit continuous-development --draft=false -R d1vanov/libquentier

      - name: Ensure continuous integration release is not a draft
        id: ensure_continuous_integration_is_not_a_draft
        if: ${{ github.ref == 'refs/heads/integration-0.8.0' }}
        env:
          GITHUB_TOKEN: ${{ secrets.GITHUB_TOKEN }}
          GITHUB_REF: ${{ github.ref }}
        run: |
          gh release edit continuous-integration --draft=false -R d1vanov/libquentier

      - name: Upload Linux artifact to tagged release
        id: upload_linux_artifact_to_tagged_release
        env:
          GITHUB_TOKEN: ${{ secrets.GITHUB_TOKEN }}
        run: |
          export TAG_NAME=$(echo $GITHUB_REF | sed 's/.*\/\(.*\)$/\1/')
          mv $GITHUB_WORKSPACE/artifacts/libquentier_linux.zip /tmp/libquentier_linux_x86_64.zip
          for i in 0..3
          do
            export UPLOADED=0
            gh release upload --clobber ${TAG_NAME} /tmp/libquentier_linux_x86_64.zip -R d1vanov/libquentier && export UPLOADED=1 || true
            if [ "$UPLOADED" = "1" ]; then
              break
            fi
          done
          if [ "$UPLOADED" != "1" ]; then
            echo "Failed to upload artifact to release"
            exit 1
          fi
        if: ${{ github.ref != 'refs/heads/master' && github.ref != 'refs/heads/development' && github.ref != 'refs/heads/integration-0.8.0' }}
        shell: bash

      - name: Upload macOS artifact to tagged release
        id: upload_macos_artifact_to_tagged_release
        env:
          GITHUB_TOKEN: ${{ secrets.GITHUB_TOKEN }}
        run: |
          export TAG_NAME=$(echo $GITHUB_REF | sed 's/.*\/\(.*\)$/\1/')
          mv $GITHUB_WORKSPACE/artifacts/libquentier_macos.zip /tmp/libquentier_macos_x86_64.zip
          for i in 0..3
          do
            export UPLOADED=0
            gh release upload --clobber ${TAG_NAME} /tmp/libquentier_macos_x86_64.zip -R d1vanov/libquentier && export UPLOADED=1 || true
            if [ "$UPLOADED" = "1" ]; then
              break
            fi
          done
          if [ "$UPLOADED" != "1" ]; then
            echo "Failed to upload artifact to release"
            exit 1
          fi
        if: ${{ github.ref != 'refs/heads/master' && github.ref != 'refs/heads/development' && github.ref != 'refs/heads/integration-0.8.0' }}
        shell: bash

      - name: Upload Windows Qt5 artifact to tagged release
        id: upload_windows_qt5_artifact_to_tagged_release
        env:
          GITHUB_TOKEN: ${{ secrets.GITHUB_TOKEN }}
        run: |
          export TAG_NAME=$(echo $GITHUB_REF | sed 's/.*\/\(.*\)$/\1/')
          mv $GITHUB_WORKSPACE/artifacts/libquentier_windows_qt5.zip /tmp/libquentier_windows_qt5.zip
          for i in 0..3
          do
            export UPLOADED=0
            gh release upload --clobber ${TAG_NAME} /tmp/libquentier_windows_qt5.zip -R d1vanov/libquentier && export UPLOADED=1 || true
            if [ "$UPLOADED" = "1" ]; then
              break
            fi
          done
          if [ "$UPLOADED" != "1" ]; then
            echo "Failed to upload artifact to release"
            exit 1
          fi
        if: ${{ github.ref != 'refs/heads/master' && github.ref != 'refs/heads/development' && github.ref != 'refs/heads/integration-0.8.0' }}
        shell: bash

      - name: Upload Windows Qt6 artifact to tagged release
        id: upload_windows_qt6_artifact_to_tagged_release
        env:
          GITHUB_TOKEN: ${{ secrets.GITHUB_TOKEN }}
        run: |
          export TAG_NAME=$(echo $GITHUB_REF | sed 's/.*\/\(.*\)$/\1/')
          mv $GITHUB_WORKSPACE/artifacts/libquentier_windows_qt6.zip /tmp/libquentier_windows_qt6.zip
          for i in 0..3
          do
            export UPLOADED=0
            gh release upload --clobber ${TAG_NAME} /tmp/libquentier_windows_qt6.zip -R d1vanov/libquentier && export UPLOADED=1 || true
            if [ "$UPLOADED" = "1" ]; then
              break
            fi
          done
          if [ "$UPLOADED" != "1" ]; then
            echo "Failed to upload artifact to release"
            exit 1
          fi
        if: ${{ github.ref != 'refs/heads/master' && github.ref != 'refs/heads/development' && github.ref != 'refs/heads/integration-0.8.0' }}
        shell: bash

      - name: Ensure tagged release is not a draft
        id: ensure_tagged_release_is_not_a_draft
        if: ${{ github.ref != 'refs/heads/master' && github.ref != 'refs/heads/development' && github.ref != 'refs/heads/integration-0.8.0' }}
        env:
          GITHUB_TOKEN: ${{ secrets.GITHUB_TOKEN }}
          GITHUB_REF_NAME: ${{ github.ref_name }}
        run: |
          gh release edit "$GITHUB_REF_NAME" --draft=false -R d1vanov/libquentier<|MERGE_RESOLUTION|>--- conflicted
+++ resolved
@@ -125,11 +125,7 @@
         if: ${{ matrix.qt_version == '6.7.3' }}
 
       - name: Cache QtKeychain for Qt 5.15.4
-<<<<<<< HEAD
         id: cache_qtkeychain_qt5
-=======
-        id: cache_qtkeychain_qt_modern
->>>>>>> 5c27ac7d
         uses: actions/cache@v4
         with:
           path: '${{ runner.workspace }}/qtkeychain_qt5'
@@ -149,11 +145,7 @@
             git checkout 0.14.3
             mkdir build
             cd build
-<<<<<<< HEAD
             cmake -G Ninja -DCMAKE_INSTALL_PREFIX=$RUNNER_WORKSPACE/qtkeychain_qt5 -DBUILD_TRANSLATIONS=ON -DCMAKE_C_COMPILER=/usr/bin/$CMAKE_C_COMPILER -DCMAKE_CXX_COMPILER=/usr/bin/$CMAKE_CXX_COMPILER -DCMAKE_PREFIX_PATH=/opt/qt515 -DCMAKE_C_COMPILER_LAUNCHER=$GITHUB_WORKSPACE/ccache-4.10.2-linux-x86_64/ccache -DCMAKE_CXX_COMPILER_LAUNCHER=$GITHUB_WORKSPACE/ccache-4.10.2-linux-x86_64/ccache ..
-=======
-            cmake -G Ninja -DCMAKE_INSTALL_PREFIX=$RUNNER_WORKSPACE/qtkeychain_qt_modern -DBUILD_TRANSLATIONS=OFF -DCMAKE_C_COMPILER=/usr/bin/$CMAKE_C_COMPILER -DCMAKE_CXX_COMPILER=/usr/bin/$CMAKE_CXX_COMPILER -DCMAKE_PREFIX_PATH=/opt/qt515 -DCMAKE_C_COMPILER_LAUNCHER=$GITHUB_WORKSPACE/ccache-4.10.2-linux-x86_64/ccache -DCMAKE_CXX_COMPILER_LAUNCHER=$GITHUB_WORKSPACE/ccache-4.10.2-linux-x86_64/ccache ..
->>>>>>> 5c27ac7d
             cmake --build . --target all
             cmake --build . --target install
           fi
@@ -190,11 +182,6 @@
 
       - name: Cache tidy-html5
         id: cache_tidy_html5
-<<<<<<< HEAD
-=======
-        env:
-          TIDY_HTML5_CACHE_VERSION: '1'
->>>>>>> 5c27ac7d
         uses: actions/cache@v4
         with:
           path: '${{ runner.workspace }}/tidy_html5'
@@ -217,7 +204,6 @@
           fi
         shell: bash
 
-<<<<<<< HEAD
       - name: Cache QEverCloud master for Qt 5.15.4
         id: cache_qevercloud_master_qt5
         uses: actions/cache@v4
@@ -236,23 +222,14 @@
 
       - name: Cache QEverCloud integration for Qt 5.15.4
         id: cache_qevercloud_integration_qt5
-=======
-      - name: Cache QEverCloud master for Qt 5.12.8
-        id: cache_qevercloud_master_qt_old
->>>>>>> 5c27ac7d
         uses: actions/cache@v4
         with:
           path: '${{ runner.workspace }}/qevercloud_integration_qt5'
           key: ${{ runner.os }}-qevercloud-integration_qt5-1
         if: ${{ matrix.qt_version == '5.15.4' && ((github.event_name == 'push' && github.ref == 'refs/heads/integration-0.8.0') || (github.event_name == 'pull_request' && github.base_ref == 'integration-0.8.0')) }}
 
-<<<<<<< HEAD
       - name: Cache QEverCloud master for Qt 6.7.3
         id: cache_qevercloud_master_qt6
-=======
-      - name: Cache QEverCloud development for Qt 5.12.8
-        id: cache_qevercloud_development_qt_old
->>>>>>> 5c27ac7d
         uses: actions/cache@v4
         with:
           path: '${{ runner.workspace }}/qevercloud_master_qt6'
@@ -282,7 +259,6 @@
           CMAKE_C_COMPILER: ${{ matrix.compiler_c }}
           CMAKE_CXX_COMPILER: ${{ matrix.compiler_cpp }}
         run: |
-<<<<<<< HEAD
           if [ ! -d "$RUNNER_WORKSPACE/qevercloud_master_qt5" ] || [ -z "$(ls -A $RUNNER_WORKSPACE/qevercloud_master_qt5)" ]; then
             git clone https://github.com/d1vanov/QEverCloud.git qevercloud_master_qt5_src
             cd qevercloud_master_qt5_src
@@ -295,27 +271,6 @@
             cmake --build . --target lupdate
             cmake --build . --target lrelease
             cmake --build . --target install
-=======
-          if [ ! -d "$RUNNER_WORKSPACE/qevercloud_master_qt_old" ] || [ -z "$(ls -A $RUNNER_WORKSPACE/qevercloud_master_qt_old)" ]; then
-            curl -fsSL https://github.com/d1vanov/QEverCloud/releases/download/continuous-master/QEverCloud_linux_x86_64.zip -o QEverCloud_linux_x86_64.zip || true
-            if [ -f QEverCloud_linux_x86_64.zip ]; then
-              echo "Downloaded prebuilt QEverCloud from continuous-master release"
-              7z -o$RUNNER_WORKSPACE/qevercloud_master_qt_old x QEverCloud_linux_x86_64.zip
-            else
-              echo "Could not download prebuilt QEverCloud from continuous-master release, will build from source"
-              git clone https://github.com/d1vanov/QEverCloud.git qevercloud_master_qt_old_src
-              cd qevercloud_master_qt_old_src
-              git checkout master
-              mkdir build
-              cd build
-              cmake -G Ninja -DCMAKE_INSTALL_PREFIX=$RUNNER_WORKSPACE/qevercloud_master_qt_old -DQEVERCLOUD_USE_SYSTEM_BROWSER=ON -DCMAKE_C_COMPILER_LAUNCHER=$GITHUB_WORKSPACE/ccache-4.10.2-linux-x86_64/ccache -DCMAKE_CXX_COMPILER_LAUNCHER=$GITHUB_WORKSPACE/ccache-4.10.2-linux-x86_64/ccache ..
-              cmake --build . --target all
-              cmake --build . --target check
-              cmake --build . --target lupdate
-              cmake --build . --target lrelease
-              cmake --build . --target install
-            fi
->>>>>>> 5c27ac7d
           fi
         if: ${{ matrix.qt_version == '5.15.4' && ((github.event_name == 'push' && github.ref != 'refs/heads/development' && github.ref != 'refs/heads/integration-0.8.0') || (github.event_name == 'pull_request' && github.base_ref != 'development' && github.base_ref != 'integration-0.8.0')) }}
         shell: bash
@@ -327,7 +282,6 @@
           CMAKE_C_COMPILER: ${{ matrix.compiler_c }}
           CMAKE_CXX_COMPILER: ${{ matrix.compiler_cpp }}
         run: |
-<<<<<<< HEAD
           if [ ! -d "$RUNNER_WORKSPACE/qevercloud_development_qt5" ] || [ -z "$(ls -A $RUNNER_WORKSPACE/qevercloud_development_qt5)" ]; then
             git clone https://github.com/d1vanov/QEverCloud.git qevercloud_development_qt5_src
             cd qevercloud_development_qt5_src
@@ -340,32 +294,10 @@
             cmake --build . --target lupdate
             cmake --build . --target lrelease
             cmake --build . --target install
-=======
-          if [ ! -d "$RUNNER_WORKSPACE/qevercloud_development_qt_old" ] || [ -z "$(ls -A $RUNNER_WORKSPACE/qevercloud_development_qt_old)" ]; then
-            curl -fsSL https://github.com/d1vanov/QEverCloud/releases/download/continuous-development/QEverCloud_linux_x86_64.zip -o QEverCloud_linux_x86_64.zip || true
-            if [ -f QEverCloud_linux_x86_64.zip ]; then
-              echo "Downloaded prebuilt QEverCloud from continuous-development release"
-              7z -o$RUNNER_WORKSPACE/qevercloud_development_qt_old x QEverCloud_linux_x86_64.zip
-            else
-              echo "Could not download prebuilt QEverCloud from continuous-development release, will build from source"
-              git clone https://github.com/d1vanov/QEverCloud.git qevercloud_development_qt_old_src
-              cd qevercloud_development_qt_old_src
-              git checkout development
-              mkdir build
-              cd build
-              cmake -G Ninja -DCMAKE_INSTALL_PREFIX=$RUNNER_WORKSPACE/qevercloud_development_qt_old -DQEVERCLOUD_USE_SYSTEM_BROWSER=ON -DCMAKE_C_COMPILER_LAUNCHER=$GITHUB_WORKSPACE/ccache-4.10.2-linux-x86_64/ccache -DCMAKE_CXX_COMPILER_LAUNCHER=$GITHUB_WORKSPACE/ccache-4.10.2-linux-x86_64/ccache ..
-              cmake --build . --target all
-              cmake --build . --target check
-              cmake --build . --target lupdate
-              cmake --build . --target lrelease
-              cmake --build . --target install
-            fi
->>>>>>> 5c27ac7d
           fi
         if: ${{ matrix.qt_version == '5.15.4' && ((github.event_name == 'push' && github.ref == 'refs/heads/development') || (github.event_name == 'pull_request' && github.base_ref == 'development')) }}
         shell: bash
 
-<<<<<<< HEAD
       - name: Build QEverCloud integration for Qt 5.15.4
         id: build_qevercloud_integration_qt5
         env:
@@ -388,23 +320,6 @@
           fi
         if: ${{ matrix.qt_version == '5.15.4' && ((github.event_name == 'push' && github.ref == 'refs/heads/integration-0.8.0') || (github.event_name == 'pull_request' && github.base_ref == 'integration-0.8.0')) }}
         shell: bash
-=======
-      - name: Cache QEverCloud master for Qt 5.15.4
-        id: cache_qevercloud_master_qt_modern
-        uses: actions/cache@v4
-        with:
-          path: '${{ runner.workspace }}/qevercloud_master_qt_modern'
-          key: ${{ runner.os }}-qevercloud-master_qt-modern-1
-        if: ${{ matrix.qt_version == '5.15.4' && ((github.event_name == 'push' && github.ref != 'refs/heads/development') || (github.event_name == 'pull_request' && github.base_ref != 'development')) }}
-
-      - name: Cache QEverCloud development Qt 5.15.4
-        id: cache_qevercloud_development_qt_modern
-        uses: actions/cache@v4
-        with:
-          path: '${{ runner.workspace }}/qevercloud_development_qt_modern'
-          key: ${{ runner.os }}-qevercloud-development_qt-modern-2
-        if: ${{ matrix.qt_version == '5.15.4' && ((github.event_name == 'push' && github.ref == 'refs/heads/development') || (github.event_name == 'pull_request' && github.base_ref == 'development')) }}
->>>>>>> 5c27ac7d
 
       - name: Build QEverCloud master for Qt 6.7.3
         id: build_qevercloud_master_qt6
@@ -500,10 +415,6 @@
             -DQt5Keychain_DIR=$RUNNER_WORKSPACE/qtkeychain_qt5/lib/cmake/Qt5Keychain \
             -DQEverCloud-qt5_DIR=$QEVERCLOUD_DIR/lib/cmake/QEverCloud-qt5 \
             -DTIDY_HTML5_ROOT=$RUNNER_WORKSPACE/tidy_html5 \
-<<<<<<< HEAD
-=======
-            -DUSE_QT5_WEBKIT=ON \
->>>>>>> 5c27ac7d
             -DCMAKE_C_COMPILER_LAUNCHER=$GITHUB_WORKSPACE/ccache-4.10.2-linux-x86_64/ccache \
             -DCMAKE_CXX_COMPILER_LAUNCHER=$GITHUB_WORKSPACE/ccache-4.10.2-linux-x86_64/ccache \
             ..
@@ -568,10 +479,6 @@
             -DQt6Keychain_DIR=$RUNNER_WORKSPACE/qtkeychain_qt6/lib/cmake/Qt6Keychain \
             -DQEverCloud-qt6_DIR=$QEVERCLOUD_DIR/lib/cmake/QEverCloud-qt6 \
             -DTIDY_HTML5_ROOT=$RUNNER_WORKSPACE/tidy_html5 \
-<<<<<<< HEAD
-=======
-            -DUSE_QT5_WEBKIT=ON \
->>>>>>> 5c27ac7d
             -DCMAKE_C_COMPILER_LAUNCHER=$GITHUB_WORKSPACE/ccache-4.10.2-linux-x86_64/ccache \
             -DCMAKE_CXX_COMPILER_LAUNCHER=$GITHUB_WORKSPACE/ccache-4.10.2-linux-x86_64/ccache \
             ..
@@ -638,15 +545,10 @@
         run: |
           $GITHUB_WORKSPACE/ccache-4.10.2-linux-x86_64/ccache --show-stats
 
-<<<<<<< HEAD
       - name: Test with Qt 5.15.4
         id: test_qt5
         env:
           RUNNER_WORKSPACE: ${{ runner.workspace }}
-=======
-      - name: Test
-        id: test
->>>>>>> 5c27ac7d
         run: |
           cd $GITHUB_WORKSPACE/build
           export LD_LIBRARY_PATH=/opt/qt515/lib:$RUNNER_WORKSPACE/tidy_html5/lib:$RUNNER_WORKSPACE/qtkeychain_qt5/lib:$QEVERCLOUD_DIR/lib
@@ -772,22 +674,9 @@
           unzip ninja-mac.zip
           echo "$RUNNER_WORKSPACE/ninja" >> $GITHUB_PATH
 
-<<<<<<< HEAD
       - name: Install Qt 6.7.3
         id: install_qt6
         uses: jurplel/install-qt-action@v4
-=======
-      - name: Cache Qt 5.15.2
-        id: cache_qt5
-        uses: actions/cache@v4
-        with:
-          path: '${{ runner.workspace }}/Qt5'
-          key: ${{ runner.os }}-Qt5Cache
-
-      - name: Install Qt 5.15.2
-        id: install_qt5
-        uses: jurplel/install-qt-action@v3
->>>>>>> 5c27ac7d
         with:
           cache: true
           cache-key-prefix: ${{ runner.os }}-Qt6Cache
@@ -799,32 +688,20 @@
           modules: 'qtwebengine qtwebchannel qtwebsockets qtpositioning'
           dir: '${{ runner.workspace }}/Qt6'
 
-<<<<<<< HEAD
-      - name: Cache boost 1.86.0
-=======
       - name: Cache boost 1.87.0
->>>>>>> 5c27ac7d
         id: cache_boost
         uses: actions/cache@v4
         with:
           path: '${{ runner.workspace }}/boost'
           key: ${{ runner.os }}-BoostCache-2
 
-<<<<<<< HEAD
-      - name: Install boost 1.86.0
-=======
       - name: Install boost 1.87.0
->>>>>>> 5c27ac7d
         id: install_boost
         env:
           RUNNER_WORKSPACE: ${{ runner.workspace }}
         run: |
           if [ ! -d "$RUNNER_WORKSPACE/boost" ] || [ -z "$(ls -A $RUNNER_WORKSPACE/boost)" ]; then
-<<<<<<< HEAD
-            curl -fsSL https://boostorg.jfrog.io/artifactory/main/release/1.86.0/source/boost_1_86_0.tar.bz2 -o "${{ runner.temp }}/boost.tar.bz2"
-=======
             curl -fsSL https://archives.boost.io/release/1.87.0/source/boost_1_87_0.tar.bz2 -o "${{ runner.temp }}/boost.tar.bz2"
->>>>>>> 5c27ac7d
             mkdir -p $RUNNER_WORKSPACE/boost
             tar -xf "${{ runner.temp }}/boost.tar.bz2" -C $RUNNER_WORKSPACE/boost
           fi
@@ -860,15 +737,10 @@
               -DCMAKE_INSTALL_PREFIX=$RUNNER_WORKSPACE/qtkeychain \
               -DBUILD_TRANSLATIONS=ON \
               -DBUILD_SHARED_LIBS=ON \
-<<<<<<< HEAD
-              -DCMAKE_C_COMPILER_LAUNCHER=ccache -DCMAKE_CXX_COMPILER_LAUNCHER=ccache \
-              -DBUILD_WITH_QT6=ON ..
-=======
-              -DBUILD_WITH_QT6=OFF \
               -DCMAKE_C_COMPILER_LAUNCHER=ccache \
               -DCMAKE_CXX_COMPILER_LAUNCHER=ccache \
+              -DBUILD_WITH_QT6=ON \
               ..
->>>>>>> 5c27ac7d
             cmake --build . --target all
             cmake --build . --target install
           fi
@@ -914,16 +786,12 @@
               git checkout master
               mkdir build
               cd build
-<<<<<<< HEAD
               cmake -G Ninja -DCMAKE_INSTALL_PREFIX=$RUNNER_WORKSPACE/qevercloud_master \
                 -DCMAKE_PREFIX_PATH=$RUNNER_WORKSPACE/Qt6/Qt/6.7.3/clang_64 \
                 -DBUILD_SHARED_LIBS=ON \
                 -DBUILD_WITH_QT6=ON \
                 -DCMAKE_C_COMPILER_LAUNCHER=ccache -DCMAKE_CXX_COMPILER_LAUNCHER=ccache \
                 ..
-=======
-              cmake -G Ninja -DCMAKE_INSTALL_PREFIX=$RUNNER_WORKSPACE/qevercloud_master -DCMAKE_PREFIX_PATH=$RUNNER_WORKSPACE/Qt5/Qt/5.15.2/clang_64 -DCMAKE_C_COMPILER_LAUNCHER=ccache -DCMAKE_CXX_COMPILER_LAUNCHER=ccache ..
->>>>>>> 5c27ac7d
               cmake --build . --target all
               cmake --build . --target check
               cmake --build . --target install
@@ -948,16 +816,12 @@
               git checkout development
               mkdir build
               cd build
-<<<<<<< HEAD
               cmake -G Ninja -DCMAKE_INSTALL_PREFIX=$RUNNER_WORKSPACE/qevercloud_development \
                 -DCMAKE_PREFIX_PATH=$RUNNER_WORKSPACE/Qt6/Qt/6.7.3/clang_64 \
                 -DBUILD_SHARED_LIBS=ON \
                 -DBUILD_WITH_QT6=ON \
                 -DCMAKE_C_COMPILER_LAUNCHER=ccache -DCMAKE_CXX_COMPILER_LAUNCHER=ccache \
                 ..
-=======
-              cmake -G Ninja -DCMAKE_INSTALL_PREFIX=$RUNNER_WORKSPACE/qevercloud_development -DCMAKE_PREFIX_PATH=$RUNNER_WORKSPACE/Qt5/Qt/5.15.2/clang_64 -DCMAKE_C_COMPILER_LAUNCHER=ccache -DCMAKE_CXX_COMPILER_LAUNCHER=ccache ..
->>>>>>> 5c27ac7d
               cmake --build . --target all
               cmake --build . --target check
               cmake --build . --target install
@@ -1010,29 +874,19 @@
             export QEVERCLOUD_DIR=$RUNNER_WORKSPACE/qevercloud_master
           fi
           export QTKEYCHAIN_DIR=$RUNNER_WORKSPACE/qtkeychain
-<<<<<<< HEAD
           cmake -G Ninja -DCMAKE_BUILD_TYPE=RelWithDebInfo \
             -DCMAKE_RUNTIME_OUTPUT_DIRECTORY=$(pwd)/bin \
             -DCMAKE_INSTALL_PREFIX=$(pwd)/installdir \
             -DCMAKE_PREFIX_PATH=$RUNNER_WORKSPACE/Qt6/Qt/6.7.3/clang_64 \
-            -DBOOST_ROOT=$RUNNER_WORKSPACE/boost/boost_1_86_0 \
-=======
-          cmake -G Ninja -DCMAKE_BUILD_TYPE=RelWithDebInfo -DCMAKE_INSTALL_PREFIX=$(pwd)/installdir \
-            -DCMAKE_PREFIX_PATH=$RUNNER_WORKSPACE/Qt5/Qt/5.15.2/clang_64 \
             -DBOOST_ROOT=$RUNNER_WORKSPACE/boost/boost_1_87_0 \
->>>>>>> 5c27ac7d
             -DOPENSSL_ROOT_DIR=/usr/local/opt/openssl \
             -DQEverCloud-qt6_DIR=$QEVERCLOUD_DIR/lib/cmake/QEverCloud-qt6 \
             -DQt6Keychain_DIR=$RUNNER_WORKSPACE/qtkeychain/lib/cmake/Qt6Keychain \
             -DTIDY_HTML5_INCLUDE_DIR=/usr/local/opt/tidy-html5/include \
             -DTIDY_HTML5_LIBRARIES=/usr/local/opt/tidy-html5/lib/libtidy.dylib \
-<<<<<<< HEAD
             -DBUILD_WITH_QT6=ON \
-            -DCMAKE_C_COMPILER_LAUNCHER=ccache -DCMAKE_CXX_COMPILER_LAUNCHER=ccache \
-=======
             -DCMAKE_C_COMPILER_LAUNCHER=ccache \
             -DCMAKE_CXX_COMPILER_LAUNCHER=ccache \
->>>>>>> 5c27ac7d
             ..
         shell: bash
 
@@ -1113,7 +967,6 @@
         uses: hendrikmuhs/ccache-action@v1.2
         with:
           key: ${{ github.job }}-${{ matrix.qt_version }}
-<<<<<<< HEAD
 
       - name: Configure ccache log
         id: ccache_log
@@ -1121,61 +974,28 @@
           %USERPROFILE%\.cargo\bin\ccache.exe --set-config=log_file=%GITHUB_WORKSPACE%\ccache_log.txt
         shell: cmd
 
-      - name: Cache boost 1.86.0
-=======
-
-      - name: Configure ccache log
-        id: ccache_log
-        run: |
-          %USERPROFILE%\.cargo\bin\ccache.exe --set-config=log_file=%GITHUB_WORKSPACE%\ccache_log.txt
-        shell: cmd
-
       - name: Cache boost 1.87.0
->>>>>>> 5c27ac7d
         id: cache_boost
         uses: actions/cache@v4
         with:
           path: '${{ runner.workspace }}/boost'
           key: ${{ runner.os }}-BoostCache-2
 
-<<<<<<< HEAD
-      - name: Install boost 1.86.0
-=======
       - name: Install boost 1.87.0
->>>>>>> 5c27ac7d
         id: install_boost
         env:
           RUNNER_WORKSPACE: ${{ runner.workspace }}
         run: |
           if exist %RUNNER_WORKSPACE%\boost (set BOOST_CACHED=1) else (set BOOST_CACHED=0)
           if %BOOST_CACHED%==0 mkdir %RUNNER_WORKSPACE%\boost
-<<<<<<< HEAD
-          if %BOOST_CACHED%==0 cmd.exe /c curl -fsSL https://boostorg.jfrog.io/artifactory/main/release/1.86.0/source/boost_1_86_0.7z -o %RUNNER_WORKSPACE%\boost\boost_1_86_0.7z
-          if %BOOST_CACHED%==0 cd %RUNNER_WORKSPACE%\boost
-          if %BOOST_CACHED%==0 7z x boost_1_86_0.7z
-        shell: cmd
-
-      - name: Install Qt 5.15.2
-        id: install_qt5
-        uses: jurplel/install-qt-action@v4
-=======
           if %BOOST_CACHED%==0 cmd.exe /c curl -fsSL https://archives.boost.io/release/1.87.0/source/boost_1_87_0.7z -o %RUNNER_WORKSPACE%\boost\boost_1_87_0.7z
           if %BOOST_CACHED%==0 cd %RUNNER_WORKSPACE%\boost
           if %BOOST_CACHED%==0 7z x boost_1_87_0.7z
         shell: cmd
 
-      - name: Cache Qt 5.15.2 x86
-        id: cache_qt_x86
-        uses: actions/cache@v4
-        with:
-          path: '${{ runner.workspace }}/Qt_x86'
-          key: ${{ runner.os }}-QtCache-x86-1
-        if: ${{ matrix.target_arch == 'x86' }}
-
-      - name: Install Qt 5.15.2 x86
-        id: install_qt_modern_x86
-        uses: jurplel/install-qt-action@v3
->>>>>>> 5c27ac7d
+      - name: Install Qt 5.15.2
+        id: install_qt5
+        uses: jurplel/install-qt-action@v4
         with:
           cache: true
           cache-key-prefix: ${{ runner.os }}-Qt5Cache
@@ -1185,21 +1005,8 @@
           install-deps: true
           arch: win64_msvc2019_64
           modules: 'qtwebengine'
-<<<<<<< HEAD
           dir: '${{ runner.workspace }}/Qt5'
         if: ${{ matrix.qt_version == '5.15.2' }}
-=======
-          dir: '${{ runner.workspace }}/Qt_x86'
-        if: ${{ matrix.target_arch == 'x86' }}
-
-      - name: Cache Qt 5.15.2 x64
-        id: cache_qt_x64
-        uses: actions/cache@v4
-        with:
-          path: '${{ runner.workspace }}/Qt_x64'
-          key: ${{ runner.os }}-QtCache-x64-1
-        if: ${{ matrix.target_arch == 'x64' }}
->>>>>>> 5c27ac7d
 
       - name: Install Qt 6.7.3
         id: install_qt6
@@ -1219,11 +1026,7 @@
       - name: Cache QEverCloud master Qt5
         id: cache_qevercloud_master_qt5
         env:
-<<<<<<< HEAD
           QEVERCLOUD_CACHE_VERSION: '1'
-=======
-          QEVERCLOUD_CACHE_VERSION: '2'
->>>>>>> 5c27ac7d
         uses: actions/cache@v4
         with:
           path: '${{ runner.workspace }}/qevercloud_win_master_qt5'
@@ -1251,15 +1054,9 @@
           if %QEVERCLOUD_CACHED%==0 if "%QEVERCLOUD_DOWNLOADED%"=="0" git checkout master
           if %QEVERCLOUD_CACHED%==0 if "%QEVERCLOUD_DOWNLOADED%"=="0" mkdir build
           if %QEVERCLOUD_CACHED%==0 if "%QEVERCLOUD_DOWNLOADED%"=="0" cd build
-<<<<<<< HEAD
           if %QEVERCLOUD_CACHED%==0 if "%QEVERCLOUD_DOWNLOADED%"=="0" set CMAKE_PREFIX_PATH="%RUNNER_WORKSPACE%\Qt5\Qt\5.15.2\win64_msvc2019_x64"
           if %QEVERCLOUD_CACHED%==0 if "%QEVERCLOUD_DOWNLOADED%"=="0" call "C:\Program Files (x86)\Microsoft Visual Studio\2019\Enterprise\VC\Auxiliary\Build\vcvars64.bat"
           if %QEVERCLOUD_CACHED%==0 if "%QEVERCLOUD_DOWNLOADED%"=="0" cmake -G "NMake Makefiles" -DBUILD_SHARED_LIBS=ON -DCMAKE_BUILD_TYPE=RelWithDebInfo -DCMAKE_INSTALL_PREFIX="%RUNNER_WORKSPACE%\qevercloud_win_master_qt5" -DCMAKE_PREFIX_PATH="%CMAKE_PREFIX_PATH%" -DCMAKE_C_COMPILER_LAUNCHER="%USERPROFILE%\.cargo\bin\ccache" -DCMAKE_CXX_COMPILER_LAUNCHER="%USERPROFILE%\.cargo\bin\ccache" ..
-=======
-          if %QEVERCLOUD_CACHED%==0 if "%QEVERCLOUD_DOWNLOADED%"=="0" set CMAKE_PREFIX_PATH="%RUNNER_WORKSPACE%\Qt_x86\Qt\5.15.2\win32_msvc2019"
-          if %QEVERCLOUD_CACHED%==0 if "%QEVERCLOUD_DOWNLOADED%"=="0" call "C:\Program Files (x86)\Microsoft Visual Studio\2019\Enterprise\VC\Auxiliary\Build\vcvarsall.bat" x86
-          if %QEVERCLOUD_CACHED%==0 if "%QEVERCLOUD_DOWNLOADED%"=="0" cmake -G "NMake Makefiles" -DCMAKE_BUILD_TYPE=RelWithDebInfo -DCMAKE_INSTALL_PREFIX="%RUNNER_WORKSPACE%\qevercloud_win_master_x86" -DCMAKE_PREFIX_PATH="%CMAKE_PREFIX_PATH%" -DCMAKE_C_COMPILER_LAUNCHER="%USERPROFILE%\.cargo\bin\ccache" -DCMAKE_CXX_COMPILER_LAUNCHER="%USERPROFILE%\.cargo\bin\ccache" ..
->>>>>>> 5c27ac7d
           if %QEVERCLOUD_CACHED%==0 if "%QEVERCLOUD_DOWNLOADED%"=="0" cmake --build . --target all
           if %QEVERCLOUD_CACHED%==0 if "%QEVERCLOUD_DOWNLOADED%"=="0" cmake --build . --target check
           if %QEVERCLOUD_CACHED%==0 if "%QEVERCLOUD_DOWNLOADED%"=="0" cmake --build . --target install
@@ -1269,11 +1066,7 @@
       - name: Cache QEverCloud development qt5
         id: cache_qevercloud_development_qt5
         env:
-<<<<<<< HEAD
-          QEVERCLOUD_CACHE_VERSION: '2'
-=======
           QEVERCLOUD_CACHE_VERSION: '3'
->>>>>>> 5c27ac7d
         uses: actions/cache@v4
         with:
           path: '${{ runner.workspace }}/qevercloud_win_development_qt5'
@@ -1301,15 +1094,9 @@
           if %QEVERCLOUD_CACHED%==0 if "%QEVERCLOUD_DOWNLOADED%"=="0" git checkout development
           if %QEVERCLOUD_CACHED%==0 if "%QEVERCLOUD_DOWNLOADED%"=="0" mkdir build
           if %QEVERCLOUD_CACHED%==0 if "%QEVERCLOUD_DOWNLOADED%"=="0" cd build
-<<<<<<< HEAD
           if %QEVERCLOUD_CACHED%==0 if "%QEVERCLOUD_DOWNLOADED%"=="0" set CMAKE_PREFIX_PATH="%RUNNER_WORKSPACE%\Qt5\Qt\5.15.2\win64_msvc2019_x64"
           if %QEVERCLOUD_CACHED%==0 if "%QEVERCLOUD_DOWNLOADED%"=="0" call "C:\Program Files (x86)\Microsoft Visual Studio\2019\Enterprise\VC\Auxiliary\Build\vcvars64.bat"
           if %QEVERCLOUD_CACHED%==0 if "%QEVERCLOUD_DOWNLOADED%"=="0" cmake -G "NMake Makefiles" -DBUILD_SHARED_LIBS=ON -DCMAKE_BUILD_TYPE=RelWithDebInfo -DCMAKE_INSTALL_PREFIX="%RUNNER_WORKSPACE%\qevercloud_win_development_qt5" -DCMAKE_PREFIX_PATH="%CMAKE_PREFIX_PATH%" -DCMAKE_C_COMPILER_LAUNCHER="%USERPROFILE%\.cargo\bin\ccache" -DCMAKE_CXX_COMPILER_LAUNCHER="%USERPROFILE%\.cargo\bin\ccache" ..
-=======
-          if %QEVERCLOUD_CACHED%==0 if "%QEVERCLOUD_DOWNLOADED%"=="0" set CMAKE_PREFIX_PATH="%RUNNER_WORKSPACE%\Qt_x86\Qt\5.15.2\win32_msvc2019"
-          if %QEVERCLOUD_CACHED%==0 if "%QEVERCLOUD_DOWNLOADED%"=="0" call "C:\Program Files (x86)\Microsoft Visual Studio\2019\Enterprise\VC\Auxiliary\Build\vcvarsall.bat" x86
-          if %QEVERCLOUD_CACHED%==0 if "%QEVERCLOUD_DOWNLOADED%"=="0" cmake -G "NMake Makefiles" -DCMAKE_BUILD_TYPE=RelWithDebInfo -DCMAKE_INSTALL_PREFIX="%RUNNER_WORKSPACE%\qevercloud_win_development_x86" -DCMAKE_PREFIX_PATH="%CMAKE_PREFIX_PATH%" -DCMAKE_C_COMPILER_LAUNCHER="%USERPROFILE%\.cargo\bin\ccache" -DCMAKE_CXX_COMPILER_LAUNCHER="%USERPROFILE%\.cargo\bin\ccache" ..
->>>>>>> 5c27ac7d
           if %QEVERCLOUD_CACHED%==0 if "%QEVERCLOUD_DOWNLOADED%"=="0" cmake --build . --target all
           if %QEVERCLOUD_CACHED%==0 if "%QEVERCLOUD_DOWNLOADED%"=="0" cmake --build . --target check
           if %QEVERCLOUD_CACHED%==0 if "%QEVERCLOUD_DOWNLOADED%"=="0" cmake --build . --target install
@@ -1319,57 +1106,7 @@
       - name: Cache QEverCloud integration qt5
         id: cache_qevercloud_integration_qt5
         env:
-<<<<<<< HEAD
           QEVERCLOUD_CACHE_VERSION: '2'
-=======
-          LIBICONV_CACHE_VERSION: '1'
-        uses: actions/cache@v4
-        with:
-          path: '${{ runner.workspace }}/libiconv_win_x86'
-          key: libiconv-win-x86-${{ env.LIBICONV_CACHE_VERSION }}
-        if: ${{ matrix.target_arch == 'x86' }}
-
-      - name: Download libiconv x86
-        id: download_libiconv_x86
-        env:
-          RUNNER_WORKSPACE: ${{ runner.workspace }}
-        run: |
-          if not exist %RUNNER_WORKSPACE%\libiconv_win_x86 (set DOWNLOAD_LIBICONV=1) else (set DOWNLOAD_LIBICONV=0)
-          if %DOWNLOAD_LIBICONV%==1 mkdir %RUNNER_WORKSPACE%\libiconv_win_x86
-          if %DOWNLOAD_LIBICONV%==1 curl -fsSL https://github.com/d1vanov/quentier-dependencies-windows/releases/download/continuous/libiconv-1.15-msvc2019_x86.zip -o %RUNNER_WORKSPACE%\libiconv_win_x86\libiconv-1.15-msvc2019_x86.zip
-          if %DOWNLOAD_LIBICONV%==1 cd %RUNNER_WORKSPACE%\libiconv_win_x86
-          if %DOWNLOAD_LIBICONV%==1 7z x libiconv-1.15-msvc2019_x86.zip
-        shell: cmd
-        if: ${{ matrix.target_arch == 'x86' }}
-
-      - name: Cache libxml2 x86
-        id: cache_libxml2_x86
-        env:
-          LIBXML2_CACHE_VERSION: '1'
-        uses: actions/cache@v4
-        with:
-          path: '${{ runner.workspace }}/libxml2_win_x86'
-          key: libxml2-win-x86-${{ env.LIBXML2_CACHE_VERSION }}
-        if: ${{ matrix.target_arch == 'x86' }}
-
-      - name: Download libxml2 x86
-        id: download_libxml2_x86
-        env:
-          RUNNER_WORKSPACE: ${{ runner.workspace }}
-        run: |
-          if not exist %RUNNER_WORKSPACE%\libxml2_win_x86 (set DOWNLOAD_LIBXML2=1) else (set DOWNLOAD_LIBXML2=0)
-          if %DOWNLOAD_LIBXML2%==1 mkdir %RUNNER_WORKSPACE%\libxml2_win_x86
-          if %DOWNLOAD_LIBXML2%==1 curl -fsSL https://github.com/d1vanov/quentier-dependencies-windows/releases/download/continuous/libxml2-2.9.7-msvc2019_x86.zip -o %RUNNER_WORKSPACE%\libxml2_win_x86\libxml2-2.9.7-msvc2019_x86.zip
-          if %DOWNLOAD_LIBXML2%==1 cd %RUNNER_WORKSPACE%\libxml2_win_x86
-          if %DOWNLOAD_LIBXML2%==1 7z x libxml2-2.9.7-msvc2019_x86.zip
-        shell: cmd
-        if: ${{ matrix.target_arch == 'x86' }}
-
-      - name: Cache libhunspell x86
-        id: cache_libhunspell_x86
-        env:
-          LIBHUNSPELL_CACHE_VERSION: '1'
->>>>>>> 5c27ac7d
         uses: actions/cache@v4
         with:
           path: '${{ runner.workspace }}/qevercloud_win_integration_qt5'
@@ -1402,11 +1139,7 @@
       - name: Cache QEverCloud master Qt6
         id: cache_qevercloud_master_qt6
         env:
-<<<<<<< HEAD
           QEVERCLOUD_CACHE_VERSION: '1'
-=======
-          OPENSSL_CACHE_VERSION: '6'
->>>>>>> 5c27ac7d
         uses: actions/cache@v4
         with:
           path: '${{ runner.workspace }}/qevercloud_win_master_qt6'
@@ -1446,11 +1179,7 @@
       - name: Cache QEverCloud development qt6
         id: cache_qevercloud_development_qt6
         env:
-<<<<<<< HEAD
-          QEVERCLOUD_CACHE_VERSION: '2'
-=======
-          QTKEYCHAIN_CACHE_VERSION: '1'
->>>>>>> 5c27ac7d
+          QEVERCLOUD_CACHE_VERSION: '3'
         uses: actions/cache@v4
         with:
           path: '${{ runner.workspace }}/qevercloud_win_development_qt6'
@@ -1490,11 +1219,7 @@
       - name: Cache QEverCloud integration qt6
         id: cache_qevercloud_integration_qt6
         env:
-<<<<<<< HEAD
           QEVERCLOUD_CACHE_VERSION: '2'
-=======
-          TIDY_HTML5_CACHE_VERSION: '1'
->>>>>>> 5c27ac7d
         uses: actions/cache@v4
         with:
           path: '${{ runner.workspace }}/qevercloud_win_integration_qt6'
@@ -1527,11 +1252,7 @@
       - name: Cache libiconv
         id: cache_libiconv
         env:
-<<<<<<< HEAD
           LIBICONV_CACHE_VERSION: '1'
-=======
-          GOOGLE_BREAKPAD_CACHE_VERSION: '1'
->>>>>>> 5c27ac7d
         uses: actions/cache@v4
         with:
           path: '${{ runner.workspace }}/libiconv'
@@ -1552,11 +1273,7 @@
       - name: Cache zlib
         id: cache_zlib
         env:
-<<<<<<< HEAD
           ZLIB_CACHE_VERSION: '1'
-=======
-          QEVERCLOUD_CACHE_VERSION: '2'
->>>>>>> 5c27ac7d
         uses: actions/cache@v4
         with:
           path: '${{ runner.workspace }}/zlib'
@@ -1567,46 +1284,17 @@
         env:
           RUNNER_WORKSPACE: ${{ runner.workspace }}
         run: |
-<<<<<<< HEAD
           if not exist %RUNNER_WORKSPACE%\zlib (set DOWNLOAD_ZLIB=1) else (set DOWNLOAD_ZLIB=0)
           if %DOWNLOAD_ZLIB%==1 mkdir %RUNNER_WORKSPACE%\zlib
           if %DOWNLOAD_ZLIB%==1 curl -fsSL https://github.com/d1vanov/quentier-dependencies-windows/releases/download/continuous/zlib-1.2.11-msvc2019_x64.zip -o %RUNNER_WORKSPACE%\zlib\zlib-1.2.11-msvc2019_x64.zip
           if %DOWNLOAD_ZLIB%==1 cd %RUNNER_WORKSPACE%\zlib
           if %DOWNLOAD_ZLIB%==1 7z x zlib-1.2.11-msvc2019_x64.zip
-=======
-          if exist %RUNNER_WORKSPACE%\qevercloud_win_master_x64 (set QEVERCLOUD_CACHED=1) else (set QEVERCLOUD_CACHED=0)
-          if %QEVERCLOUD_CACHED%==0 mkdir %RUNNER_WORKSPACE%\qevercloud_win_master_x64
-          if %QEVERCLOUD_CACHED%==0 cmd.exe /c curl -fsSL https://github.com/d1vanov/QEverCloud/releases/download/continuous-master/QEverCloud_windows_x64.zip -o %RUNNER_WORKSPACE%\qevercloud_win_master_x64\QEverCloud_windows_x64.zip
-          if %QEVERCLOUD_CACHED%==0 cd %RUNNER_WORKSPACE%\qevercloud_win_master_x64
-          if %QEVERCLOUD_CACHED%==0 set QEVERCLOUD_DOWNLOADED=0
-          if %QEVERCLOUD_CACHED%==0 if exist QEverCloud_windows_x64.zip set QEVERCLOUD_DOWNLOADED=1
-          if %QEVERCLOUD_CACHED%==0 if "%QEVERCLOUD_DOWNLOADED%"=="1" echo "Downloaded prebuilt x64 QEverCloud from master branch"
-          if %QEVERCLOUD_CACHED%==0 if "%QEVERCLOUD_DOWNLOADED%"=="1" 7z x QEverCloud_windows_x64.zip
-          if %QEVERCLOUD_CACHED%==0 if "%QEVERCLOUD_DOWNLOADED%"=="0" echo "Could not download prebuilt x64 QEverCloud from master branch, will build from source"
-          if %QEVERCLOUD_CACHED%==0 if "%QEVERCLOUD_DOWNLOADED%"=="0" mkdir %RUNNER_WORKSPACE%\qevercloud_win_master_x64_src
-          if %QEVERCLOUD_CACHED%==0 if "%QEVERCLOUD_DOWNLOADED%"=="0" git clone https://github.com/d1vanov/QEverCloud.git %RUNNER_WORKSPACE%\qevercloud_win_master_x64_src
-          if %QEVERCLOUD_CACHED%==0 if "%QEVERCLOUD_DOWNLOADED%"=="0" cd %RUNNER_WORKSPACE%\qevercloud_win_master_x64_src
-          if %QEVERCLOUD_CACHED%==0 if "%QEVERCLOUD_DOWNLOADED%"=="0" git checkout master
-          if %QEVERCLOUD_CACHED%==0 if "%QEVERCLOUD_DOWNLOADED%"=="0" mkdir build
-          if %QEVERCLOUD_CACHED%==0 if "%QEVERCLOUD_DOWNLOADED%"=="0" cd build
-          if %QEVERCLOUD_CACHED%==0 if "%QEVERCLOUD_DOWNLOADED%"=="0" set CMAKE_PREFIX_PATH="%RUNNER_WORKSPACE%\Qt_x64\Qt\5.15.2\win64_msvc2019_x64"
-          if %QEVERCLOUD_CACHED%==0 if "%QEVERCLOUD_DOWNLOADED%"=="0" call "C:\Program Files (x86)\Microsoft Visual Studio\2019\Enterprise\VC\Auxiliary\Build\vcvars64.bat"
-          if %QEVERCLOUD_CACHED%==0 if "%QEVERCLOUD_DOWNLOADED%"=="0" cmake -G "NMake Makefiles" -DCMAKE_BUILD_TYPE=RelWithDebInfo -DCMAKE_INSTALL_PREFIX="%RUNNER_WORKSPACE%\qevercloud_win_master_x64" -DCMAKE_PREFIX_PATH="%CMAKE_PREFIX_PATH%" -DCMAKE_C_COMPILER_LAUNCHER="%USERPROFILE%\.cargo\bin\ccache" -DCMAKE_CXX_COMPILER_LAUNCHER="%USERPROFILE%\.cargo\bin\ccache" ..
-          if %QEVERCLOUD_CACHED%==0 if "%QEVERCLOUD_DOWNLOADED%"=="0" cmake --build . --target all
-          if %QEVERCLOUD_CACHED%==0 if "%QEVERCLOUD_DOWNLOADED%"=="0" cmake --build . --target check
-          if %QEVERCLOUD_CACHED%==0 if "%QEVERCLOUD_DOWNLOADED%"=="0" cmake --build . --target install
-        if: ${{ matrix.target_arch == 'x64' && ((github.event_name == 'push' && github.ref != 'refs/heads/development') || (github.event_name == 'pull_request' && github.base_ref != 'development')) }}
->>>>>>> 5c27ac7d
         shell: cmd
 
       - name: Cache libxml2
         id: cache_libxml2
         env:
-<<<<<<< HEAD
           LIBXML2_CACHE_VERSION: '1'
-=======
-          QEVERCLOUD_CACHE_VERSION: '3'
->>>>>>> 5c27ac7d
         uses: actions/cache@v4
         with:
           path: '${{ runner.workspace }}/libxml2'
@@ -1617,46 +1305,17 @@
         env:
           RUNNER_WORKSPACE: ${{ runner.workspace }}
         run: |
-<<<<<<< HEAD
           if not exist %RUNNER_WORKSPACE%\libxml2 (set DOWNLOAD_LIBXML2=1) else (set DOWNLOAD_LIBXML2=0)
           if %DOWNLOAD_LIBXML2%==1 mkdir %RUNNER_WORKSPACE%\libxml2
           if %DOWNLOAD_LIBXML2%==1 curl -fsSL https://github.com/d1vanov/quentier-dependencies-windows/releases/download/continuous/libxml2-2.9.7-msvc2019_x64.zip -o %RUNNER_WORKSPACE%\libxml2\libxml2-2.9.7-msvc2019_x64.zip
           if %DOWNLOAD_LIBXML2%==1 cd %RUNNER_WORKSPACE%\libxml2
           if %DOWNLOAD_LIBXML2%==1 7z x libxml2-2.9.7-msvc2019_x64.zip
-=======
-          if exist %RUNNER_WORKSPACE%\qevercloud_win_development_x64 (set QEVERCLOUD_CACHED=1) else (set QEVERCLOUD_CACHED=0)
-          if %QEVERCLOUD_CACHED%==0 mkdir %RUNNER_WORKSPACE%\qevercloud_win_development_x64
-          if %QEVERCLOUD_CACHED%==0 cmd.exe /c curl -fsSL https://github.com/d1vanov/QEverCloud/releases/download/continuous-development/QEverCloud_windows_x64.zip -o %RUNNER_WORKSPACE%\qevercloud_win_development_x64\QEverCloud_windows_x64.zip
-          if %QEVERCLOUD_CACHED%==0 cd %RUNNER_WORKSPACE%\qevercloud_win_development_x64
-          if %QEVERCLOUD_CACHED%==0 set QEVERCLOUD_DOWNLOADED=0
-          if %QEVERCLOUD_CACHED%==0 if exist QEverCloud_windows_x64.zip set QEVERCLOUD_DOWNLOADED=1
-          if %QEVERCLOUD_CACHED%==0 if "%QEVERCLOUD_DOWNLOADED%"=="1" echo "Downloaded prebuilt x64 QEverCloud from development branch"
-          if %QEVERCLOUD_CACHED%==0 if "%QEVERCLOUD_DOWNLOADED%"=="1" 7z x QEverCloud_windows_x64.zip
-          if %QEVERCLOUD_CACHED%==0 if "%QEVERCLOUD_DOWNLOADED%"=="0" echo "Could not download prebuilt x64 QEverCloud from development branch, will build from source"
-          if %QEVERCLOUD_CACHED%==0 if "%QEVERCLOUD_DOWNLOADED%"=="0" mkdir %RUNNER_WORKSPACE%\qevercloud_win_development_x64_src
-          if %QEVERCLOUD_CACHED%==0 if "%QEVERCLOUD_DOWNLOADED%"=="0" git clone https://github.com/d1vanov/QEverCloud.git %RUNNER_WORKSPACE%\qevercloud_win_development_x64_src
-          if %QEVERCLOUD_CACHED%==0 if "%QEVERCLOUD_DOWNLOADED%"=="0" cd %RUNNER_WORKSPACE%\qevercloud_win_development_x64_src
-          if %QEVERCLOUD_CACHED%==0 if "%QEVERCLOUD_DOWNLOADED%"=="0" git checkout development
-          if %QEVERCLOUD_CACHED%==0 if "%QEVERCLOUD_DOWNLOADED%"=="0" mkdir build
-          if %QEVERCLOUD_CACHED%==0 if "%QEVERCLOUD_DOWNLOADED%"=="0" cd build
-          if %QEVERCLOUD_CACHED%==0 if "%QEVERCLOUD_DOWNLOADED%"=="0" set CMAKE_PREFIX_PATH="%RUNNER_WORKSPACE%\Qt_x64\Qt\5.15.2\win64_msvc2019_x64"
-          if %QEVERCLOUD_CACHED%==0 if "%QEVERCLOUD_DOWNLOADED%"=="0" call "C:\Program Files (x86)\Microsoft Visual Studio\2019\Enterprise\VC\Auxiliary\Build\vcvars64.bat"
-          if %QEVERCLOUD_CACHED%==0 if "%QEVERCLOUD_DOWNLOADED%"=="0" cmake -G "NMake Makefiles" -DCMAKE_BUILD_TYPE=RelWithDebInfo -DCMAKE_INSTALL_PREFIX="%RUNNER_WORKSPACE%\qevercloud_win_development_x64" -DCMAKE_PREFIX_PATH="%CMAKE_PREFIX_PATH%" -DCMAKE_C_COMPILER_LAUNCHER="%USERPROFILE%\.cargo\bin\ccache" -DCMAKE_CXX_COMPILER_LAUNCHER="%USERPROFILE%\.cargo\bin\ccache" ..
-          if %QEVERCLOUD_CACHED%==0 if "%QEVERCLOUD_DOWNLOADED%"=="0" cmake --build . --target all
-          if %QEVERCLOUD_CACHED%==0 if "%QEVERCLOUD_DOWNLOADED%"=="0" cmake --build . --target check
-          if %QEVERCLOUD_CACHED%==0 if "%QEVERCLOUD_DOWNLOADED%"=="0" cmake --build . --target install
-        if: ${{ matrix.target_arch == 'x64' && ((github.event_name == 'push' && github.ref == 'refs/heads/development') || (github.event_name == 'pull_request' && github.base_ref == 'development')) }}
->>>>>>> 5c27ac7d
         shell: cmd
 
       - name: Cache libhunspell
         id: cache_libhunspell
         env:
-<<<<<<< HEAD
           LIBHUNSPELL_CACHE_VERSION: '1'
-=======
-          LIBICONV_CACHE_VERSION: '1'
->>>>>>> 5c27ac7d
         uses: actions/cache@v4
         with:
           path: '${{ runner.workspace }}/libhunspell'
@@ -1677,11 +1336,7 @@
       - name: Cache OpenSSL
         id: cache_openssl
         env:
-<<<<<<< HEAD
           OPENSSL_CACHE_VERSION: '6'
-=======
-          LIBXML2_CACHE_VERSION: '1'
->>>>>>> 5c27ac7d
         uses: actions/cache@v4
         with:
           path: '${{ runner.workspace }}/openssl'
@@ -1702,11 +1357,7 @@
       - name: Cache qtkeychain Qt5
         id: cache_qtkeychain_qt5
         env:
-<<<<<<< HEAD
           QTKEYCHAIN_CACHE_VERSION: '1'
-=======
-          LIBHUNSPELL_CACHE_VERSION: '1'
->>>>>>> 5c27ac7d
         uses: actions/cache@v4
         with:
           path:  '${{ runner.workspace }}/qtkeychain_qt5'
@@ -1745,11 +1396,7 @@
       - name: Cache qtkeychain Qt6
         id: cache_qtkeychain_qt6
         env:
-<<<<<<< HEAD
           QTKEYCHAIN_CACHE_VERSION: '1'
-=======
-          OPENSSL_CACHE_VERSION: '6'
->>>>>>> 5c27ac7d
         uses: actions/cache@v4
         with:
           path:  '${{ runner.workspace }}/qtkeychain_qt6'
@@ -1788,11 +1435,7 @@
       - name: Cache tidy-html5
         id: cache_tidy_html5
         env:
-<<<<<<< HEAD
           TIDY_HTML5_CACHE_VERSION: '1'
-=======
-          QTKEYCHAIN_CACHE_VERSION: '1'
->>>>>>> 5c27ac7d
         uses: actions/cache@v4
         with:
           path: '${{ runner.workspace }}/tidy_html5'
@@ -1813,11 +1456,7 @@
       - name: Cache Google breakpad
         id: cache_google_breakpad
         env:
-<<<<<<< HEAD
           GOOGLE_BREAKPAD_CACHE_VERSION: '1'
-=======
-          TIDY_HTML5_CACHE_VERSION: '1'
->>>>>>> 5c27ac7d
         uses: actions/cache@v4
         with:
           path: '${{ runner.workspace }}/breakpad'
@@ -1838,11 +1477,7 @@
       - name: Cache Google test
         id: cache_google_test
         env:
-<<<<<<< HEAD
           GOOGLE_TEST_CACHE_VERSION: '2'
-=======
-          GOOGLE_BREAKPAD_CACHE_VERSION: '1'
->>>>>>> 5c27ac7d
         uses: actions/cache@v4
         with:
           path: '${{ runner.workspace }}/googletest'
@@ -1919,11 +1554,7 @@
           cd %GITHUB_WORKSPACE%
           md build
           cd build
-<<<<<<< HEAD
-          cmake -G "NMake Makefiles" -DCMAKE_BUILD_TYPE=RelWithDebInfo -DCMAKE_RUNTIME_OUTPUT_DIRECTORY="%GITHUB_WORKSPACE%\build\bin" -DCMAKE_INSTALL_PREFIX="%GITHUB_WORKSPACE%\build\installdir" -DCMAKE_PREFIX_PATH="%CMAKE_PREFIX_PATH%" -DQEverCloud-qt5_DIR="%QEVERCLOUD_DIR%\cmake\QEverCloud-qt5" -DBOOST_ROOT="%RUNNER_WORKSPACE%\boost\boost_1_86_0" -DTIDY_HTML5_ROOT="%RUNNER_WORKSPACE%\tidy_html5" -DOPENSSL_ROOT_DIR=%RUNNER_WORKSPACE%\openssl -DGTest_DIR="%RUNNER_WORKSPACE%\googletest\lib\cmake\GTest" -DCMAKE_C_COMPILER_LAUNCHER="%USERPROFILE%\.cargo\bin\ccache" -DCMAKE_CXX_COMPILER_LAUNCHER="%USERPROFILE%\.cargo\bin\ccache" ..
-=======
-          cmake -G "NMake Makefiles" -DCMAKE_BUILD_TYPE=RelWithDebInfo -DCMAKE_INSTALL_PREFIX="%GITHUB_WORKSPACE%\build\installdir" -DCMAKE_PREFIX_PATH="%CMAKE_PREFIX_PATH%" -DQEverCloud-qt5_DIR="%QEVERCLOUD_DIR%\CMake" -DBOOST_ROOT="%RUNNER_WORKSPACE%\boost\boost_1_87_0" -DTIDY_HTML5_ROOT="%RUNNER_WORKSPACE%\tidy_html5_win_x86" -DOPENSSL_ROOT_DIR=%RUNNER_WORKSPACE%\openssl_win_x86 -DCMAKE_C_COMPILER_LAUNCHER="%USERPROFILE%\.cargo\bin\ccache" -DCMAKE_CXX_COMPILER_LAUNCHER="%USERPROFILE%\.cargo\bin\ccache" ..
->>>>>>> 5c27ac7d
+          cmake -G "NMake Makefiles" -DCMAKE_BUILD_TYPE=RelWithDebInfo -DCMAKE_RUNTIME_OUTPUT_DIRECTORY="%GITHUB_WORKSPACE%\build\bin" -DCMAKE_INSTALL_PREFIX="%GITHUB_WORKSPACE%\build\installdir" -DCMAKE_PREFIX_PATH="%CMAKE_PREFIX_PATH%" -DQEverCloud-qt5_DIR="%QEVERCLOUD_DIR%\cmake\QEverCloud-qt5" -DBOOST_ROOT="%RUNNER_WORKSPACE%\boost\boost_1_87_0" -DTIDY_HTML5_ROOT="%RUNNER_WORKSPACE%\tidy_html5" -DOPENSSL_ROOT_DIR=%RUNNER_WORKSPACE%\openssl -DGTest_DIR="%RUNNER_WORKSPACE%\googletest\lib\cmake\GTest" -DCMAKE_C_COMPILER_LAUNCHER="%USERPROFILE%\.cargo\bin\ccache" -DCMAKE_CXX_COMPILER_LAUNCHER="%USERPROFILE%\.cargo\bin\ccache" ..
           cmake --build . --target all
           cmake --build . --target lupdate
           cmake --build . --target lrelease
@@ -1995,11 +1626,7 @@
           cd %GITHUB_WORKSPACE%
           md build
           cd build
-<<<<<<< HEAD
-          cmake -G "NMake Makefiles" -DBUILD_WITH_QT6=ON -DCMAKE_BUILD_TYPE=RelWithDebInfo -DCMAKE_RUNTIME_OUTPUT_DIRECTORY="%GITHUB_WORKSPACE%\build\bin" -DCMAKE_INSTALL_PREFIX="%GITHUB_WORKSPACE%\build\installdir" -DCMAKE_PREFIX_PATH="%CMAKE_PREFIX_PATH%" -DQEverCloud-qt6_DIR="%QEVERCLOUD_DIR%\cmake\QEverCloud-qt6" -DBOOST_ROOT="%RUNNER_WORKSPACE%\boost\boost_1_86_0" -DTIDY_HTML5_ROOT="%RUNNER_WORKSPACE%\tidy_html5" -DOPENSSL_ROOT_DIR=%RUNNER_WORKSPACE%\openssl -DGTest_DIR="%RUNNER_WORKSPACE%\googletest\lib\cmake\GTest" -DCMAKE_C_COMPILER_LAUNCHER="%USERPROFILE%\.cargo\bin\ccache" -DCMAKE_CXX_COMPILER_LAUNCHER="%USERPROFILE%\.cargo\bin\ccache" ..
-=======
-          cmake -G "NMake Makefiles" -DCMAKE_BUILD_TYPE=RelWithDebInfo -DCMAKE_INSTALL_PREFIX="%GITHUB_WORKSPACE%\build\installdir" -DCMAKE_PREFIX_PATH="%CMAKE_PREFIX_PATH%" -DQEverCloud-qt5_DIR="%QEVERCLOUD_DIR%\CMake" -DBOOST_ROOT="%RUNNER_WORKSPACE%\boost\boost_1_87_0" -DTIDY_HTML5_ROOT="%RUNNER_WORKSPACE%\tidy_html5_win_x64" -DOPENSSL_ROOT_DIR=%RUNNER_WORKSPACE%\openssl_win_x64 -DCMAKE_C_COMPILER_LAUNCHER="%USERPROFILE%\.cargo\bin\ccache" -DCMAKE_CXX_COMPILER_LAUNCHER="%USERPROFILE%\.cargo\bin\ccache" ..
->>>>>>> 5c27ac7d
+          cmake -G "NMake Makefiles" -DBUILD_WITH_QT6=ON -DCMAKE_BUILD_TYPE=RelWithDebInfo -DCMAKE_RUNTIME_OUTPUT_DIRECTORY="%GITHUB_WORKSPACE%\build\bin" -DCMAKE_INSTALL_PREFIX="%GITHUB_WORKSPACE%\build\installdir" -DCMAKE_PREFIX_PATH="%CMAKE_PREFIX_PATH%" -DQEverCloud-qt6_DIR="%QEVERCLOUD_DIR%\cmake\QEverCloud-qt6" -DBOOST_ROOT="%RUNNER_WORKSPACE%\boost\boost_1_87_0" -DTIDY_HTML5_ROOT="%RUNNER_WORKSPACE%\tidy_html5" -DOPENSSL_ROOT_DIR=%RUNNER_WORKSPACE%\openssl -DGTest_DIR="%RUNNER_WORKSPACE%\googletest\lib\cmake\GTest" -DCMAKE_C_COMPILER_LAUNCHER="%USERPROFILE%\.cargo\bin\ccache" -DCMAKE_CXX_COMPILER_LAUNCHER="%USERPROFILE%\.cargo\bin\ccache" ..
           cmake --build . --target all
           cmake --build . --target lupdate
           cmake --build . --target lrelease
@@ -2032,13 +1659,8 @@
           %USERPROFILE%\.cargo\bin\ccache.exe --show-stats
         shell: cmd
 
-<<<<<<< HEAD
       - name: Archive installed Qt5 library
         id: archive_qt5
-=======
-      - name: Archive installed x86 library
-        id: archive_x86
->>>>>>> 5c27ac7d
         run: |
           cd %GITHUB_WORKSPACE%\build\installdir
           7z a libquentier_windows_qt5.zip *
