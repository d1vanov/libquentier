cmake_minimum_required(VERSION 3.5.1)

set(CMAKE_MODULE_PATH ${CMAKE_CURRENT_SOURCE_DIR}/cmake/modules ${CMAKE_MODULE_PATH})
set(CMAKE_MODULE_PATH ${CMAKE_CURRENT_SOURCE_DIR}/cmake/modules/sanitizers ${CMAKE_MODULE_PATH})

include(LibquentierCMakePolicies)
SET_POLICIES()

project(libquentier VERSION 0.5.0)

set(PROJECT_VENDOR "Dmitry Ivanov")
set(PROJECT_COPYRIGHT_YEAR "2020")
set(PROJECT_DOMAIN_FIRST "quentier")
set(PROJECT_DOMAIN_SECOND "org")
set(PROJECT_DOMAIN "${PROJECT_DOMAIN_FIRST}.${PROJECT_DOMAIN_SECOND}")

set(BUILD_WITH_AUTHENTICATION_MANAGER ON CACHE BOOL "If on, libquentier includes its own authentication manager, otherwise only the interface for it is included")
set(BUILD_WITH_NOTE_EDITOR ON CACHE BOOL "If on, libquentier includes note editor UI component")

include(LibquentierCompilerSettings)
include(LibquentierAdditionalCompilerWarnings)
include(LibquentierLinkerSettings)
include(LibquentierSetupQt)
include(LibquentierUpdateTranslations)
include(LibquentierFindLibXml2)
include(LibquentierFindOpenSSL)
include(LibquentierFindBoost)
include(LibquentierFindHunspell)
include(LibquentierFindQtKeychain)
include(LibquentierFindQEverCloud)
include(LibquentierFindTidyHtml5)
include(LibquentierSetupDoxygen)
include(PrependPath)

find_package(Sanitizers)

include_directories(
  ${CMAKE_CURRENT_SOURCE_DIR}/headers
  ${CMAKE_CURRENT_SOURCE_DIR}/src)

set(THIRDPARTY_LIBS QEverCloud::qt5qevercloud)
list(APPEND THIRDPARTY_LIBS ${TIDY_HTML5_LIBRARIES})
list(APPEND THIRDPARTY_LIBS ${QTKEYCHAIN_LIBRARIES})
list(APPEND THIRDPARTY_LIBS OpenSSL::SSL)
list(APPEND THIRDPARTY_LIBS OpenSSL::Crypto)
list(APPEND THIRDPARTY_LIBS Libxml2::Libxml2)
list(APPEND THIRDPARTY_LIBS Hunspell::Libhunspell)
if(LIBCPP)
  list(APPEND THIRDPARTY_LIBS ${LIBCPP})
endif()
if(MSVC)
  list(APPEND THIRDPARTY_LIBS secur32.lib)
endif()
if(MINGW)
  list(APPEND THIRDPARTY_LIBS secur32)
endif()
if(${CMAKE_SYSTEM_NAME} STREQUAL "Linux")
  list(APPEND THIRDPARTY_LIBS "-ldl")
endif()

set(THIRDPARTY_LIB_DIRS ${QEVERCLOUD_LIB_DIR})
list(APPEND THIRDPARTY_LIB_DIRS ${TIDY_HTML5_LIB_DIR})
list(APPEND THIRDPARTY_LIB_DIRS ${QTKEYCHAIN_LIB_DIR})
list(APPEND THIRDPARTY_LIB_DIRS ${OPENSSL_LIB_DIRS})
list(APPEND THIRDPARTY_LIB_DIRS ${LIBXML2_LIB_DIR})
list(APPEND THIRDPARTY_LIB_DIRS ${HUNSPELL_LIB_DIR})
if(LIBCPP)
  get_filename_component(LIBCPP_LIB_DIR "${LIBCPP}" PATH)
  list(APPEND THIRDPARTY_LIB_DIRS ${LIBCPP_LIB_DIR})
endif()

include_directories(headers)

define_property(SOURCE
  PROPERTY skip_autoformat
  BRIEF_DOCS
  "Source files marked with this property should not be autoformatted"
  FULL_DOCS
  "skip_autoformat source property controls whether the source file "
  "should be not formatted automatically as a part of clang-format target")

if(BUILD_WITH_NOTE_EDITOR)
  set(NOTE_EDITOR_HEADERS
      headers/quentier/note_editor/NoteEditor.h
      headers/quentier/note_editor/INoteEditorBackend.h
      headers/quentier/note_editor/SpellChecker.h)
endif()

set(TYPES_HEADERS
    headers/quentier/types/Account.h
    headers/quentier/types/ErrorString.h
    headers/quentier/types/NoteUtils.h
    headers/quentier/types/ResourceRecognitionIndexItem.h
    headers/quentier/types/ResourceRecognitionIndices.h
    headers/quentier/types/ResourceUtils.h
    headers/quentier/types/Validation.h
    headers/quentier/types/RegisterMetatypes.h)

set(ENML_HEADERS
    headers/quentier/enml/DecryptedTextManager.h
    headers/quentier/enml/ENMLConverter.h
    headers/quentier/enml/HTMLCleaner.h)

set(LOCAL_STORAGE_HEADERS
    headers/quentier/local_storage/ILocalStorageCacheExpiryChecker.h
    headers/quentier/local_storage/ILocalStoragePatch.h
    headers/quentier/local_storage/DefaultLocalStorageCacheExpiryChecker.h
    headers/quentier/local_storage/Fwd.h
    headers/quentier/local_storage/Lists.h
    headers/quentier/local_storage/LocalStorageCacheManager.h
    headers/quentier/local_storage/LocalStorageManager.h
    headers/quentier/local_storage/LocalStorageManagerAsync.h
    headers/quentier/local_storage/NoteSearchQuery.h)

set(SYNCHRONIZATION_HEADERS
    headers/quentier/synchronization/Fwd.h
    headers/quentier/synchronization/IAuthenticationManager.h
    headers/quentier/synchronization/INoteStore.h
    headers/quentier/synchronization/ISyncStateStorage.h
    headers/quentier/synchronization/IUserStore.h
    headers/quentier/synchronization/ISyncChunksDataCounters.h
    headers/quentier/synchronization/SynchronizationManager.h)

if(BUILD_WITH_AUTHENTICATION_MANAGER)
  list(APPEND SYNCHRONIZATION_HEADERS
    headers/quentier/synchronization/AuthenticationManager.h)
endif()

set(LOGGING_HEADERS
    headers/quentier/logging/QuentierLogger.h)

set(EXCEPTION_HEADERS
    headers/quentier/exception/ApplicationSettingsInitializationException.h
    headers/quentier/exception/DatabaseLockedException.h
    headers/quentier/exception/DatabaseLockFailedException.h
    headers/quentier/exception/DatabaseOpeningException.h
    headers/quentier/exception/DatabaseRequestException.h
    headers/quentier/exception/EmptyDataElementException.h
    headers/quentier/exception/IQuentierException.h
    headers/quentier/exception/LocalStorageCacheManagerException.h
    headers/quentier/exception/LoggerInitializationException.h
    headers/quentier/exception/NoteEditorInitializationException.h
    headers/quentier/exception/NoteEditorPluginInitializationException.h
    headers/quentier/exception/NullPtrException.h)

set(UTILITY_HEADERS
    headers/quentier/utility/ApplicationSettings.h
    headers/quentier/utility/Checks.h
    headers/quentier/utility/Compat.h
    headers/quentier/utility/DateTime.h
    headers/quentier/utility/EncryptionManager.h
    headers/quentier/utility/EventLoopWithExitStatus.h
    headers/quentier/utility/FileCopier.h
    headers/quentier/utility/FileIOProcessorAsync.h
    headers/quentier/utility/FileSystem.h
    headers/quentier/utility/FileSystemWatcher.h
    headers/quentier/utility/Fwd.h
    headers/quentier/utility/IKeychainService.h
    headers/quentier/utility/Initialize.h
    headers/quentier/utility/LimitedStack.h
    headers/quentier/utility/Linkage.h
    headers/quentier/utility/LRUCache.hpp
    headers/quentier/utility/MessageBox.h
    headers/quentier/utility/Printable.h
    headers/quentier/utility/QuentierApplication.h
    headers/quentier/utility/QuentierCheckPtr.h
    headers/quentier/utility/QuentierUndoCommand.h
    headers/quentier/utility/ShortcutManager.h
    headers/quentier/utility/Size.h
    headers/quentier/utility/StandardPaths.h
    headers/quentier/utility/StringUtils.h
    headers/quentier/utility/SuppressWarnings.h
    headers/quentier/utility/SysInfo.h
    headers/quentier/utility/System.h
    headers/quentier/utility/TagSortByParentChildRelations.h
    headers/quentier/utility/UidGenerator.h)

set(PUBLIC_HEADERS ${NOTE_EDITOR_HEADERS})
list(APPEND PUBLIC_HEADERS ${TYPES_HEADERS})
list(APPEND PUBLIC_HEADERS ${ENML_HEADERS})
list(APPEND PUBLIC_HEADERS ${LOCAL_STORAGE_HEADERS})
list(APPEND PUBLIC_HEADERS ${SYNCHRONIZATION_HEADERS})
list(APPEND PUBLIC_HEADERS ${LOGGING_HEADERS})
list(APPEND PUBLIC_HEADERS ${EXCEPTION_HEADERS})
list(APPEND PUBLIC_HEADERS ${UTILITY_HEADERS})

set(PRIVATE_HEADERS
    src/local_storage/LocalStorageCacheManager_p.h
    src/local_storage/LocalStoragePatchManager.h
    src/local_storage/LocalStorageManager_p.h
    src/local_storage/LocalStorageShared.h
    src/local_storage/NoteSearchQueryData.h
    src/local_storage/Transaction.h
    src/local_storage/TypeChecks.h
    src/local_storage/patches/LocalStoragePatch1To2.h
    src/logging/QuentierLogger_p.h
    src/types/data/AccountData.h
    src/types/data/ErrorStringData.h
    src/types/data/ResourceRecognitionIndexItemData.h
    src/types/data/ResourceRecognitionIndicesData.h
    src/enml/ENMLConverter_p.h
    src/enml/DecryptedTextManager_p.h
    src/synchronization/ExceptionHandlingHelpers.h
    src/synchronization/InkNoteImageDownloader.h
    src/synchronization/NoteStore.h
    src/synchronization/UserStore.h
    src/synchronization/NoteThumbnailDownloader.h
    src/synchronization/RemoteToLocalSynchronizationManager.h
    src/synchronization/SendLocalChangesManager.h
    src/synchronization/SyncChunksDataCounters.h
    src/synchronization/SynchronizationShared.h
    src/synchronization/SynchronizationManager_p.h
    src/synchronization/SyncStateStorage.h
    src/synchronization/NotebookSyncConflictResolver.h
    src/synchronization/NotebookSyncCache.h
    src/synchronization/TagSyncConflictResolver.h
    src/synchronization/TagSyncCache.h
    src/synchronization/SavedSearchSyncConflictResolver.h
    src/synchronization/SavedSearchSyncCache.h
    src/synchronization/NoteSyncConflictResolver.h
    src/synchronization/NoteSyncCache.h
    src/synchronization/FullSyncStaleDataItemsExpunger.h
    src/utility/keychain/CompositeKeychainService.h
    src/utility/keychain/MigratingKeychainService.h
    src/utility/keychain/QtKeychainService.h
    src/utility/keychain/ObfuscatingKeychainService.h
    src/utility/keychain/QtKeychainWrapper.h
    src/utility/tag_topological_sort/TagDirectedGraph.h
    src/utility/tag_topological_sort/TagDirectedGraphDepthFirstSearch.h
    src/utility/EncryptionManager_p.h
    src/utility/FileCopier_p.h
    src/utility/FileIOProcessorAsync_p.h
    src/utility/FileSystemWatcher_p.h
    src/utility/ShortcutManager_p.h
    src/utility/SysInfo_p.h
    src/utility/StringUtils_p.h)

if(BUILD_WITH_AUTHENTICATION_MANAGER)
  list(APPEND PRIVATE_HEADERS
       src/synchronization/AuthenticationManager_p.h)
endif()

if(BUILD_WITH_NOTE_EDITOR)
  list(APPEND PRIVATE_HEADERS
       src/note_editor/GenericResourceImageManager.h
       src/note_editor/NoteEditorSettingsNames.h
       src/note_editor/NoteEditorPage.h
       src/note_editor/NoteEditor_p.h
       src/note_editor/NoteEditorPrivateMacros.h
       src/note_editor/NoteEditorLocalStorageBroker.h
       src/note_editor/JavaScriptInOrderExecutor.h
       src/note_editor/ResourceDataInTemporaryFileStorageManager.h
       src/note_editor/ResourceInfo.h
       src/note_editor/SpellChecker_p.h
       src/note_editor/SpellCheckerDictionariesFinder.h
       src/note_editor/dialogs/EncryptionDialog.h
       src/note_editor/dialogs/DecryptionDialog.h
       src/note_editor/dialogs/EditHyperlinkDialog.h
       src/note_editor/dialogs/RenameResourceDialog.h
       src/note_editor/delegates/JsResultCallbackFunctor.hpp
       src/note_editor/delegates/InsertHtmlDelegate.h
       src/note_editor/delegates/ImageResourceRotationDelegate.h
       src/note_editor/delegates/AddResourceDelegate.h
       src/note_editor/delegates/RemoveResourceDelegate.h
       src/note_editor/delegates/EncryptSelectedTextDelegate.h
       src/note_editor/delegates/DecryptEncryptedTextDelegate.h
       src/note_editor/delegates/AddHyperlinkToSelectedTextDelegate.h
       src/note_editor/delegates/EditHyperlinkDelegate.h
       src/note_editor/delegates/RemoveHyperlinkDelegate.h
       src/note_editor/delegates/RenameResourceDelegate.h
       src/note_editor/javascript_glue/ActionsWatcher.h
       src/note_editor/javascript_glue/ResourceInfoJavaScriptHandler.h
       src/note_editor/javascript_glue/ResizableImageJavaScriptHandler.h
       src/note_editor/javascript_glue/TextCursorPositionJavaScriptHandler.h
       src/note_editor/javascript_glue/ContextMenuEventJavaScriptHandler.h
       src/note_editor/javascript_glue/PageMutationHandler.h
       src/note_editor/javascript_glue/ToDoCheckboxAutomaticInsertionHandler.h
       src/note_editor/javascript_glue/ToDoCheckboxOnClickHandler.h
       src/note_editor/javascript_glue/TableResizeJavaScriptHandler.h
       src/note_editor/javascript_glue/SpellCheckerDynamicHelper.h
       src/note_editor/undo_stack/INoteEditorUndoCommand.h
       src/note_editor/undo_stack/AddResourceUndoCommand.h
       src/note_editor/undo_stack/RemoveResourceUndoCommand.h
       src/note_editor/undo_stack/UpdateResourceUndoCommand.h
       src/note_editor/undo_stack/RenameResourceUndoCommand.h
       src/note_editor/undo_stack/InsertHtmlUndoCommand.h
       src/note_editor/undo_stack/NoteEditorContentEditUndoCommand.h
       src/note_editor/undo_stack/EncryptDecryptUndoCommandInfo.h
       src/note_editor/undo_stack/EncryptUndoCommand.h
       src/note_editor/undo_stack/DecryptUndoCommand.h
       src/note_editor/undo_stack/AddHyperlinkUndoCommand.h
       src/note_editor/undo_stack/SourceCodeFormatUndoCommand.h
       src/note_editor/undo_stack/RemoveHyperlinkUndoCommand.h
       src/note_editor/undo_stack/EditHyperlinkUndoCommand.h
       src/note_editor/undo_stack/ToDoCheckboxUndoCommand.h
       src/note_editor/undo_stack/ToDoCheckboxAutomaticInsertionUndoCommand.h
       src/note_editor/undo_stack/ImageResourceRotationUndoCommand.h
       src/note_editor/undo_stack/ImageResizeUndoCommand.h
       src/note_editor/undo_stack/ReplaceUndoCommand.h
       src/note_editor/undo_stack/ReplaceAllUndoCommand.h
       src/note_editor/undo_stack/SpellCorrectionUndoCommand.h
       src/note_editor/undo_stack/SpellCheckIgnoreWordUndoCommand.h
       src/note_editor/undo_stack/SpellCheckAddToUserWordListUndoCommand.h
       src/note_editor/undo_stack/TableActionUndoCommand.h
       src/note_editor/undo_stack/HideDecryptedTextUndoCommand.h)

  if(NOT QUENTIER_USE_QT_WEB_ENGINE)
    list(APPEND PRIVATE_HEADERS
         src/note_editor/NoteEditorPluginFactory.h
         src/note_editor/INoteEditorResourcePlugin.h
         src/note_editor/EncryptedAreaPlugin.h
         src/note_editor/GenericResourceDisplayWidget.h)
  else()
    list(APPEND PRIVATE_HEADERS
         src/note_editor/javascript_glue/EnCryptElementOnClickHandler.h
         src/note_editor/javascript_glue/GenericResourceOpenAndSaveButtonsOnClickHandler.h
         src/note_editor/javascript_glue/GenericResourceImageJavaScriptHandler.h
         src/note_editor/javascript_glue/HyperlinkClickJavaScriptHandler.h
         src/note_editor/javascript_glue/WebSocketWaiter.h
         src/note_editor/WebSocketClientWrapper.h
         src/note_editor/WebSocketTransport.h)
  endif()
endif()

if(${CMAKE_SYSTEM_NAME} STREQUAL "Linux")
  list(APPEND PRIVATE_HEADERS
    src/utility/unix/linux/StackTrace.h)
  set_source_files_properties(
    src/utility/unix/linux/StackTrace.h
    PROPERTIES skip_autoformat ON)
endif()

set(${PROJECT_NAME}_HEADERS ${PUBLIC_HEADERS} ${PRIVATE_HEADERS})

set(${PROJECT_NAME}_SOURCES
    src/enml/ENMLConverter.cpp
    src/enml/ENMLConverter_p.cpp
    src/enml/HTMLCleaner.cpp
    src/enml/DecryptedTextManager.cpp
    src/enml/DecryptedTextManager_p.cpp
    src/exception/ApplicationSettingsInitializationException.cpp
    src/exception/EmptyDataElementException.cpp
    src/exception/DatabaseLockedException.cpp
    src/exception/DatabaseLockFailedException.cpp
    src/exception/DatabaseOpeningException.cpp
    src/exception/DatabaseRequestException.cpp
    src/exception/IQuentierException.cpp
    src/exception/NoteEditorInitializationException.cpp
    src/exception/NoteEditorPluginInitializationException.cpp
    src/exception/NullPtrException.cpp
    src/exception/LocalStorageCacheManagerException.cpp
    src/exception/LoggerInitializationException.cpp
    src/local_storage/ILocalStorageCacheExpiryChecker.cpp
    src/local_storage/DefaultLocalStorageCacheExpiryChecker.cpp
    src/local_storage/LocalStorageManager.cpp
    src/local_storage/LocalStorageManager_p.cpp
    src/local_storage/LocalStorageCacheManager.cpp
    src/local_storage/LocalStorageCacheManager_p.cpp
    src/local_storage/LocalStoragePatchManager.cpp
    src/local_storage/LocalStorageManagerAsync.cpp
    src/local_storage/LocalStorageShared.cpp
    src/local_storage/NoteSearchQuery.cpp
    src/local_storage/NoteSearchQueryData.cpp
    src/local_storage/Transaction.cpp
    src/local_storage/TypeChecks.cpp
    src/local_storage/patches/ILocalStoragePatch.cpp
    src/local_storage/patches/LocalStoragePatch1To2.cpp
    src/logging/QuentierLogger.cpp
    src/logging/QuentierLogger_p.cpp
    src/synchronization/IAuthenticationManager.cpp
    src/synchronization/InkNoteImageDownloader.cpp
    src/synchronization/INoteStore.cpp
    src/synchronization/ISyncStateStorage.cpp
    src/synchronization/IUserStore.cpp
    src/synchronization/NoteStore.cpp
    src/synchronization/UserStore.cpp
    src/synchronization/NoteThumbnailDownloader.cpp
    src/synchronization/SynchronizationShared.cpp
    src/synchronization/SynchronizationManager.cpp
    src/synchronization/SynchronizationManager_p.cpp
    src/synchronization/SyncStateStorage.cpp
    src/synchronization/RemoteToLocalSynchronizationManager.cpp
    src/synchronization/SendLocalChangesManager.cpp
    src/synchronization/NotebookSyncCache.cpp
    src/synchronization/TagSyncConflictResolver.cpp
    src/synchronization/TagSyncCache.cpp
    src/synchronization/SavedSearchSyncConflictResolver.cpp
    src/synchronization/SavedSearchSyncCache.cpp
    src/synchronization/NotebookSyncConflictResolver.cpp
    src/synchronization/NoteSyncConflictResolver.cpp
    src/synchronization/NoteSyncCache.cpp
    src/synchronization/FullSyncStaleDataItemsExpunger.cpp
<<<<<<< HEAD
    src/types/Account.cpp
    src/types/ErrorString.cpp
    src/types/NoteUtils.cpp
    src/types/ResourceRecognitionIndexItem.cpp
    src/types/ResourceRecognitionIndices.cpp
    src/types/ResourceUtils.cpp
    src/types/Validation.cpp
    src/types/RegisterMetatypes.cpp
    src/types/data/AccountData.cpp
    src/types/data/ResourceRecognitionIndexItemData.cpp
    src/types/data/ResourceRecognitionIndicesData.cpp
=======
    src/synchronization/SyncChunksDataCounters.cpp
    src/exception/ApplicationSettingsInitializationException.cpp
    src/exception/EmptyDataElementException.cpp
    src/exception/DatabaseLockedException.cpp
    src/exception/DatabaseLockFailedException.cpp
    src/exception/DatabaseOpeningException.cpp
    src/exception/DatabaseRequestException.cpp
    src/exception/IQuentierException.cpp
    src/exception/NoteEditorInitializationException.cpp
    src/exception/NoteEditorPluginInitializationException.cpp
    src/exception/NullPtrException.cpp
    src/exception/LocalStorageCacheManagerException.cpp
    src/exception/LoggerInitializationException.cpp
>>>>>>> 7346f2da
    src/utility/keychain/CompositeKeychainService.cpp
    src/utility/keychain/IKeychainService.cpp
    src/utility/keychain/MigratingKeychainService.cpp
    src/utility/keychain/QtKeychainService.cpp
    src/utility/keychain/ObfuscatingKeychainService.cpp
    src/utility/keychain/QtKeychainWrapper.cpp
    src/utility/tag_topological_sort/TagDirectedGraph.cpp
    src/utility/tag_topological_sort/TagDirectedGraphDepthFirstSearch.cpp
    src/utility/ApplicationSettings.cpp
    src/utility/Checks.cpp
    src/utility/DateTime.cpp
    src/utility/Initialize.cpp
    src/utility/MessageBox.cpp
    src/utility/EncryptionManager.cpp
    src/utility/EncryptionManager_p.cpp
    src/utility/EventLoopWithExitStatus.cpp
    src/utility/FileCopier.cpp
    src/utility/FileCopier_p.cpp
    src/utility/FileIOProcessorAsync.cpp
    src/utility/FileIOProcessorAsync_p.cpp
    src/utility/FileSystem.cpp
    src/utility/FileSystemWatcher.cpp
    src/utility/FileSystemWatcher_p.cpp
    src/utility/Printable.cpp
    src/utility/QuentierApplication.cpp
    src/utility/QuentierUndoCommand.cpp
    src/utility/ShortcutManager.cpp
    src/utility/ShortcutManager_p.cpp
    src/utility/Size.cpp
    src/utility/StandardPaths.cpp
    src/utility/StringUtils.cpp
    src/utility/StringUtils_p.cpp
    src/utility/SysInfo.cpp
    src/utility/System.cpp
    src/utility/TagSortByParentChildRelations.cpp
    src/utility/UidGenerator.cpp
    src/utility/VersionInfo.cpp)

if(BUILD_WITH_AUTHENTICATION_MANAGER)
  list(APPEND ${PROJECT_NAME}_SOURCES
       src/synchronization/AuthenticationManager.cpp
       src/synchronization/AuthenticationManager_p.cpp)
endif()

if(BUILD_WITH_NOTE_EDITOR)
  list(APPEND ${PROJECT_NAME}_SOURCES
       src/note_editor/GenericResourceImageManager.cpp
       src/note_editor/NoteEditorPage.cpp
       src/note_editor/NoteEditor.cpp
       src/note_editor/INoteEditorBackend.cpp
       src/note_editor/NoteEditor_p.cpp
       src/note_editor/NoteEditorLocalStorageBroker.cpp
       src/note_editor/JavaScriptInOrderExecutor.cpp
       src/note_editor/ResourceDataInTemporaryFileStorageManager.cpp
       src/note_editor/ResourceInfo.cpp
       src/note_editor/SpellChecker.cpp
       src/note_editor/SpellChecker_p.cpp
       src/note_editor/SpellCheckerDictionariesFinder.cpp
       src/note_editor/dialogs/EncryptionDialog.cpp
       src/note_editor/dialogs/DecryptionDialog.cpp
       src/note_editor/dialogs/EditHyperlinkDialog.cpp
       src/note_editor/dialogs/RenameResourceDialog.cpp
       src/note_editor/delegates/InsertHtmlDelegate.cpp
       src/note_editor/delegates/ImageResourceRotationDelegate.cpp
       src/note_editor/delegates/AddResourceDelegate.cpp
       src/note_editor/delegates/RemoveResourceDelegate.cpp
       src/note_editor/delegates/EncryptSelectedTextDelegate.cpp
       src/note_editor/delegates/DecryptEncryptedTextDelegate.cpp
       src/note_editor/delegates/AddHyperlinkToSelectedTextDelegate.cpp
       src/note_editor/delegates/EditHyperlinkDelegate.cpp
       src/note_editor/delegates/RemoveHyperlinkDelegate.cpp
       src/note_editor/delegates/RenameResourceDelegate.cpp
       src/note_editor/javascript_glue/ActionsWatcher.cpp
       src/note_editor/javascript_glue/ResourceInfoJavaScriptHandler.cpp
       src/note_editor/javascript_glue/ResizableImageJavaScriptHandler.cpp
       src/note_editor/javascript_glue/TextCursorPositionJavaScriptHandler.cpp
       src/note_editor/javascript_glue/ContextMenuEventJavaScriptHandler.cpp
       src/note_editor/javascript_glue/PageMutationHandler.cpp
       src/note_editor/javascript_glue/ToDoCheckboxAutomaticInsertionHandler.cpp
       src/note_editor/javascript_glue/ToDoCheckboxOnClickHandler.cpp
       src/note_editor/javascript_glue/TableResizeJavaScriptHandler.cpp
       src/note_editor/javascript_glue/SpellCheckerDynamicHelper.cpp
       src/note_editor/undo_stack/INoteEditorUndoCommand.cpp
       src/note_editor/undo_stack/AddResourceUndoCommand.cpp
       src/note_editor/undo_stack/RemoveResourceUndoCommand.cpp
       src/note_editor/undo_stack/RenameResourceUndoCommand.cpp
       src/note_editor/undo_stack/UpdateResourceUndoCommand.cpp
       src/note_editor/undo_stack/InsertHtmlUndoCommand.cpp
       src/note_editor/undo_stack/NoteEditorContentEditUndoCommand.cpp
       src/note_editor/undo_stack/EncryptUndoCommand.cpp
       src/note_editor/undo_stack/DecryptUndoCommand.cpp
       src/note_editor/undo_stack/AddHyperlinkUndoCommand.cpp
       src/note_editor/undo_stack/SourceCodeFormatUndoCommand.cpp
       src/note_editor/undo_stack/RemoveHyperlinkUndoCommand.cpp
       src/note_editor/undo_stack/EditHyperlinkUndoCommand.cpp
       src/note_editor/undo_stack/ToDoCheckboxUndoCommand.cpp
       src/note_editor/undo_stack/ToDoCheckboxAutomaticInsertionUndoCommand.cpp
       src/note_editor/undo_stack/ImageResourceRotationUndoCommand.cpp
       src/note_editor/undo_stack/ImageResizeUndoCommand.cpp
       src/note_editor/undo_stack/ReplaceUndoCommand.cpp
       src/note_editor/undo_stack/ReplaceAllUndoCommand.cpp
       src/note_editor/undo_stack/SpellCorrectionUndoCommand.cpp
       src/note_editor/undo_stack/SpellCheckIgnoreWordUndoCommand.cpp
       src/note_editor/undo_stack/SpellCheckAddToUserWordListUndoCommand.cpp
       src/note_editor/undo_stack/TableActionUndoCommand.cpp
       src/note_editor/undo_stack/HideDecryptedTextUndoCommand.cpp)
  if(NOT QUENTIER_USE_QT_WEB_ENGINE)
    list(APPEND ${PROJECT_NAME}_SOURCES
         src/note_editor/EncryptedAreaPlugin.cpp
         src/note_editor/GenericResourceDisplayWidget.cpp
         src/note_editor/INoteEditorResourcePlugin.cpp
         src/note_editor/NoteEditorPluginFactory.cpp)
  else()
    list(APPEND ${PROJECT_NAME}_SOURCES
         src/note_editor/javascript_glue/EnCryptElementOnClickHandler.cpp
         src/note_editor/javascript_glue/GenericResourceOpenAndSaveButtonsOnClickHandler.cpp
         src/note_editor/javascript_glue/GenericResourceImageJavaScriptHandler.cpp
         src/note_editor/javascript_glue/HyperlinkClickJavaScriptHandler.cpp
         src/note_editor/javascript_glue/WebSocketWaiter.cpp
         src/note_editor/WebSocketTransport.cpp
         src/note_editor/WebSocketClientWrapper.cpp)
  endif()
endif()

if(${CMAKE_SYSTEM_NAME} STREQUAL "Windows")
  list(APPEND ${PROJECT_NAME}_SOURCES src/utility/windows/SysInfoWindows.cpp)
elseif(${CMAKE_SYSTEM_NAME} STREQUAL "Linux")
  list(APPEND ${PROJECT_NAME}_SOURCES src/utility/unix/SysInfoUnix.cpp)
  list(APPEND ${PROJECT_NAME}_SOURCES src/utility/unix/linux/StackTrace.cpp)
  list(APPEND ${PROJECT_NAME}_SOURCES src/utility/unix/linux/SysInfoLinux.cpp)
  set_source_files_properties(
    src/utility/unix/linux/StackTrace.cpp
    PROPERTIES skip_autoformat ON)
elseif(${CMAKE_SYSTEM_NAME} STREQUAL "Darwin")
  list(APPEND ${PROJECT_NAME}_SOURCES src/utility/unix/SysInfoUnix.cpp)
  list(APPEND ${PROJECT_NAME}_SOURCES src/utility/unix/darwin/SysInfoDarwin.cpp)
endif()

# generate version info header
if(QUENTIER_USE_QT_WEB_ENGINE)
  set(LIB_QUENTIER_QT_WEB_ENGINE_DEFINE "#define LIB_QUENTIER_USE_QT_WEB_ENGINE 1")
else()
  set(LIB_QUENTIER_QT_WEB_ENGINE_DEFINE "#define LIB_QUENTIER_USE_QT_WEB_ENGINE 0")
endif()

if(BUILD_WITH_AUTHENTICATION_MANAGER)
  set(LIB_QUENTIER_HAS_AUTHENTICATION_MANAGER_DEFINE "#define LIB_QUENTIER_HAS_AUTHENTICATION_MANAGER 1")
else()
  set(LIB_QUENTIER_HAS_AUTHENTICATION_MANAGER_DEFINE "#define LIB_QUENTIER_HAS_AUTHENTICATION_MANAGER 0")
endif()

if(BUILD_WITH_NOTE_EDITOR)
  set(LIB_QUENTIER_HAS_NOTE_EDITOR_DEFINE "#define LIB_QUENTIER_HAS_NOTE_EDITOR 1")
else()
  set(LIB_QUENTIER_HAS_NOTE_EDITOR_DEFINE "#define LIB_QUENTIER_HAS_NOTE_EDITOR 0")
endif()

set(LIB_QUENTIER_VERSION_MAJOR_DEFINE "#define LIB_QUENTIER_VERSION_MAJOR ${PROJECT_VERSION_MAJOR}")
set(LIB_QUENTIER_VERSION_MINOR_DEFINE "#define LIB_QUENTIER_VERSION_MINOR ${PROJECT_VERSION_MINOR}")
set(LIB_QUENTIER_VERSION_PATCH_DEFINE "#define LIB_QUENTIER_VERSION_PATCH ${PROJECT_VERSION_PATCH}")

if (NOT LIB_QUENTIER_BUILD_INFO)
  find_package(Git)
  if(GIT_FOUND)
    message(STATUS "Git found: ${GIT_EXECUTABLE}")

    # Get git branch
    execute_process(COMMAND ${GIT_EXECUTABLE} rev-parse --abbrev-ref HEAD
      WORKING_DIRECTORY ${PROJECT_SOURCE_DIR}
      OUTPUT_VARIABLE LIBQUENTIER_GIT_BRANCH
      RESULT_VARIABLE LIBQUENTIER_GIT_BRANCH_RETURN_CODE
      OUTPUT_STRIP_TRAILING_WHITESPACE)
    if(NOT "${LIBQUENTIER_GIT_BRANCH_RETURN_CODE}" STREQUAL "0")
      message(AUTHOR_WARNING "Failed to determine the current git branch, return code ${LIBQUENTIER_GIT_BRANCH_RETURN_CODE}")
      set(LIBQUENTIER_GIT_BRANCH "unknown branch")
    else()
      if(${LIBQUENTIER_GIT_BRANCH} STREQUAL "HEAD")
        # Can happen if running on detached HEAD, can happen in CI jobs; workaround: try to get the current branch from environment variables
        set(APPVEYOR_REPO_BRANCH "$ENV{APPVEYOR_REPO_BRANCH}")
        set(TRAVIS_BRANCH "$ENV{TRAVIS_BRANCH}")
        if(NOT "${APPVEYOR_REPO_BRANCH}" STREQUAL "")
          set(LIBQUENTIER_GIT_BRANCH "${APPVEYOR_REPO_BRANCH}")
        elseif(NOT "${TRAVIS_BRANCH}" STREQUAL "")
          set(LIBQUENTIER_GIT_BRANCH "${TRAVIS_BRANCH}")
        endif()
      endif()
      message(STATUS "Git branch: ${LIBQUENTIER_GIT_BRANCH}")
    endif()

    # Get last commit short hash
    execute_process(COMMAND ${GIT_EXECUTABLE} rev-parse --short HEAD
      WORKING_DIRECTORY ${PROJECT_SOURCE_DIR}
      OUTPUT_VARIABLE LIBQUENTIER_GIT_REVISION
      RESULT_VARIABLE LIBQUENTIER_GIT_REVISION_RETURN_CODE
      OUTPUT_STRIP_TRAILING_WHITESPACE)
    if(NOT "${LIBQUENTIER_GIT_REVISION_RETURN_CODE}" STREQUAL "0")
      message(AUTHOR_WARNING "Failed to determine the current git revision")
      set(LIBQUENTIER_GIT_REVISION "unknown revision")
    else()
      message(STATUS "Last commit short hash: ${LIBQUENTIER_GIT_REVISION}")
    endif()

    # Check for uncommitted changes
    execute_process(COMMAND ${GIT_EXECUTABLE} diff-index --quiet HEAD --
      WORKING_DIRECTORY ${PROJECT_SOURCE_DIR}
      RESULT_VARIABLE LIBQUENTIER_GIT_DIRTY_STATE)
    if(NOT "${LIBQUENTIER_GIT_DIRTY_STATE}" STREQUAL "0")
      set(LIBQUENTIER_GIT_REVISION "${LIBQUENTIER_GIT_REVISION}, with uncommitted changes")
    endif()

    set(LIB_QUENTIER_BUILD_INFO "#define LIB_QUENTIER_BUILD_INFO \"${LIBQUENTIER_GIT_BRANCH}, ${LIBQUENTIER_GIT_REVISION}\"")
  else()
    set(LIB_QUENTIER_BUILD_INFO "#define LIB_QUENTIER_BUILD_INFO \"unknown\"")
  endif()
else()
  set(LIB_QUENTIER_BUILD_INFO "#define LIB_QUENTIER_BUILD_INFO \"${LIB_QUENTIER_BUILD_INFO}\"")
endif()

configure_file(headers/quentier/utility/VersionInfo.h.in
               ${PROJECT_BINARY_DIR}/quentier/utility/VersionInfo.h @ONLY)

list(APPEND UTILITY_HEADERS ${PROJECT_BINARY_DIR}/quentier/utility/VersionInfo.h)
list(APPEND PUBLIC_HEADERS ${PROJECT_BINARY_DIR}/quentier/utility/VersionInfo.h)

set(RESOURCES
    src/enml/enml.qrc)

if(BUILD_WITH_NOTE_EDITOR)
  list(APPEND RESOURCES
       src/note_editor/images/underline.qrc
       src/note_editor/css/css.qrc
       src/note_editor/images/icons/checkbox_icons/checkbox_icons.qrc
       src/note_editor/images/icons/encrypted_area_icons/encrypted_area_icons.qrc
       src/note_editor/images/icons/generic_resource_icons/generic_resource_icons.qrc
       src/note_editor/javascript/jquery/jquery.qrc
       src/note_editor/javascript/colResizable/colResizable.qrc
       src/note_editor/javascript/debounce/debounce.qrc
       src/note_editor/javascript/scripts/scripts.qrc
       src/note_editor/javascript/hilitor/hilitor.qrc
       src/note_editor/javascript/rangy/rangy.qrc)
endif()

qt_add_resources(${PROJECT_NAME}_RESOURCES_RCC ${RESOURCES})

if(BUILD_WITH_NOTE_EDITOR)
  set(FORMS
      src/note_editor/dialogs/DecryptionDialog.ui
      src/note_editor/dialogs/EncryptionDialog.ui
      src/note_editor/dialogs/EditHyperlinkDialog.ui
      src/note_editor/dialogs/RenameResourceDialog.ui)
  if(NOT QUENTIER_USE_QT_WEB_ENGINE)
    list(APPEND FORMS
         src/note_editor/EncryptedAreaPlugin.ui
         src/note_editor/GenericResourceDisplayWidget.ui)
  endif()
  qt_wrap_ui(${PROJECT_NAME}_FORMS_HEADERS ${FORMS})
endif()

set(${PROJECT_NAME}_TR_SOURCES
    ${${PROJECT_NAME}_HEADERS}
    ${${PROJECT_NAME}_SOURCES})

set(${PROJECT_NAME}_TR_FILES
    translations/libquentier_ru_RU.ts)

set(${PROJECT_NAME}_QM_FILES "")
update_translation("${${PROJECT_NAME}_TR_SOURCES}" "${FORMS}" "${${PROJECT_NAME}_TR_FILES}")

set(LIBQUENTIER_QT_VERSION "qt5")

set(MAJOR_VERSION_LIB_NAME_SUFFIX OFF CACHE BOOL "If on, the project's major version would be added to the library's name as a suffix")

set(LIBQUENTIER_LIBNAME_SUFFIX "")
if(MAJOR_VERSION_LIB_NAME_SUFFIX)
  set(LIBQUENTIER_LIBNAME_SUFFIX "${PROJECT_VERSION_MAJOR}")
endif()

set(LIBNAME "lib${LIBQUENTIER_QT_VERSION}quentier${LIBQUENTIER_LIBNAME_SUFFIX}")

add_library(${LIBNAME} SHARED
            ${${PROJECT_NAME}_HEADERS}
            ${${PROJECT_NAME}_SOURCES}
            ${${PROJECT_NAME}_RESOURCES_RCC}
            ${${PROJECT_NAME}_FORMS_HEADERS})

add_sanitizers(${LIBNAME})

# installation settings, needed for target properties
if(NOT CMAKE_INSTALL_LIBDIR)
  set(CMAKE_INSTALL_LIBDIR "lib")
endif()

if(NOT CMAKE_INSTALL_BINDIR)
  set(CMAKE_INSTALL_BINDIR "bin")
endif()

if(NOT CMAKE_INSTALL_INCLUDEDIR)
  set(CMAKE_INSTALL_INCLUDEDIR "include")
endif()

if(NOT CMAKE_INSTALL_TRANSLATIONSDIR)
  set(CMAKE_INSTALL_TRANSLATIONSDIR "share/${PROJECT_NAME}/translations")
endif()

if(NOT INSTALL_CMAKE_DIR)
  if(WIN32 AND NOT CYGWIN)
    set(DEF_INSTALL_CMAKE_DIR "CMake")
  else()
    set(DEF_INSTALL_CMAKE_DIR "${CMAKE_INSTALL_LIBDIR}/cmake/Libquentier-${LIBQUENTIER_QT_VERSION}")
  endif()
  set(INSTALL_CMAKE_DIR ${DEF_INSTALL_CMAKE_DIR} CACHE PATH "Installation directory for CMake files")
endif()

# library target properties
set_target_properties(${LIBNAME} PROPERTIES
  PREFIX ""
  VERSION "${PROJECT_VERSION_MAJOR}.${PROJECT_VERSION_MINOR}.${PROJECT_VERSION_PATCH}"
  SOVERSION "${PROJECT_VERSION_MAJOR}"
  CXX_STANDARD 17
  CXX_EXTENSIONS OFF
  MACOSX_RPATH 1
  INSTALL_NAME_DIR "${CMAKE_INSTALL_PREFIX}/${CMAKE_INSTALL_LIBDIR}"
  COMPILE_DEFINITIONS "BUILDING_QUENTIER_DLL=1")

target_link_libraries(${LIBNAME} ${QT_LIBRARIES} ${THIRDPARTY_LIBS})

add_definitions("-DQT_NO_CAST_FROM_ASCII -DQT_NO_CAST_TO_ASCII")
add_definitions("-DQT_NO_CAST_FROM_BYTEARRAY -DQT_NO_NARROWING_CONVERSIONS_IN_CONNECT")

set(TEST_HEADERS
    src/tests/enml/EnexExportImportTests.h
    src/tests/enml/ENMLConverterTests.h
    src/tests/enml/ENMLTester.h
    src/tests/local_storage/LocalStorageCacheAsyncTester.h
    src/tests/local_storage/LocalStorageManagerTester.h
    src/tests/local_storage/LocalStorageManagerAsyncTests.h
    src/tests/local_storage/LocalStorageManagerBasicTests.h
    src/tests/local_storage/LocalStorageManagerListTests.h
    src/tests/local_storage/LocalStorageManagerNoteSearchQueryTest.h
    src/tests/local_storage/LinkedNotebookLocalStorageManagerAsyncTester.h
    src/tests/local_storage/NotebookLocalStorageManagerAsyncTester.h
    src/tests/local_storage/NoteLocalStorageManagerAsyncTester.h
    src/tests/local_storage/NoteNotebookAndTagListTrackingAsyncTester.h
    src/tests/local_storage/NoteSearchQueryParsingTest.h
    src/tests/local_storage/ResourceLocalStorageManagerAsyncTester.h
    src/tests/local_storage/SavedSearchLocalStorageManagerAsyncTester.h
    src/tests/local_storage/TagLocalStorageManagerAsyncTester.h
    src/tests/local_storage/UserLocalStorageManagerAsyncTester.h
    src/tests/types/ResourceRecognitionIndicesParsingTest.h
    src/tests/types/TypesTester.h
    src/tests/synchronization/FakeAuthenticationManager.h
    src/tests/synchronization/FakeKeychainService.h
    src/tests/synchronization/FakeNoteStore.h
    src/tests/synchronization/FakeUserStore.h
    src/tests/synchronization/FullSyncStaleDataItemsExpungerTester.h
    src/tests/synchronization/SynchronizationManagerSignalsCatcher.h
    src/tests/synchronization/SynchronizationTester.h
    src/tests/utility/EncryptionManagerTests.h
    src/tests/utility/LRUCacheTests.h
    src/tests/utility/TagSortByParentChildRelationsTest.h
    src/tests/utility/UtilityTester.h
    src/tests/utility/keychain/CompositeKeychainTester.h
    src/tests/utility/keychain/KeychainServiceMock.h
    src/tests/utility/keychain/MigratingKeychainTester.h
    src/tests/utility/keychain/ObfuscatingKeychainTester.h
    src/tests/TestMacros.h
    src/synchronization/FullSyncStaleDataItemsExpunger.h
    src/synchronization/TagSyncCache.h
    src/synchronization/SavedSearchSyncCache.h
    src/synchronization/NoteSyncCache.h
    src/synchronization/NotebookSyncCache.h)

set(TEST_SOURCES
    src/tests/enml/EnexExportImportTests.cpp
    src/tests/enml/ENMLConverterTests.cpp
    src/tests/enml/ENMLTester.cpp
    src/tests/local_storage/LocalStorageCacheAsyncTester.cpp
    src/tests/local_storage/LocalStorageManagerTester.cpp
    src/tests/local_storage/LocalStorageManagerAsyncTests.cpp
    src/tests/local_storage/LocalStorageManagerBasicTests.cpp
    src/tests/local_storage/LocalStorageManagerListTests.cpp
    src/tests/local_storage/LocalStorageManagerNoteSearchQueryTest.cpp
    src/tests/local_storage/LinkedNotebookLocalStorageManagerAsyncTester.cpp
    src/tests/local_storage/NotebookLocalStorageManagerAsyncTester.cpp
    src/tests/local_storage/NoteLocalStorageManagerAsyncTester.cpp
    src/tests/local_storage/NoteNotebookAndTagListTrackingAsyncTester.cpp
    src/tests/local_storage/NoteSearchQueryParsingTest.cpp
    src/tests/local_storage/ResourceLocalStorageManagerAsyncTester.cpp
    src/tests/local_storage/SavedSearchLocalStorageManagerAsyncTester.cpp
    src/tests/local_storage/TagLocalStorageManagerAsyncTester.cpp
    src/tests/local_storage/UserLocalStorageManagerAsyncTester.cpp
    src/tests/types/ResourceRecognitionIndicesParsingTest.cpp
    src/tests/types/TypesTester.cpp
    src/tests/synchronization/FakeAuthenticationManager.cpp
    src/tests/synchronization/FakeKeychainService.cpp
    src/tests/synchronization/FakeNoteStore.cpp
    src/tests/synchronization/FakeUserStore.cpp
    src/tests/synchronization/FullSyncStaleDataItemsExpungerTester.cpp
    src/tests/synchronization/SynchronizationManagerSignalsCatcher.cpp
    src/tests/synchronization/SynchronizationTester.cpp
    src/tests/utility/EncryptionManagerTests.cpp
    src/tests/utility/LRUCacheTests.cpp
    src/tests/utility/TagSortByParentChildRelationsTest.cpp
    src/tests/utility/UtilityTester.cpp
    src/tests/utility/keychain/CompositeKeychainTester.cpp
    src/tests/utility/keychain/KeychainServiceMock.cpp
    src/tests/utility/keychain/MigratingKeychainTester.cpp
    src/tests/utility/keychain/ObfuscatingKeychainTester.cpp
    src/tests/TestMain.cpp
    src/synchronization/FullSyncStaleDataItemsExpunger.cpp
    src/synchronization/TagSyncCache.cpp
    src/synchronization/SavedSearchSyncCache.cpp
    src/synchronization/NoteSyncCache.cpp
    src/synchronization/NotebookSyncCache.cpp)

set(TEST_RESOURCES
    src/tests/resources/test_resources.qrc)

qt_add_resources(${PROJECT_NAME}_TEST_RESOURCES_RCC ${TEST_RESOURCES})

add_executable(test_${PROJECT_NAME} ${TEST_HEADERS} ${TEST_SOURCES} ${${PROJECT_NAME}_TEST_RESOURCES_RCC})

# test executable target properties
set_target_properties(test_${PROJECT_NAME} PROPERTIES
  CXX_STANDARD 17
  CXX_EXTENSIONS OFF)

add_sanitizers(test_${PROJECT_NAME})
add_test(test_${PROJECT_NAME} test_${PROJECT_NAME})

target_link_libraries(test_${PROJECT_NAME} ${LIBNAME} ${QT_LIBRARIES} ${THIRDPARTY_LIBS})

include(SetupClangFormat)
include(SetupClangTidy)

# set Doxygen documentation properties
set(DOXY_INPUT "${CMAKE_CURRENT_SOURCE_DIR}/headers ${CMAKE_CURRENT_SOURCE_DIR}/README.md")
set(DOXY_USE_MDFILE_AS_MAINPAGE "${CMAKE_CURRENT_SOURCE_DIR}/README.md")
set(DOXY_RECURSIVE "YES")
set(DOXY_PROJECT_NAME ${PROJECT_NAME})
set(DOXY_PROJECT_NUMBER "${PROJECT_VERSION_MAJOR}.${PROJECT_VERSION_MINOR}.${PROJECT_VERSION_PATCH}")
set(DOXY_PROJECT_BRIEF "\"The library for rich desktop clients of Evernote service\"")
set(DOXY_OUTPUT_DIRECTORY "${CMAKE_CURRENT_BINARY_DIR}/doc")
ADD_DOCUMENTATION(doc Doxyfile)

# modifying sources list with absolute paths for the static analyzer
prepend_path(${PROJECT_NAME}_SOURCES "${${PROJECT_NAME}_SOURCES}" ${CMAKE_CURRENT_SOURCE_DIR})
prepend_path(TEST_SOURCES "${TEST_SOURCES}" ${CMAKE_CURRENT_SOURCE_DIR})

# collect the list of sources to be checked by the static analyzer
set(LIBQUENTIER_CPPCHECKABLE_SOURCES ${${PROJECT_NAME}_SOURCES})
list(APPEND LIBQUENTIER_CPPCHECKABLE_SOURCES ${TEST_SOURCES})

if(QUENTIER_USE_QT_WEB_ENGINE)
  set(LIB_QUENTIER_USE_QT_WEB_ENGINE_OPTION "set(LIBQUENTIER_USE_QT_WEB_ENGINE TRUE)")
else()
  set(LIB_QUENTIER_USE_QT_WEB_ENGINE_OPTION "set(LIBQUENTIER_USE_QT_WEB_ENGINE FALSE)")
endif()

if(BUILD_WITH_AUTHENTICATION_MANAGER)
  set(LIB_QUENTIER_HAS_AUTHENTICATION_MANAGER_OPTION "set(LIBQUENTIER_HAS_AUTHENTICATION_MANAGER TRUE)")
else()
  set(LIB_QUENTIER_HAS_AUTHENTICATION_MANAGER_OPTION "set(LIBQUENTIER_HAS_AUTHENTICATION_MANAGER FALSE)")
endif()

if(BUILD_WITH_NOTE_EDITOR)
  set(LIB_QUENTIER_HAS_NOTE_EDITOR_OPTION "set(LIB_QUENTIER_HAS_NOTE_EDITOR TRUE)")
else()
  set(LIB_QUENTIER_HAS_NOTE_EDITOR_OPTION "set(LIB_QUENTIER_HAS_NOTE_EDITOR FALSE)")
endif()

configure_file(cmake/modules/LibquentierBuildTreeSettings.cmake.in
               ${PROJECT_BINARY_DIR}/Libquentier-${LIBQUENTIER_QT_VERSION}BuildTreeSettings.cmake @ONLY)
configure_file(cmake/modules/LibquentierConfig.cmake.in
               ${PROJECT_BINARY_DIR}/Libquentier-${LIBQUENTIER_QT_VERSION}Config.cmake @ONLY)
configure_file(cmake/modules/LibquentierConfigVersion.cmake.in
               ${PROJECT_BINARY_DIR}/Libquentier-${LIBQUENTIER_QT_VERSION}ConfigVersion.cmake @ONLY)

if(BUILD_WITH_NOTE_EDITOR OR BUILD_WITH_AUTHENTICATION_MANAGER)
  if(USE_QT5_WEBKIT)
    file(COPY cmake/modules/LibquentierFindQt5DependenciesWebKit.cmake DESTINATION ${PROJECT_BINARY_DIR})
    file(RENAME ${PROJECT_BINARY_DIR}/LibquentierFindQt5DependenciesWebKit.cmake ${PROJECT_BINARY_DIR}/Libquentier-${LIBQUENTIER_QT_VERSION}FindQtDependencies.cmake)
  elseif(Qt5Core_VERSION VERSION_LESS "5.6.0")
    file(COPY cmake/modules/LibquentierFindQt5DependenciesWebEngineNoCore.cmake DESTINATION ${PROJECT_BINARY_DIR})
    file(RENAME ${PROJECT_BINARY_DIR}/LibquentierFindQt5DependenciesWebEngineNoCore.cmake ${PROJECT_BINARY_DIR}/Libquentier-${LIBQUENTIER_QT_VERSION}FindQtDependencies.cmake)
  else()
    file(COPY cmake/modules/LibquentierFindQt5DependenciesWebEngineCore.cmake DESTINATION ${PROJECT_BINARY_DIR})
    file(RENAME ${PROJECT_BINARY_DIR}/LibquentierFindQt5DependenciesWebEngineCore.cmake ${PROJECT_BINARY_DIR}/Libquentier-${LIBQUENTIER_QT_VERSION}FindQtDependencies.cmake)
  endif()
else()
  file(COPY cmake/modules/LibquentierFindQt5DependenciesBase.cmake DESTINATION ${PROJECT_BINARY_DIR})
  file(RENAME ${PROJECT_BINARY_DIR}/LibquentierFindQt5DependenciesBase.cmake ${PROJECT_BINARY_DIR}/Libquentier-${LIBQUENTIER_QT_VERSION}FindQtDependencies.cmake)
endif()
file(COPY cmake/modules/LibquentierFindOtherDependenciesQt5.cmake DESTINATION ${PROJECT_BINARY_DIR})
file(RENAME ${PROJECT_BINARY_DIR}/LibquentierFindOtherDependenciesQt5.cmake ${PROJECT_BINARY_DIR}/Libquentier-${LIBQUENTIER_QT_VERSION}FindOtherDependencies.cmake)

# install shared library
install(TARGETS ${LIBNAME}
        EXPORT Libquentier-${LIBQUENTIER_QT_VERSION}LibraryDepends
        RUNTIME DESTINATION ${CMAKE_INSTALL_BINDIR}
        LIBRARY DESTINATION ${CMAKE_INSTALL_LIBDIR}
        ARCHIVE DESTINATION ${CMAKE_INSTALL_LIBDIR})

# install headers
if(BUILD_WITH_NOTE_EDITOR)
  foreach(ITEM ${NOTE_EDITOR_HEADERS})
    install(FILES ${ITEM} DESTINATION ${CMAKE_INSTALL_INCLUDEDIR}/quentier/note_editor)
  endforeach()
endif()

foreach(ITEM ${TYPES_HEADERS})
  install(FILES ${ITEM} DESTINATION ${CMAKE_INSTALL_INCLUDEDIR}/quentier/types)
endforeach()

foreach(ITEM ${ENML_HEADERS})
  install(FILES ${ITEM} DESTINATION ${CMAKE_INSTALL_INCLUDEDIR}/quentier/enml)
endforeach()

foreach(ITEM ${LOCAL_STORAGE_HEADERS})
  install(FILES ${ITEM} DESTINATION ${CMAKE_INSTALL_INCLUDEDIR}/quentier/local_storage)
endforeach()

foreach(ITEM ${SYNCHRONIZATION_HEADERS})
  install(FILES ${ITEM} DESTINATION ${CMAKE_INSTALL_INCLUDEDIR}/quentier/synchronization)
endforeach()

foreach(ITEM ${LOGGING_HEADERS})
  install(FILES ${ITEM} DESTINATION ${CMAKE_INSTALL_INCLUDEDIR}/quentier/logging)
endforeach()

foreach(ITEM ${EXCEPTION_HEADERS})
  install(FILES ${ITEM} DESTINATION ${CMAKE_INSTALL_INCLUDEDIR}/quentier/exception)
endforeach()

foreach(ITEM ${UTILITY_HEADERS})
  install(FILES ${ITEM} DESTINATION ${CMAKE_INSTALL_INCLUDEDIR}/quentier/utility)
endforeach()

# install translations
foreach(QM_FILE ${${PROJECT_NAME}_QM_FILES})
  install(CODE "
          set(QM_FILE \"${QM_FILE})\")
          if(EXISTS \"${QM_FILE}\")
            get_filename_component(QM_FILE_BASE_NAME \"${QM_FILE}\" NAME)
            message(STATUS \"Installing: \$ENV{DESTDIR}${CMAKE_INSTALL_PREFIX}/${CMAKE_INSTALL_TRANSLATIONSDIR}/\${QM_FILE_BASE_NAME}\")
            file(COPY \"${QM_FILE}\" DESTINATION \"\$ENV{DESTDIR}${CMAKE_INSTALL_PREFIX}/${CMAKE_INSTALL_TRANSLATIONSDIR}\")
          endif()
          " COMPONENT Runtime)
endforeach()

# install cmake files
install(EXPORT Libquentier-${LIBQUENTIER_QT_VERSION}LibraryDepends DESTINATION ${INSTALL_CMAKE_DIR})
install(FILES ${PROJECT_SOURCE_DIR}/cmake/modules/LibquentierFindPackageWrapperMacro.cmake DESTINATION ${INSTALL_CMAKE_DIR})
install(FILES ${PROJECT_SOURCE_DIR}/cmake/modules/LibquentierFindHunspell.cmake DESTINATION ${INSTALL_CMAKE_DIR})
install(FILES ${PROJECT_SOURCE_DIR}/cmake/modules/hunspell_new_api_check.cpp DESTINATION ${INSTALL_CMAKE_DIR})
install(FILES ${PROJECT_SOURCE_DIR}/cmake/modules/LibquentierFindTidyHtml5.cmake DESTINATION ${INSTALL_CMAKE_DIR})
install(FILES ${PROJECT_BINARY_DIR}/Libquentier-${LIBQUENTIER_QT_VERSION}FindQtDependencies.cmake DESTINATION ${INSTALL_CMAKE_DIR})
install(FILES ${PROJECT_BINARY_DIR}/Libquentier-${LIBQUENTIER_QT_VERSION}FindOtherDependencies.cmake DESTINATION ${INSTALL_CMAKE_DIR})
install(FILES ${PROJECT_BINARY_DIR}/Libquentier-${LIBQUENTIER_QT_VERSION}Config.cmake DESTINATION ${INSTALL_CMAKE_DIR})
install(FILES ${PROJECT_BINARY_DIR}/Libquentier-${LIBQUENTIER_QT_VERSION}ConfigVersion.cmake DESTINATION ${INSTALL_CMAKE_DIR})

set(CMAKE_EXPORT_COMPILE_COMMANDS ON)
enable_testing()

add_custom_target(check COMMAND "${CMAKE_CTEST_COMMAND}" "--verbose")

set(LIBQUENTIER_CPPCHECKABLE_INCLUDE_DIRS "${PROJECT_SOURCE_DIR}/headers")
include(LibquentierSetupCppCheck)<|MERGE_RESOLUTION|>--- conflicted
+++ resolved
@@ -390,7 +390,7 @@
     src/synchronization/NoteSyncConflictResolver.cpp
     src/synchronization/NoteSyncCache.cpp
     src/synchronization/FullSyncStaleDataItemsExpunger.cpp
-<<<<<<< HEAD
+    src/synchronization/SyncChunksDataCounters.cpp
     src/types/Account.cpp
     src/types/ErrorString.cpp
     src/types/NoteUtils.cpp
@@ -402,21 +402,6 @@
     src/types/data/AccountData.cpp
     src/types/data/ResourceRecognitionIndexItemData.cpp
     src/types/data/ResourceRecognitionIndicesData.cpp
-=======
-    src/synchronization/SyncChunksDataCounters.cpp
-    src/exception/ApplicationSettingsInitializationException.cpp
-    src/exception/EmptyDataElementException.cpp
-    src/exception/DatabaseLockedException.cpp
-    src/exception/DatabaseLockFailedException.cpp
-    src/exception/DatabaseOpeningException.cpp
-    src/exception/DatabaseRequestException.cpp
-    src/exception/IQuentierException.cpp
-    src/exception/NoteEditorInitializationException.cpp
-    src/exception/NoteEditorPluginInitializationException.cpp
-    src/exception/NullPtrException.cpp
-    src/exception/LocalStorageCacheManagerException.cpp
-    src/exception/LoggerInitializationException.cpp
->>>>>>> 7346f2da
     src/utility/keychain/CompositeKeychainService.cpp
     src/utility/keychain/IKeychainService.cpp
     src/utility/keychain/MigratingKeychainService.cpp
