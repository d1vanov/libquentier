--- conflicted
+++ resolved
@@ -26,11 +26,8 @@
 #include <qt5qevercloud/QEverCloud.h>
 
 #include <QHash>
-<<<<<<< HEAD
 #include <QList>
 #include <QNetworkCookie>
-=======
->>>>>>> f034b00d
 #include <QObject>
 #include <QVector>
 
