/*
 * Copyright 2016-2021 Dmitry Ivanov
 *
 * This file is part of libquentier
 *
 * libquentier is free software; you can redistribute it and/or modify
 * it under the terms of the GNU Lesser General Public License as published by
 * the Free Software Foundation, version 3 of the License.
 *
 * libquentier is distributed in the hope that it will be useful,
 * but WITHOUT ANY WARRANTY; without even the implied warranty of
 * MERCHANTABILITY or FITNESS FOR A PARTICULAR PURPOSE.  See the
 * GNU Lesser General Public License for more details.
 *
 * You should have received a copy of the GNU Lesser General Public License
 * along with libquentier. If not, see <http://www.gnu.org/licenses/>.
 */

#include "NoteSearchQueryData.h"

#include <quentier/logging/QuentierLogger.h>
#include <quentier/utility/Compat.h>

#include <QDateTime>

namespace quentier {

void NoteSearchQuery::Data::clear()
{
    m_queryString.resize(0);
    m_notebookModifier.resize(0);
    m_hasAnyModifier = false;
    m_tagNames.clear();
    m_negatedTagNames.clear();
    m_hasAnyTag = false;
    m_hasNegatedAnyTag = false;
    m_titleNames.clear();
    m_negatedTitleNames.clear();
    m_hasAnyTitleName = false;
    m_hasNegatedAnyTitleName = false;
    m_creationTimestamps.clear();
    m_negatedCreationTimestamps.clear();
    m_hasAnyCreationTimestamp = false;
    m_hasNegatedAnyCreationTimestamp = false;
    m_modificationTimestamps.clear();
    m_negatedModificationTimestamps.clear();
    m_hasAnyModificationTimestamp = false;
    m_hasNegatedAnyModificationTimestamp = false;
    m_resourceMimeTypes.clear();
    m_negatedResourceMimeTypes.clear();
    m_hasAnyResourceMimeType = false;
    m_hasNegatedAnyResourceMimeType = false;
    m_subjectDateTimestamps.clear();
    m_negatedSubjectDateTimestamps.clear();
    m_hasAnySubjectDateTimestamp = false;
    m_hasNegatedAnySubjectDateTimestamp = false;
    m_latitudes.clear();
    m_negatedLatitudes.clear();
    m_hasAnyLatitude = false;
    m_hasNegatedAnyLatitude = false;
    m_longitudes.clear();
    m_negatedLongitudes.clear();
    m_hasAnyLongitude = false;
    m_hasNegatedAnyLongitude = false;
    m_altitudes.clear();
    m_negatedAltitudes.clear();
    m_hasAnyAltitude = false;
    m_hasNegatedAnyAltitude = false;
    m_authors.clear();
    m_negatedAuthors.clear();
    m_hasAnyAuthor = false;
    m_hasNegatedAnyAuthor = false;
    m_sources.clear();
    m_negatedSources.clear();
    m_hasAnySource = false;
    m_hasNegatedAnySource = false;
    m_sourceApplications.clear();
    m_negatedSourceApplications.clear();
    m_hasAnySourceApplication = false;
    m_hasNegatedAnySourceApplication = false;
    m_contentClasses.clear();
    m_negatedContentClasses.clear();
    m_hasAnyContentClass = false;
    m_hasNegatedAnyContentClass = false;
    m_placeNames.clear();
    m_negatedPlaceNames.clear();
    m_hasAnyPlaceName = false;
    m_hasNegatedAnyPlaceName = false;
    m_applicationData.clear();
    m_negatedApplicationData.clear();
    m_hasAnyApplicationData = false;
    m_hasNegatedAnyApplicationData = false;
    m_reminderOrders.clear();
    m_negatedReminderOrders.clear();
    m_hasAnyReminderOrder = false;
    m_hasNegatedAnyReminderOrder = false;
    m_reminderTimes.clear();
    m_negatedReminderTimes.clear();
    m_hasAnyReminderTime = false;
    m_hasNegatedAnyReminderTime = false;
    m_reminderDoneTimes.clear();
    m_negatedReminderDoneTimes.clear();
    m_hasAnyReminderDoneTime = false;
    m_hasNegatedAnyReminderDoneTime = false;
    m_hasUnfinishedToDo = false;
    m_hasNegatedUnfinishedToDo = false;
    m_hasFinishedToDo = false;
    m_hasNegatedFinishedToDo = false;
    m_hasAnyToDo = false;
    m_hasNegatedAnyToDo = false;
    m_hasEncryption = false;
    m_hasNegatedEncryption = false;
    m_contentSearchTerms.clear();
    m_negatedContentSearchTerms.clear();
}

bool NoteSearchQuery::Data::parseQueryString(
    const QString & queryString, ErrorString & error)
{
    m_queryString = queryString;

    QStringList words = splitSearchQueryString(queryString);

    QRegExp notebookModifierRegex(QStringLiteral("notebook:*"));
    notebookModifierRegex.setPatternSyntax(QRegExp::Wildcard);

    int notebookScopeModifierPosition = words.indexOf(notebookModifierRegex);
    if (notebookScopeModifierPosition > 0) {
        error.setBase(QT_TRANSLATE_NOOP(
            "NoteSearchQueryData",
            "Incorrect position of \"notebook:\" scope modifier "
            "in the search query: when present in the query, "
            "it should be the first term in the search"));
        return false;
    }

    if (notebookScopeModifierPosition == 0) {
        m_notebookModifier = words[notebookScopeModifierPosition];
        m_notebookModifier =
            m_notebookModifier.remove(QStringLiteral("notebook:"));
        removeBoundaryQuotesFromWord(m_notebookModifier);
    }

    // NOTE: "any:" scope modifier is not position dependent and affects
    // the whole query
    int anyScopeModifierPosition = words.indexOf(QStringLiteral("any:"));
    m_hasAnyModifier = (anyScopeModifierPosition >= 0);

    bool res = convertAbsoluteAndRelativeDateTimesToTimestamps(words, error);
    if (!res) {
        return false;
    }

    parseStringValue(
        QStringLiteral("tag"), words, m_tagNames, m_negatedTagNames,
        m_hasAnyTag, m_hasNegatedAnyTag);

    parseStringValue(
        QStringLiteral("intitle"), words, m_titleNames, m_negatedTitleNames,
        m_hasAnyTitleName, m_hasNegatedAnyTitleName);

    parseStringValue(
        QStringLiteral("resource"), words, m_resourceMimeTypes,
        m_negatedResourceMimeTypes, m_hasAnyResourceMimeType,
        m_hasNegatedAnyResourceMimeType);

    parseStringValue(
        QStringLiteral("author"), words, m_authors, m_negatedAuthors,
        m_hasAnyAuthor, m_hasNegatedAnyAuthor);

    parseStringValue(
        QStringLiteral("source"), words, m_sources, m_negatedSources,
        m_hasAnySource, m_hasNegatedAnySource);

    parseStringValue(
        QStringLiteral("sourceApplication"), words, m_sourceApplications,
        m_negatedSourceApplications, m_hasAnySourceApplication,
        m_hasNegatedAnySourceApplication);

    parseStringValue(
        QStringLiteral("contentClass"), words, m_contentClasses,
        m_negatedContentClasses, m_hasAnyContentClass,
        m_hasNegatedAnyContentClass);

    parseStringValue(
        QStringLiteral("placeName"), words, m_placeNames, m_negatedPlaceNames,
        m_hasAnyPlaceName, m_hasNegatedAnyPlaceName);

    parseStringValue(
        QStringLiteral("applicationData"), words, m_applicationData,
        m_negatedApplicationData, m_hasAnyApplicationData,
        m_hasNegatedAnyApplicationData);

    res = parseIntValue(
        QStringLiteral("created"), words, m_creationTimestamps,
        m_negatedCreationTimestamps, m_hasAnyCreationTimestamp,
        m_hasNegatedAnyCreationTimestamp, error);
    if (!res) {
        return false;
    }

    res = parseIntValue(
        QStringLiteral("updated"), words, m_modificationTimestamps,
        m_negatedModificationTimestamps, m_hasAnyModificationTimestamp,
        m_hasNegatedAnyModificationTimestamp, error);
    if (!res) {
        return false;
    }

    res = parseIntValue(
        QStringLiteral("subjectDate"), words, m_subjectDateTimestamps,
        m_negatedSubjectDateTimestamps, m_hasAnySubjectDateTimestamp,
        m_hasNegatedAnySubjectDateTimestamp, error);
    if (!res) {
        return false;
    }

    res = parseIntValue(
        QStringLiteral("reminderTime"), words, m_reminderTimes,
        m_negatedReminderTimes, m_hasAnyReminderTime,
        m_hasNegatedAnyReminderTime, error);
    if (!res) {
        return false;
    }

    res = parseIntValue(
        QStringLiteral("reminderDoneTime"), words, m_reminderDoneTimes,
        m_negatedReminderDoneTimes, m_hasAnyReminderDoneTime,
        m_hasNegatedAnyReminderDoneTime, error);
    if (!res) {
        return false;
    }

    res = parseIntValue(
        QStringLiteral("reminderOrder"), words, m_reminderOrders,
        m_negatedReminderOrders, m_hasAnyReminderOrder,
        m_hasNegatedAnyReminderOrder, error);
    if (!res) {
        return false;
    }

    res = parseDoubleValue(
        QStringLiteral("latitude"), words, m_latitudes, m_negatedLatitudes,
        m_hasAnyLatitude, m_hasNegatedAnyLatitude, error);
    if (!res) {
        return false;
    }

    res = parseDoubleValue(
        QStringLiteral("longitude"), words, m_longitudes, m_negatedLongitudes,
        m_hasAnyLongitude, m_hasNegatedAnyLongitude, error);
    if (!res) {
        return false;
    }

    res = parseDoubleValue(
        QStringLiteral("altitude"), words, m_altitudes, m_negatedAltitudes,
        m_hasAnyAltitude, m_hasNegatedAnyAltitude, error);
    if (!res) {
        return false;
    }

    // Processing all possible variants of "todo:[true|false|*]" tags

    const QString negatedFinishedToDo = QStringLiteral("-todo:true");
    const QString finishedToDo = QStringLiteral("todo:true");
    const QString negatedUnfinishedToDo = QStringLiteral("-todo:false");
    const QString unfinishedToDo = QStringLiteral("todo:false");
    const QString negatedAnyToDo = QStringLiteral("-todo:*");
    const QString anyToDo = QStringLiteral("todo:*");

    for (const auto & searchTerm: qAsConst(words)) {
        if (searchTerm == negatedFinishedToDo) {
            if (m_hasFinishedToDo) {
                error.setBase(QT_TRANSLATE_NOOP(
                    "NoteSearchQueryData",
                    "Incorrect search query: both finished "
                    "todo and negated finished todo tags "
                    "were found"));
                return false;
            }
            m_hasNegatedFinishedToDo = true;
        }
        else if (searchTerm == finishedToDo) {
            if (m_hasNegatedFinishedToDo) {
                error.setBase(QT_TRANSLATE_NOOP(
                    "NoteSearchQueryData",
                    "Incorrect search query: both negated "
                    "finished todo and finished todo tags "
                    "were found"));
                return false;
            }
            m_hasFinishedToDo = true;
        }
        else if (searchTerm == negatedUnfinishedToDo) {
            if (m_hasUnfinishedToDo) {
                error.setBase(QT_TRANSLATE_NOOP(
                    "NoteSearchQueryData",
                    "Incorrect search query: both unfinished "
                    "todo and negated unfinished todo tags "
                    "were found"));
                return false;
            }
            m_hasNegatedUnfinishedToDo = true;
        }
        else if (searchTerm == unfinishedToDo) {
            if (m_hasNegatedUnfinishedToDo) {
                error.setBase(QT_TRANSLATE_NOOP(
                    "NoteSearchQueryData",
                    "Incorrect search query: both negated "
                    "unfinished todo and unfinished todo "
                    "tags were found"));
                return false;
            }
            m_hasUnfinishedToDo = true;
        }
        else if (searchTerm == negatedAnyToDo) {
            m_hasNegatedAnyToDo = true;
        }
        else if (searchTerm == anyToDo) {
            m_hasAnyToDo = true;
        }
    }

    words.removeAll(negatedFinishedToDo);
    words.removeAll(finishedToDo);
    words.removeAll(negatedUnfinishedToDo);
    words.removeAll(unfinishedToDo);
    words.removeAll(negatedAnyToDo);
    words.removeAll(anyToDo);

    // Processing encryption tag

    QString negatedEncryption = QStringLiteral("-encryption:");
    QString encryption = QStringLiteral("encryption:");

    for (const auto & searchTerm: qAsConst(words)) {
        if (searchTerm == negatedEncryption) {
            m_hasNegatedEncryption = true;
        }
        else if (searchTerm == encryption) {
            m_hasEncryption = true;
        }
    }

    words.removeAll(negatedEncryption);
    words.removeAll(encryption);

    /**
     * By now most of tagged search terms must have been removed from the list
     * of words so we can extract the actual untagged content search terms;
     * In the Evernote search grammar the searches are case insensitive so
     * forcing all words to the lower case
     */

    QRegExp asteriskFilter(QStringLiteral("[*]"));

    for (int i = 0, size = words.size(); i < size; ++i) {
        QString searchTerm = words[i];

        if (searchTerm.startsWith(QStringLiteral("notebook:"))) {
            continue;
        }

        if (searchTerm.startsWith(QStringLiteral("any:"))) {
            continue;
        }

        bool negated = searchTerm.startsWith(QStringLiteral("-"));
        if (negated) {
            searchTerm.remove(0, 1);
        }

        if (searchTerm.isEmpty()) {
            continue;
        }

        // Don't accept search terms consisting only of asterisks
        QString searchTermWithoutAsterisks = searchTerm;
        searchTermWithoutAsterisks.remove(asteriskFilter);
        if (searchTermWithoutAsterisks.isEmpty()) {
            continue;
        }

        // Normalize the search term to use the lower case
        if (negated) {
            m_negatedContentSearchTerms << searchTerm.simplified().toLower();
        }
        else {
            m_contentSearchTerms << searchTerm.simplified().toLower();
        }
    }

    return true;
}

QTextStream & NoteSearchQuery::Data::print(QTextStream & strm) const
{
    const char * indent = "  ";

    strm << "NoteSearchQuery: { \n";
    strm << indent << "query string: "
         << (m_queryString.isEmpty() ? QStringLiteral("<empty>")
                                     : m_queryString)
         << "; \n";
    strm << indent << "notebookModifier: "
         << (m_notebookModifier.isEmpty() ? QStringLiteral("<empty>")
                                          : m_notebookModifier)
         << "; \n";
    strm << indent
         << "hasAnyModifier: " << (m_hasAnyModifier ? "true" : "false") << "\n";

#define CHECK_AND_PRINT_ANY_ITEM(name)                                         \
    if (m_hasAny##name) {                                                      \
        strm << indent << "hasAny" #name " is true; \n";                       \
    }                                                                          \
    if (m_hasNegatedAny##name) {                                               \
        strm << indent << "hasNegatedAny" #name "is true; \n";                 \
    }

#define CHECK_AND_PRINT_LIST(name, type, ...)                                  \
    if (m_##name.isEmpty()) {                                                  \
        strm << indent << #name " is empty; \n";                               \
    }                                                                          \
    else {                                                                     \
        strm << indent << #name ": { \n";                                      \
        for (const auto & value: qAsConst(m_##name)) {                         \
            strm << indent << indent << __VA_ARGS__(value) << "; \n";          \
        }                                                                      \
        strm << indent << "}; \n";                                             \
    }

    CHECK_AND_PRINT_ANY_ITEM(Tag);
    CHECK_AND_PRINT_LIST(tagNames, QString);
    CHECK_AND_PRINT_LIST(negatedTagNames, QString);

    CHECK_AND_PRINT_ANY_ITEM(TitleName);
    CHECK_AND_PRINT_LIST(titleNames, QString);
    CHECK_AND_PRINT_LIST(negatedTitleNames, QString);

    CHECK_AND_PRINT_ANY_ITEM(CreationTimestamp);
    CHECK_AND_PRINT_LIST(creationTimestamps, qint64, QString::number);
    CHECK_AND_PRINT_LIST(negatedCreationTimestamps, qint64, QString::number);

    CHECK_AND_PRINT_ANY_ITEM(ModificationTimestamp);
    CHECK_AND_PRINT_LIST(modificationTimestamps, qint64, QString::number);
    CHECK_AND_PRINT_LIST(
        negatedModificationTimestamps, qint64, QString::number);

    CHECK_AND_PRINT_ANY_ITEM(ResourceMimeType);
    CHECK_AND_PRINT_LIST(resourceMimeTypes, QString);
    CHECK_AND_PRINT_LIST(negatedResourceMimeTypes, QString);

    CHECK_AND_PRINT_ANY_ITEM(SubjectDateTimestamp);
    CHECK_AND_PRINT_LIST(subjectDateTimestamps, qint64, QString::number);
    CHECK_AND_PRINT_LIST(negatedSubjectDateTimestamps, qint64, QString::number);

    CHECK_AND_PRINT_ANY_ITEM(Latitude);
    CHECK_AND_PRINT_LIST(latitudes, double, QString::number);
    CHECK_AND_PRINT_LIST(negatedLatitudes, double, QString::number);

    CHECK_AND_PRINT_ANY_ITEM(Longitude);
    CHECK_AND_PRINT_LIST(longitudes, double, QString::number);
    CHECK_AND_PRINT_LIST(negatedLongitudes, double, QString::number);

    CHECK_AND_PRINT_ANY_ITEM(Altitude);
    CHECK_AND_PRINT_LIST(altitudes, double, QString::number);
    CHECK_AND_PRINT_LIST(negatedAltitudes, double, QString::number);

    CHECK_AND_PRINT_ANY_ITEM(Author);
    CHECK_AND_PRINT_LIST(authors, QString);
    CHECK_AND_PRINT_LIST(negatedAuthors, QString);

    CHECK_AND_PRINT_ANY_ITEM(Source);
    CHECK_AND_PRINT_LIST(sources, QString);
    CHECK_AND_PRINT_LIST(negatedSources, QString);

    CHECK_AND_PRINT_ANY_ITEM(SourceApplication);
    CHECK_AND_PRINT_LIST(sourceApplications, QString);
    CHECK_AND_PRINT_LIST(negatedSourceApplications, QString);

    CHECK_AND_PRINT_ANY_ITEM(ContentClass);
    CHECK_AND_PRINT_LIST(contentClasses, QString);
    CHECK_AND_PRINT_LIST(negatedContentClasses, QString);

    CHECK_AND_PRINT_ANY_ITEM(PlaceName);
    CHECK_AND_PRINT_LIST(placeNames, QString);
    CHECK_AND_PRINT_LIST(negatedPlaceNames, QString);

    CHECK_AND_PRINT_ANY_ITEM(ApplicationData);
    CHECK_AND_PRINT_LIST(applicationData, QString);
    CHECK_AND_PRINT_LIST(negatedApplicationData, QString);

    CHECK_AND_PRINT_ANY_ITEM(ReminderOrder);
    CHECK_AND_PRINT_LIST(reminderOrders, qint64, QString::number);
    CHECK_AND_PRINT_LIST(negatedReminderOrders, qint64, QString::number);

    CHECK_AND_PRINT_ANY_ITEM(ReminderTime);
    CHECK_AND_PRINT_LIST(reminderTimes, qint64, QString::number);
    CHECK_AND_PRINT_LIST(negatedReminderTimes, qint64, QString::number);

    CHECK_AND_PRINT_ANY_ITEM(ReminderDoneTime);
    CHECK_AND_PRINT_LIST(reminderDoneTimes, qint64, QString::number);
    CHECK_AND_PRINT_LIST(negatedReminderDoneTimes, qint64, QString::number);

    strm << indent
         << "hasUnfinishedToDo: " << (m_hasUnfinishedToDo ? "true" : "false")
         << "; \n";
    strm << indent << "hasNegatedUnfinishedToDo: "
         << (m_hasNegatedUnfinishedToDo ? "true" : "false") << "; \n";
    strm << indent
         << "hasFinishedToDo: " << (m_hasFinishedToDo ? "true" : "false")
         << "; \n";
    strm << indent << "hasNegatedFinishedToDo: "
         << (m_hasNegatedFinishedToDo ? "true" : "false") << "; \n";
    strm << indent << "hasAnyToDo: " << (m_hasAnyToDo ? "true" : "false")
         << "; \n";
    strm << indent
         << "hasNegatedAnyTodo: " << (m_hasNegatedAnyToDo ? "true" : "false")
         << " \n";
    strm << indent << "hasEncryption: " << (m_hasEncryption ? "true" : "false")
         << "\n";
    strm << indent << "hasNegatedEncryption: "
         << (m_hasNegatedEncryption ? "true" : "false") << " \n";

    CHECK_AND_PRINT_LIST(contentSearchTerms, QString);
    CHECK_AND_PRINT_LIST(negatedContentSearchTerms, QString);

#undef CHECK_AND_PRINT_LIST
#undef CHECK_AND_PRINT_ANY_ITEM

    strm << "}; \n";

    return strm;
}

bool NoteSearchQuery::Data::isMatcheable() const
{
    if (m_hasAnyTag && m_hasNegatedAnyTag) {
        return false;
    }

    if (m_hasAnyTitleName && m_hasNegatedAnyTitleName) {
        return false;
    }

    if (m_hasAnyCreationTimestamp && m_hasNegatedAnyCreationTimestamp) {
        return false;
    }

    if (m_hasAnyModificationTimestamp && m_hasNegatedAnyModificationTimestamp) {
        return false;
    }

    if (m_hasAnyResourceMimeType && m_hasNegatedAnyResourceMimeType) {
        return false;
    }

    if (m_hasAnySubjectDateTimestamp && m_hasNegatedAnySubjectDateTimestamp) {
        return false;
    }

    if (m_hasAnyLatitude && m_hasNegatedAnyLatitude) {
        return false;
    }

    if (m_hasAnyLongitude && m_hasNegatedAnyLongitude) {
        return false;
    }

    if (m_hasAnyAltitude && m_hasNegatedAnyAltitude) {
        return false;
    }

    if (m_hasAnyAuthor && m_hasNegatedAnyAuthor) {
        return false;
    }

    if (m_hasAnySource && m_hasNegatedAnySource) {
        return false;
    }

    if (m_hasAnySourceApplication && m_hasNegatedAnySourceApplication) {
        return false;
    }

    if (m_hasAnyContentClass && m_hasNegatedAnyContentClass) {
        return false;
    }

    if (m_hasAnyPlaceName && m_hasNegatedAnyPlaceName) {
        return false;
    }

    if (m_hasAnyApplicationData && m_hasNegatedAnyApplicationData) {
        return false;
    }

    if (m_hasAnyReminderOrder && m_hasNegatedAnyReminderOrder) {
        return false;
    }

    if (m_hasAnyReminderTime && m_hasNegatedAnyReminderTime) {
        return false;
    }

    if (m_hasAnyReminderDoneTime && m_hasNegatedAnyReminderDoneTime) {
        return false;
    }

    if (m_hasAnyToDo && m_hasNegatedAnyToDo) {
        return false;
    }

    if (m_hasEncryption && m_hasNegatedEncryption) {
        return false;
    }

    return true;
}

QStringList NoteSearchQuery::Data::splitSearchQueryString(
    const QString & searchQueryString) const
{
    QStringList words;

    // Retrieving single words from the query string considering any text
    // between quotes a single word
    bool insideQuotedText = false;
    bool insideUnquotedWord = false;
    int length = searchQueryString.length();
    const QChar space = QChar::fromLatin1(' ');
    const QChar quote = QChar::fromLatin1('\"');
    const QChar backslash = QChar::fromLatin1('\\');
    QString currentWord;
    for (int i = 0; i < length; ++i) {
        QChar chr = searchQueryString[i];

        if (chr == space) {
            if (insideQuotedText) {
                currentWord += chr;
                continue;
            }

            if (insideUnquotedWord && !currentWord.isEmpty()) {
                words << currentWord;
                currentWord.resize(0);
                insideUnquotedWord = false;
                continue;
            }
        }
        else if (chr == quote) {
            currentWord += chr;

            if (i == (length - 1)) {
                // The last word, grab it and go
                words << currentWord;
                currentWord.resize(0);
                break;
            }

            if (insideQuotedText) {
                QChar nextChr = searchQueryString[i + 1];
                if (nextChr == space) {
                    if (i != 0) {
                        QChar prevChr = searchQueryString[i - 1];

                        if (prevChr == backslash) {
                            bool backslashEscaped = false;
                            // Looks like this space is escaped. Just in case,
                            // let's check whether the backslash is escaped
                            // itself
                            if (i != 1) {
                                QChar prevPrevChar = searchQueryString[i - 2];
                                if (prevPrevChar == backslash) {
                                    // Yes, backslash is escaped itself, so
                                    // the quote at i is really the enclosing
                                    // one
                                    backslashEscaped = true;
                                }
                            }

                            if (!backslashEscaped) {
                                continue;
                            }
                        }
                    }

                    words << currentWord;
                    currentWord.resize(0);
                    insideQuotedText = false;
                    insideUnquotedWord = false;
                    continue;
                }
            }
            else {
                insideQuotedText = true;
                continue;
            }
        }
        else {
            currentWord += chr;

            if (!insideQuotedText && !insideUnquotedWord) {
                insideUnquotedWord = true;
            }
        }
    }

    if (!currentWord.isEmpty()) {
        words << currentWord;
        currentWord.resize(0);
    }

    // Now we can remove any quotes from the words from the splitted query
    // string
    int numWords = words.size();
    for (int i = 0; i < numWords; ++i) {
        QString & word = words[i];
        removeBoundaryQuotesFromWord(word);
    }

    return words;
}

void NoteSearchQuery::Data::parseStringValue(
    const QString & key, QStringList & words, QStringList & container,
    QStringList & negatedContainer, bool & hasAnyValue,
    bool & hasNegatedAnyValue) const
{
    int keyIndex = 0;
    QChar negation = QChar::fromLatin1('-');
    QStringList processedWords;

    QString asterisk = QStringLiteral("*");

    QRegExp regexp(asterisk + key + QStringLiteral(":*"));
    regexp.setPatternSyntax(QRegExp::Wildcard);

    while (keyIndex >= 0) {
        keyIndex = words.indexOf(regexp, keyIndex);
        if (keyIndex < 0) {
            break;
        }
        QString word = words[keyIndex];
        if (processedWords.contains(word)) {
            ++keyIndex;
            continue;
        }

        processedWords << word;

        int positionInWord = word.indexOf(key + QStringLiteral(":"));
        if (positionInWord < 0) {
            continue;
        }

        bool isNegated = false;
        if (positionInWord != 0) {
            QChar prevChr = word[positionInWord - 1];
            if (prevChr == negation) {
                isNegated = true;
            }
        }

        if (isNegated) {
            word = word.remove(QStringLiteral("-") + key + QStringLiteral(":"));
        }
        else {
            word = word.remove(key + QStringLiteral(":"));
        }
        removeBoundaryQuotesFromWord(word);

        if (word == asterisk) {
            if (isNegated) {
                hasNegatedAnyValue = true;
            }
            else {
                hasAnyValue = true;
            }
        }

        if (isNegated) {
            negatedContainer << word;
        }
        else {
            container << word;
        }
    }

    for (int i = 0, size = processedWords.size(); i < size; ++i) {
        const QString & word = processedWords[i];
        words.removeAll(word);
    }
}

bool NoteSearchQuery::Data::parseIntValue(
    const QString & key, QStringList & words, QList<qint64> & container,
    QList<qint64> & negatedContainer, bool & hasAnyValue,
    bool & hasNegatedAnyValue, ErrorString & error) const
{
    int keyIndex = 0;
    QChar negation = QChar::fromLatin1('-');
    QStringList processedWords;

    QString asterisk = QStringLiteral("*");

    QRegExp regexp(asterisk + key + QStringLiteral(":*"));
    regexp.setPatternSyntax(QRegExp::Wildcard);

    while (keyIndex >= 0) {
        keyIndex = words.indexOf(regexp, keyIndex);
        if (keyIndex < 0) {
            break;
        }
        QString word = words[keyIndex];
        if (processedWords.contains(word)) {
            ++keyIndex;
            continue;
        }

        processedWords << word;

        int positionInWord = word.indexOf(key + QStringLiteral(":"));
        if (positionInWord < 0) {
            continue;
        }

        bool isNegated = false;
        if (positionInWord != 0) {
            QChar prevChr = word[positionInWord - 1];
            if (prevChr == negation) {
                isNegated = true;
            }
        }

        if (isNegated) {
            word = word.remove(QStringLiteral("-") + key + QStringLiteral(":"));
        }
        else {
            word = word.remove(key + QStringLiteral(":"));
        }
        removeBoundaryQuotesFromWord(word);

        if (word == asterisk) {
            if (isNegated) {
                hasNegatedAnyValue = true;
            }
            else {
                hasAnyValue = true;
            }
        }
        else {
            bool conversionResult = false;
            auto value =
                static_cast<qint64>(word.toLongLong(&conversionResult));
            if (!conversionResult) {
                error.setBase(QT_TRANSLATE_NOOP(
                    "NoteSearchQueryData",
                    "Invalid search query: cannot parse "
                    "integer value for key"));
                error.details() = key;
                error.details() += QStringLiteral(": ");
                error.details() += word;
                return false;
            }

            if (isNegated) {
                negatedContainer << value;
            }
            else {
                container << value;
            }
        }
    }

    for (auto it = processedWords.constBegin(), end = processedWords.constEnd();
         it != end; ++it)
    {
        words.removeAll(*it);
    }

    return true;
}

bool NoteSearchQuery::Data::parseDoubleValue(
    const QString & key, QStringList & words, QList<double> & container,
    QList<double> & negatedContainer, bool & hasAnyValue,
    bool & hasNegatedAnyValue, ErrorString & error) const
{
    int keyIndex = 0;
    QChar negation = QChar::fromLatin1('-');
    QStringList processedWords;

    QString asterisk = QStringLiteral("*");

    QRegExp regexp(asterisk + key + QStringLiteral(":*"));
    regexp.setPatternSyntax(QRegExp::Wildcard);

    while (keyIndex >= 0) {
        keyIndex = words.indexOf(regexp, keyIndex);
        if (keyIndex < 0) {
            break;
        }
        QString word = words[keyIndex];
        if (processedWords.contains(word)) {
            ++keyIndex;
            continue;
        }

        processedWords << word;

        int positionInWord = word.indexOf(key + QStringLiteral(":"));
        if (positionInWord < 0) {
            continue;
        }

        bool isNegated = false;
        if (positionInWord != 0) {
            QChar prevChr = word[positionInWord - 1];
            if (prevChr == negation) {
                isNegated = true;
            }
        }

        if (isNegated) {
            word = word.remove(QStringLiteral("-") + key + QStringLiteral(":"));
        }
        else {
            word = word.remove(key + QStringLiteral(":"));
        }
        removeBoundaryQuotesFromWord(word);

        if (word == asterisk) {
            if (isNegated) {
                hasNegatedAnyValue = true;
            }
            else {
                hasAnyValue = true;
            }
        }
        else {
            bool conversionResult = false;
            auto value =
                static_cast<double>(word.toDouble(&conversionResult));
            if (!conversionResult) {
                error.setBase(QT_TRANSLATE_NOOP(
                    "NoteSearchQueryData",
                    "Invalid search query: cannot "
                    "parse double value for key"));
                error.details() = key;
                error.details() += QStringLiteral(": ");
                error.details() += word;
                return false;
            }

            if (isNegated) {
                negatedContainer << value;
            }
            else {
                container << value;
            }
        }
    }

    for (auto it = processedWords.constBegin(), end = processedWords.constEnd();
         it != end; ++it)
    {
        words.removeAll(*it);
    }

    return true;
}

<<<<<<< HEAD
bool NoteSearchQuery::Data::dateTimeStringToTimestamp(
=======
QDateTime NoteSearchQueryData::parseDateTime(const QString & str) const
{
    QDateTime dateTime = QDateTime::fromString(str, Qt::ISODate);
    if (dateTime.isValid()) {
        return dateTime;
    }

    dateTime = QDateTime::fromString(str, QStringLiteral("yyyyMMdd'T'HHmmss'Z'"));
    if (dateTime.isValid()) {
        return dateTime;
    }

    dateTime = QDateTime::fromString(str, QStringLiteral("yyyyMMdd'T'HHmmss"));
    if (dateTime.isValid()) {
        return dateTime;
    }

    return QDateTime::fromString(str, QStringLiteral("yyyyMMdd"));
}

bool NoteSearchQueryData::dateTimeStringToTimestamp(
>>>>>>> 7346f2da
    QString dateTimeString, qint64 & timestamp, ErrorString & error) const
{
    QDateTime todayMidnight = QDateTime::currentDateTime();
    todayMidnight.setTime(QTime(0, 0, 0, 0));

    QDateTime dateTime = todayMidnight;
    bool relativeDateArgumentFound = false;

    if (dateTimeString.startsWith(QStringLiteral("day"))) {
        relativeDateArgumentFound = true;

        QString offsetSubstr = dateTimeString.remove(QStringLiteral("day"));
        if (!offsetSubstr.isEmpty()) {
            bool conversionResult = false;
            int daysOffset = offsetSubstr.toInt(&conversionResult);
            if (!conversionResult) {
                error.setBase(QT_TRANSLATE_NOOP(
                    "NoteSearchQueryData",
                    "Invalid query string: unable to "
                    "convert days offset to integer"));
                return false;
            }

            dateTime = dateTime.addDays(daysOffset);
        }
    }
    else if (dateTimeString.startsWith(QStringLiteral("week"))) {
        relativeDateArgumentFound = true;

        int dayOfWeek = dateTime.date().dayOfWeek();
        dateTime = dateTime.addDays(-1 * dayOfWeek); // go to week start

        QString offsetSubstr = dateTimeString.remove(QStringLiteral("week"));
        if (!offsetSubstr.isEmpty()) {
            bool conversionResult = false;
            int weekOffset = offsetSubstr.toInt(&conversionResult);
            if (!conversionResult) {
                error.setBase(QT_TRANSLATE_NOOP(
                    "NoteSearchQueryData",
                    "Invalid query string: unable to "
                    "convert weeks offset to integer"));
                return false;
            }

            dateTime = dateTime.addDays(7 * weekOffset);
        }
    }
    else if (dateTimeString.startsWith(QStringLiteral("month"))) {
        relativeDateArgumentFound = true;

        int dayOfMonth = dateTime.date().day();
        dateTime = dateTime.addDays(-1 * (dayOfMonth - 1)); // go to month start

        QString offsetSubstr = dateTimeString.remove(QStringLiteral("month"));
        if (!offsetSubstr.isEmpty()) {
            bool conversionResult = false;
            int monthOffset = offsetSubstr.toInt(&conversionResult);
            if (!conversionResult) {
                error.setBase(QT_TRANSLATE_NOOP(
                    "NoteSearchQueryData",
                    "Invalid query string: unable to "
                    "convert months offset to integer"));
                return false;
            }

            dateTime = dateTime.addMonths(monthOffset);
        }
    }
    else if (dateTimeString.startsWith(QStringLiteral("year"))) {
        relativeDateArgumentFound = true;

        int dayOfMonth = dateTime.date().day();
        dateTime = dateTime.addDays(-1 * (dayOfMonth - 1)); // go to month start

        int currentMonth = dateTime.date().month();
        dateTime =
            dateTime.addMonths(-1 * (currentMonth - 1)); // go to year start

        QString offsetSubstr = dateTimeString.remove(QStringLiteral("year"));
        if (!offsetSubstr.isEmpty()) {
            bool conversionResult = false;
            int yearsOffset = offsetSubstr.toInt(&conversionResult);
            if (!conversionResult) {
                error.setBase(QT_TRANSLATE_NOOP(
                    "NoteSearchQueryData",
                    "Invalid query string: unable to "
                    "convert years offset to integer"));
                return false;
            }

            dateTime = dateTime.addYears(yearsOffset);
        }
    }

    if (relativeDateArgumentFound) {
        if (!dateTime.isValid()) {
            error.setBase(QT_TRANSLATE_NOOP(
                "NoteSearchQueryData",
                "Datetime processed from query "
                "string is invalid"));
            error.details() = dateTimeString;
            QNWARNING("local_storage", error);
            return false;
        }

        timestamp = dateTime.toMSecsSinceEpoch();
        return true;
    }

    // Getting here means the datetime in the string is actually a datetime
    // in ISO 8601 compact profile
    dateTime = parseDateTime(dateTimeString);
    if (!dateTime.isValid()) {
        error.setBase(QT_TRANSLATE_NOOP(
            "NoteSearchQueryData",
            "Invalid query string: cannot parse "
            "datetime value"));
        error.details() = dateTimeString;
        QNDEBUG("local_storage", error);
        return false;
    }

    timestamp = dateTime.toMSecsSinceEpoch();
    return true;
}

bool NoteSearchQuery::Data::convertAbsoluteAndRelativeDateTimesToTimestamps(
    QStringList & words, ErrorString & error) const
{
    QStringList dateTimePrefixes;
    dateTimePrefixes << QStringLiteral("created:")
                     << QStringLiteral("-created:")
                     << QStringLiteral("updated:")
                     << QStringLiteral("-updated:")
                     << QStringLiteral("subjectDate:")
                     << QStringLiteral("-subjectDate:")
                     << QStringLiteral("reminderTime:")
                     << QStringLiteral("-reminderTime:")
                     << QStringLiteral("reminderDoneTime:")
                     << QStringLiteral("-reminderDoneTime:");

    QString asterisk = QStringLiteral("*");
    int numWords = words.size();
    QString wordCopy;
    for (int i = 0; i < numWords; ++i) {
        QString & word = words[i];

        for (const auto & prefix: qAsConst(dateTimePrefixes)) {
            if (word.startsWith(prefix)) {
                wordCopy = word;

                QString dateTimeString = wordCopy.remove(prefix);
                if (dateTimeString == asterisk) {
                    continue;
                }

                word = wordCopy;

                qint64 timestamp;
                bool res =
                    dateTimeStringToTimestamp(dateTimeString, timestamp, error);
                if (!res) {
                    return false;
                }

                word = prefix + QString::number(timestamp);
            }
        }
    }

    return true;
}

void NoteSearchQuery::Data::removeBoundaryQuotesFromWord(QString & word) const
{
    if (word.startsWith(QStringLiteral("\"")) &&
        word.endsWith(QStringLiteral("\"")))
    {
        // Removing the last character = quote
        int wordLength = word.length();
        word = word.remove(wordLength - 1, 1);

        if (word.length() != 0) {
            // Removing the first character = quote
            word = word.remove(0, 1);
        }
    }
}

} // namespace quentier<|MERGE_RESOLUTION|>--- conflicted
+++ resolved
@@ -972,10 +972,7 @@
     return true;
 }
 
-<<<<<<< HEAD
-bool NoteSearchQuery::Data::dateTimeStringToTimestamp(
-=======
-QDateTime NoteSearchQueryData::parseDateTime(const QString & str) const
+QDateTime NoteSearchQuery::Data::parseDateTime(const QString & str) const
 {
     QDateTime dateTime = QDateTime::fromString(str, Qt::ISODate);
     if (dateTime.isValid()) {
@@ -995,8 +992,7 @@
     return QDateTime::fromString(str, QStringLiteral("yyyyMMdd"));
 }
 
-bool NoteSearchQueryData::dateTimeStringToTimestamp(
->>>>>>> 7346f2da
+bool NoteSearchQuery::Data::dateTimeStringToTimestamp(
     QString dateTimeString, qint64 & timestamp, ErrorString & error) const
 {
     QDateTime todayMidnight = QDateTime::currentDateTime();
