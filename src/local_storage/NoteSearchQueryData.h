/*
 * Copyright 2016-2020 Dmitry Ivanov
 *
 * This file is part of libquentier
 *
 * libquentier is free software; you can redistribute it and/or modify
 * it under the terms of the GNU Lesser General Public License as published by
 * the Free Software Foundation, version 3 of the License.
 *
 * libquentier is distributed in the hope that it will be useful,
 * but WITHOUT ANY WARRANTY; without even the implied warranty of
 * MERCHANTABILITY or FITNESS FOR A PARTICULAR PURPOSE.  See the
 * GNU Lesser General Public License for more details.
 *
 * You should have received a copy of the GNU Lesser General Public License
 * along with libquentier. If not, see <http://www.gnu.org/licenses/>.
 */

#ifndef LIB_QUENTIER_LOCAL_STORAGE_NOTE_SEARCH_QUERY_DATA_H
#define LIB_QUENTIER_LOCAL_STORAGE_NOTE_SEARCH_QUERY_DATA_H

#include <quentier/local_storage/NoteSearchQuery.h>

#include <QSharedData>
#include <QStringList>

namespace quentier {

class Q_DECL_HIDDEN NoteSearchQuery::Data final :
    public QSharedData,
    public Printable
{
public:
    Data() = default;
    Data(const NoteSearchQuery::Data & other) = default;

    [[nodiscard]] NoteSearchQuery::Data & operator=(
        const NoteSearchQuery::Data & other) = delete;

    [[nodiscard]] NoteSearchQuery::Data & operator=(
        NoteSearchQuery::Data && other) = delete;

    ~Data() noexcept override = default;

    void clear();

    [[nodiscard]] bool parseQueryString(
        const QString & queryString, ErrorString & error);

    QTextStream & print(QTextStream & strm) const override;

    QString m_queryString;
    QString m_notebookModifier;
    bool m_hasAnyModifier = false;
    QStringList m_tagNames;
    QStringList m_negatedTagNames;
    bool m_hasAnyTag = false;
    bool m_hasNegatedAnyTag = false;
    QStringList m_titleNames;
    QStringList m_negatedTitleNames;
    bool m_hasAnyTitleName = false;
    bool m_hasNegatedAnyTitleName = false;
    QList<qint64> m_creationTimestamps;
    QList<qint64> m_negatedCreationTimestamps;
    bool m_hasAnyCreationTimestamp = false;
    bool m_hasNegatedAnyCreationTimestamp = false;
    QList<qint64> m_modificationTimestamps;
    QList<qint64> m_negatedModificationTimestamps;
    bool m_hasAnyModificationTimestamp = false;
    bool m_hasNegatedAnyModificationTimestamp = false;
    QStringList m_resourceMimeTypes;
    QStringList m_negatedResourceMimeTypes;
    bool m_hasAnyResourceMimeType = false;
    bool m_hasNegatedAnyResourceMimeType = false;
    QList<qint64> m_subjectDateTimestamps;
    QList<qint64> m_negatedSubjectDateTimestamps;
    bool m_hasAnySubjectDateTimestamp = false;
    bool m_hasNegatedAnySubjectDateTimestamp = false;
    QList<double> m_latitudes;
    QList<double> m_negatedLatitudes;
    bool m_hasAnyLatitude = false;
    bool m_hasNegatedAnyLatitude = false;
    QList<double> m_longitudes;
    QList<double> m_negatedLongitudes;
    bool m_hasAnyLongitude = false;
    bool m_hasNegatedAnyLongitude = false;
    QList<double> m_altitudes;
    QList<double> m_negatedAltitudes;
    bool m_hasAnyAltitude = false;
    bool m_hasNegatedAnyAltitude = false;
    QStringList m_authors;
    QStringList m_negatedAuthors;
    bool m_hasAnyAuthor = false;
    bool m_hasNegatedAnyAuthor = false;
    QStringList m_sources;
    QStringList m_negatedSources;
    bool m_hasAnySource = false;
    bool m_hasNegatedAnySource = false;
    QStringList m_sourceApplications;
    QStringList m_negatedSourceApplications;
    bool m_hasAnySourceApplication = false;
    bool m_hasNegatedAnySourceApplication = false;
    QStringList m_contentClasses;
    QStringList m_negatedContentClasses;
    bool m_hasAnyContentClass = false;
    bool m_hasNegatedAnyContentClass = false;
    QStringList m_placeNames;
    QStringList m_negatedPlaceNames;
    bool m_hasAnyPlaceName = false;
    bool m_hasNegatedAnyPlaceName = false;
    QStringList m_applicationData;
    QStringList m_negatedApplicationData;
    bool m_hasAnyApplicationData = false;
    bool m_hasNegatedAnyApplicationData = false;
    QList<qint64> m_reminderOrders;
    QList<qint64> m_negatedReminderOrders;
    bool m_hasAnyReminderOrder = false;
    bool m_hasNegatedAnyReminderOrder = false;
    QList<qint64> m_reminderTimes;
    QList<qint64> m_negatedReminderTimes;
    bool m_hasAnyReminderTime = false;
    bool m_hasNegatedAnyReminderTime = false;
    QList<qint64> m_reminderDoneTimes;
    QList<qint64> m_negatedReminderDoneTimes;
    bool m_hasAnyReminderDoneTime = false;
    bool m_hasNegatedAnyReminderDoneTime = false;
    bool m_hasUnfinishedToDo = false;
    bool m_hasNegatedUnfinishedToDo = false;
    bool m_hasFinishedToDo = false;
    bool m_hasNegatedFinishedToDo = false;
    bool m_hasAnyToDo = false;
    bool m_hasNegatedAnyToDo = false;
    bool m_hasEncryption = false;
    bool m_hasNegatedEncryption = false;
    QStringList m_contentSearchTerms;
    QStringList m_negatedContentSearchTerms;

    [[nodiscard]] bool isMatcheable() const;

private:
    [[nodiscard]] QStringList splitSearchQueryString(
        const QString & searchQueryString) const;

    void parseStringValue(
        const QString & key, QStringList & words, QStringList & container,
        QStringList & negatedContainer, bool & hasAnyValue,
        bool & hasNegatedAnyValue) const;

    [[nodiscard]] bool parseIntValue(
        const QString & key, QStringList & words, QList<qint64> & container,
        QList<qint64> & negatedContainer, bool & hasAnyValue,
        bool & hasNegatedAnyValue, ErrorString & error) const;

    [[nodiscard]] bool parseDoubleValue(
        const QString & key, QStringList & words, QList<double> & container,
        QList<double> & negatedContainer, bool & hasAnyValue,
        bool & hasNegatedAnyValue, ErrorString & error) const;

<<<<<<< HEAD
    [[nodiscard]] bool dateTimeStringToTimestamp(
=======
    QDateTime parseDateTime(const QString & str) const;

    bool dateTimeStringToTimestamp(
>>>>>>> 7346f2da
        QString dateTimeString, qint64 & timestamp, ErrorString & error) const;

    [[nodiscard]] bool convertAbsoluteAndRelativeDateTimesToTimestamps(
        QStringList & words, ErrorString & error) const;

    void removeBoundaryQuotesFromWord(QString & word) const;
};

} // namespace quentier

#endif // LIB_QUENTIER_LOCAL_STORAGE_NOTE_SEARCH_QUERY_DATA_H<|MERGE_RESOLUTION|>--- conflicted
+++ resolved
@@ -156,13 +156,9 @@
         QList<double> & negatedContainer, bool & hasAnyValue,
         bool & hasNegatedAnyValue, ErrorString & error) const;
 
-<<<<<<< HEAD
+    [[nodiscard]] QDateTime parseDateTime(const QString & str) const;
+
     [[nodiscard]] bool dateTimeStringToTimestamp(
-=======
-    QDateTime parseDateTime(const QString & str) const;
-
-    bool dateTimeStringToTimestamp(
->>>>>>> 7346f2da
         QString dateTimeString, qint64 & timestamp, ErrorString & error) const;
 
     [[nodiscard]] bool convertAbsoluteAndRelativeDateTimesToTimestamps(
