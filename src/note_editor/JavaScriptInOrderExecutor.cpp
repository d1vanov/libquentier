--- conflicted
+++ resolved
@@ -23,19 +23,12 @@
 namespace quentier {
 
 JavaScriptInOrderExecutor::JavaScriptInOrderExecutor(
-<<<<<<< HEAD
-    QWebEngineView & view, QObject * parent) :
+    QWebEngineView & view, Canceler canceler, QObject * parent) :
     QObject(parent),
-    m_view(view)
-{}
-=======
-    WebView & view, Canceler canceler, QObject * parent) :
-    QObject{parent},
     m_view{view}, m_canceler{std::move(canceler)}
 {
     Q_ASSERT(m_canceler);
 }
->>>>>>> f281384b
 
 void JavaScriptInOrderExecutor::append(
     const QString & script, JavaScriptInOrderExecutor::Callback callback)
