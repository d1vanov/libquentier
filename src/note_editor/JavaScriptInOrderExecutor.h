/*
 * Copyright 2016-2024 Dmitry Ivanov
 *
 * This file is part of libquentier
 *
 * libquentier is free software; you can redistribute it and/or modify
 * it under the terms of the GNU Lesser General Public License as published by
 * the Free Software Foundation, version 3 of the License.
 *
 * libquentier is distributed in the hope that it will be useful,
 * but WITHOUT ANY WARRANTY; without even the implied warranty of
 * MERCHANTABILITY or FITNESS FOR A PARTICULAR PURPOSE.  See the
 * GNU Lesser General Public License for more details.
 *
 * You should have received a copy of the GNU Lesser General Public License
 * along with libquentier. If not, see <http://www.gnu.org/licenses/>.
 */

#pragma once

#include <QObject>
#include <QPointer>
#include <QQueue>
#include <QWebEngineView>

#include <atomic>
#include <functional>
#include <memory>
#include <utility>

namespace quentier {

class JavaScriptInOrderExecutor final : public QObject
{
    Q_OBJECT
public:
    using Callback = std::function<void(const QVariant &)>;
    using Canceler = std::shared_ptr<std::atomic<bool>>;

<<<<<<< HEAD
    explicit JavaScriptInOrderExecutor(
        QWebEngineView & view, QObject * parent = nullptr);
=======
    JavaScriptInOrderExecutor(
        WebView & view, Canceler canceler, QObject * parent = nullptr);
>>>>>>> f281384b

    void append(const QString & script, Callback callback = {});

    [[nodiscard]] qsizetype size() const noexcept
    {
        return m_javaScriptsQueue.size();
    }

    [[nodiscard]] bool empty() const noexcept
    {
        return m_javaScriptsQueue.empty();
    }

    void clear()
    {
        m_javaScriptsQueue.clear();
    }

    void start();

    [[nodiscard]] bool inProgress() const noexcept
    {
        return m_inProgress;
    }

Q_SIGNALS:
    void finished();

private:
    class JavaScriptCallback
    {
    public:
        JavaScriptCallback(JavaScriptInOrderExecutor & executor) :
            m_executor(&executor)
        {}

        void operator()(const QVariant & result);

    private:
        QPointer<JavaScriptInOrderExecutor> m_executor;
    };

    friend class JavaScriptCallback;

    void next(const QVariant & data);

    bool canceled() const;

private:
<<<<<<< HEAD
    QWebEngineView & m_view;
=======
    WebView & m_view;
    const Canceler m_canceler;

>>>>>>> f281384b
    QQueue<std::pair<QString, Callback>> m_javaScriptsQueue;
    Callback m_currentPendingCallback;
    bool m_inProgress = false;
};

} // namespace quentier<|MERGE_RESOLUTION|>--- conflicted
+++ resolved
@@ -37,13 +37,8 @@
     using Callback = std::function<void(const QVariant &)>;
     using Canceler = std::shared_ptr<std::atomic<bool>>;
 
-<<<<<<< HEAD
     explicit JavaScriptInOrderExecutor(
-        QWebEngineView & view, QObject * parent = nullptr);
-=======
-    JavaScriptInOrderExecutor(
-        WebView & view, Canceler canceler, QObject * parent = nullptr);
->>>>>>> f281384b
+        QWebEngineView & view, Canceler canceler, QObject * parent = nullptr);
 
     void append(const QString & script, Callback callback = {});
 
@@ -90,16 +85,12 @@
 
     void next(const QVariant & data);
 
-    bool canceled() const;
+    [[nodiscard]] bool canceled() const;
 
 private:
-<<<<<<< HEAD
     QWebEngineView & m_view;
-=======
-    WebView & m_view;
     const Canceler m_canceler;
 
->>>>>>> f281384b
     QQueue<std::pair<QString, Callback>> m_javaScriptsQueue;
     Callback m_currentPendingCallback;
     bool m_inProgress = false;
