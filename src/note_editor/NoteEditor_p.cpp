/*
 * Copyright 2016-2019 Dmitry Ivanov
 *
 * This file is part of libquentier
 *
 * libquentier is free software; you can redistribute it and/or modify
 * it under the terms of the GNU Lesser General Public License as published by
 * the Free Software Foundation, version 3 of the License.
 *
 * libquentier is distributed in the hope that it will be useful,
 * but WITHOUT ANY WARRANTY; without even the implied warranty of
 * MERCHANTABILITY or FITNESS FOR A PARTICULAR PURPOSE.  See the
 * GNU Lesser General Public License for more details.
 *
 * You should have received a copy of the GNU Lesser General Public License
 * along with libquentier. If not, see <http://www.gnu.org/licenses/>.
 */

#include "NoteEditor_p.h"
#include "NoteEditorPrivateMacros.h"
#include "NoteEditorLocalStorageBroker.h"
#include "GenericResourceImageManager.h"
#include "NoteEditorSettingsNames.h"
#include "ResourceDataInTemporaryFileStorageManager.h"
#include "delegates/AddResourceDelegate.h"
#include "delegates/RemoveResourceDelegate.h"
#include "delegates/RenameResourceDelegate.h"
#include "delegates/ImageResourceRotationDelegate.h"
#include "delegates/InsertHtmlDelegate.h"
#include "delegates/EncryptSelectedTextDelegate.h"
#include "delegates/DecryptEncryptedTextDelegate.h"
#include "delegates/AddHyperlinkToSelectedTextDelegate.h"
#include "delegates/EditHyperlinkDelegate.h"
#include "delegates/RemoveHyperlinkDelegate.h"
#include "javascript_glue/ActionsWatcher.h"
#include "javascript_glue/ResourceInfoJavaScriptHandler.h"
#include "javascript_glue/ResizableImageJavaScriptHandler.h"
#include "javascript_glue/TextCursorPositionJavaScriptHandler.h"
#include "javascript_glue/ContextMenuEventJavaScriptHandler.h"
#include "javascript_glue/PageMutationHandler.h"
#include "javascript_glue/ToDoCheckboxOnClickHandler.h"
#include "javascript_glue/ToDoCheckboxAutomaticInsertionHandler.h"
#include "javascript_glue/TableResizeJavaScriptHandler.h"
#include "javascript_glue/SpellCheckerDynamicHelper.h"
#include "undo_stack/NoteEditorContentEditUndoCommand.h"
#include "undo_stack/EncryptUndoCommand.h"
#include "undo_stack/DecryptUndoCommand.h"
#include "undo_stack/HideDecryptedTextUndoCommand.h"
#include "undo_stack/AddHyperlinkUndoCommand.h"
#include "undo_stack/SourceCodeFormatUndoCommand.h"
#include "undo_stack/EditHyperlinkUndoCommand.h"
#include "undo_stack/RemoveHyperlinkUndoCommand.h"
#include "undo_stack/ToDoCheckboxUndoCommand.h"
#include "undo_stack/ToDoCheckboxAutomaticInsertionUndoCommand.h"
#include "undo_stack/AddResourceUndoCommand.h"
#include "undo_stack/RemoveResourceUndoCommand.h"
#include "undo_stack/RenameResourceUndoCommand.h"
#include "undo_stack/InsertHtmlUndoCommand.h"
#include "undo_stack/ImageResourceRotationUndoCommand.h"
#include "undo_stack/ImageResizeUndoCommand.h"
#include "undo_stack/ReplaceUndoCommand.h"
#include "undo_stack/ReplaceAllUndoCommand.h"
#include "undo_stack/SpellCorrectionUndoCommand.h"
#include "undo_stack/SpellCheckIgnoreWordUndoCommand.h"
#include "undo_stack/SpellCheckAddToUserWordListUndoCommand.h"
#include "undo_stack/TableActionUndoCommand.h"
#include <quentier/local_storage/LocalStorageManager.h>
#include <quentier/utility/ApplicationSettings.h>
#include <quentier/utility/EventLoopWithExitStatus.h>
#include <quentier/utility/StandardPaths.h>
#include <quentier/utility/Utility.h>
#include <quentier/note_editor/SpellChecker.h>

#ifndef QUENTIER_USE_QT_WEB_ENGINE
#include <QWebFrame>
#include <QWebPage>
typedef QWebSettings WebSettings;
#if QT_VERSION < QT_VERSION_CHECK(5, 0, 0)
    typedef QScriptEngine OwnershipNamespace;
#else
    typedef QWebFrame OwnershipNamespace;
#endif

#include <QXmlStreamReader>
#include <QXmlStreamWriter>
#else // QUENTIER_USE_QT_WEB_ENGINE
#include "javascript_glue/EnCryptElementOnClickHandler.h"
#include "javascript_glue/GenericResourceOpenAndSaveButtonsOnClickHandler.h"
#include "javascript_glue/GenericResourceImageJavaScriptHandler.h"
#include "javascript_glue/HyperlinkClickJavaScriptHandler.h"
#include "javascript_glue/WebSocketWaiter.h"
#include "WebSocketClientWrapper.h"
#include "WebSocketTransport.h"
#include <QPainter>
#include <QIcon>
#include <QFontMetrics>
#include <QtWebSockets/QWebSocketServer>
#include <QtWebChannel>
#include <QWebEngineSettings>
#include <QTimer>
#include <QPageLayout>
typedef QWebEngineSettings WebSettings;
#endif // QUENTIER_USE_QT_WEB_ENGINE

#include <quentier/exception/NoteEditorInitializationException.h>
#include <quentier/exception/NoteEditorPluginInitializationException.h>
#include <quentier/types/Note.h>
#include <quentier/types/Notebook.h>
#include <quentier/types/Resource.h>
#include <quentier/types/ResourceRecognitionIndexItem.h>
#include <quentier/types/Account.h>
#include <quentier/enml/ENMLConverter.h>
#include <quentier/enml/HTMLCleaner.h>
#include <quentier/utility/Utility.h>
#include <quentier/logging/QuentierLogger.h>
#include <quentier/utility/FileIOProcessorAsync.h>
#include <quentier/utility/QuentierCheckPtr.h>
#include <quentier/utility/ShortcutManager.h>
#include <QFile>
#include <QFileInfo>
#include <QByteArray>
#include <QDropEvent>
#include <QMimeDatabase>
#include <QThread>
#include <QApplication>
#include <QClipboard>
#include <QMenu>
#include <QKeySequence>
#include <QContextMenuEvent>
#include <QDesktopWidget>
#include <QFontDialog>
#include <QFontDatabase>
#include <QPixmap>
#include <QBuffer>
#include <QImage>
#include <QBuffer>
#include <QTransform>
#include <QTimer>
#include <QCryptographicHash>
#include <cmath>
#include <algorithm>

#define NOTE_EDITOR_PAGE_HEADER \
    QStringLiteral("<!DOCTYPE HTML PUBLIC \"-//W3C//DTD HTML 4.01//EN\" "\
                   "\"http://www.w3.org/TR/html4/strict.dtd\"><html><head>" \
                   "<meta http-equiv=\"Content-Type\" content=\"text/html\" "\
                   "charset=\"UTF-8\" />")

#define NOTE_EDITOR_PAGE_CSS \
    QStringLiteral("<link rel=\"stylesheet\" type=\"text/css\" "\
                   "href=\"qrc:/css/jquery-ui.min.css\">" \
                   "<link rel=\"stylesheet\" type=\"text/css\" "\
                   "href=\"qrc:/css/background.css\">" \
                   "<link rel=\"stylesheet\" type=\"text/css\" "\
                   "href=\"qrc:/css/en-crypt.css\">" \
                   "<link rel=\"stylesheet\" type=\"text/css\" "\
                   "href=\"qrc:/css/hover.css\">" \
                   "<link rel=\"stylesheet\" type=\"text/css\" "\
                   "href=\"qrc:/css/en-decrypted.css\">" \
                   "<link rel=\"stylesheet\" type=\"text/css\" "\
                   "href=\"qrc:/css/en-media-generic.css\">" \
                   "<link rel=\"stylesheet\" type=\"text/css\" "\
                   "href=\"qrc:/css/en-media-image.css\">" \
                   "<link rel=\"stylesheet\" type=\"text/css\" "\
                   "href=\"qrc:/css/image-area-hilitor.css\">" \
                   "<link rel=\"stylesheet\" type=\"text/css\" "\
                   "href=\"qrc:/css/en-todo.css\">" \
                   "<link rel=\"stylesheet\" type=\"text/css\" "\
                   "href=\"qrc:/css/link.css\">" \
                   "<link rel=\"stylesheet\" type=\"text/css\" "\
                   "href=\"qrc:/css/misspell.css\">" \
                   "<link rel=\"stylesheet\" type=\"text/css\" "\
                   "href=\"qrc:/css/edit_cursor_trick.css\">")

namespace quentier {

NoteEditorPrivate::NoteEditorPrivate(NoteEditor & noteEditor) :
    INoteEditorBackend(&noteEditor),
    m_noteEditorPageFolderPath(),
    m_genericResourceImageFileStoragePath(),
    m_font(),
    m_jQueryJs(),
    m_jQueryUiJs(),
    m_resizableTableColumnsJs(),
    m_resizableImageManagerJs(),
    m_debounceJs(),
    m_rangyCoreJs(),
    m_rangySelectionSaveRestoreJs(),
    m_onTableResizeJs(),
    m_nodeUndoRedoManagerJs(),
    m_selectionManagerJs(),
    m_textEditingUndoRedoManagerJs(),
    m_getSelectionHtmlJs(),
    m_snapSelectionToWordJs(),
    m_replaceSelectionWithHtmlJs(),
    m_updateResourceHashJs(),
    m_updateImageResourceSrcJs(),
    m_provideSrcForResourceImgTagsJs(),
    m_setupEnToDoTagsJs(),
    m_flipEnToDoCheckboxStateJs(),
    m_onResourceInfoReceivedJs(),
    m_findInnermostElementJs(),
    m_determineStatesForCurrentTextCursorPositionJs(),
    m_determineContextMenuEventTargetJs(),
    m_changeFontSizeForSelectionJs(),
    m_pageMutationObserverJs(),
    m_tableManagerJs(),
    m_resourceManagerJs(),
    m_htmlInsertionManagerJs(),
    m_sourceCodeFormatterJs(),
    m_hyperlinkManagerJs(),
    m_encryptDecryptManagerJs(),
    m_hilitorJs(),
    m_imageAreasHilitorJs(),
    m_findReplaceManagerJs(),
    m_spellCheckerJs(),
    m_managedPageActionJs(),
    m_setInitialCaretPositionJs(),
    m_toDoCheckboxAutomaticInsertionJs(),
    m_disablePasteJs(),
    m_findAndReplaceDOMTextJs(),
<<<<<<< HEAD
    m_tabAndShiftTabIndentAndUnindentReplacerJs(),
=======
    m_replaceStyleJs(),
>>>>>>> 9b7bb80b
#ifndef QUENTIER_USE_QT_WEB_ENGINE
    m_qWebKitSetupJs(),
#else
    m_provideSrcForGenericResourceImagesJs(),
    m_onGenericResourceImageReceivedJs(),
    m_provideSrcAndOnClickScriptForEnCryptImgTagsJs(),
    m_qWebChannelJs(),
    m_qWebChannelSetupJs(),
    m_notifyTextCursorPositionChangedJs(),
    m_setupTextCursorPositionTrackingJs(),
    m_genericResourceOnClickHandlerJs(),
    m_setupGenericResourceOnClickHandlerJs(),
    m_clickInterceptorJs(),
    m_pWebSocketServer(new QWebSocketServer(QStringLiteral("QWebChannel server"),
                                            QWebSocketServer::NonSecureMode, this)),
    m_pWebSocketClientWrapper(new WebSocketClientWrapper(m_pWebSocketServer, this)),
    m_pWebChannel(new QWebChannel(this)),
    m_pEnCryptElementClickHandler(new EnCryptElementOnClickHandler(this)),
    m_pGenericResourceOpenAndSaveButtonsOnClickHandler(
        new GenericResourceOpenAndSaveButtonsOnClickHandler(this)),
    m_pHyperlinkClickJavaScriptHandler(new HyperlinkClickJavaScriptHandler(this)),
    m_pWebSocketWaiter(new WebSocketWaiter(this)),
    m_setUpJavaScriptObjects(false),
    m_webSocketReady(false),
    m_webSocketServerPort(0),
#endif
    m_pSpellCheckerDynamicHandler(new SpellCheckerDynamicHelper(this)),
    m_pTableResizeJavaScriptHandler(new TableResizeJavaScriptHandler(this)),
    m_pResizableImageJavaScriptHandler(new ResizableImageJavaScriptHandler(this)),
    m_pGenericResourceImageManager(Q_NULLPTR),
    m_pToDoCheckboxClickHandler(new ToDoCheckboxOnClickHandler(this)),
    m_pToDoCheckboxAutomaticInsertionHandler(
        new ToDoCheckboxAutomaticInsertionHandler(this)),
    m_pPageMutationHandler(new PageMutationHandler(this)),
    m_pActionsWatcher(new ActionsWatcher(this)),
    m_pUndoStack(Q_NULLPTR),
    m_pAccount(),
    m_htmlForPrinting(),
    m_initialPageHtml(),
    m_noteNotFoundPageHtml(),
    m_noteDeletedPageHtml(),
    m_noteWasNotFound(false),
    m_noteWasDeleted(false),
    m_contextMenuSequenceNumber(1),     // NOTE: must start from 1 as JavaScript treats 0 as null!
    m_lastContextMenuEventGlobalPos(),
    m_lastContextMenuEventPagePos(),
    m_pContextMenuEventJavaScriptHandler(new ContextMenuEventJavaScriptHandler(this)),
    m_pTextCursorPositionJavaScriptHandler(new TextCursorPositionJavaScriptHandler(this)),
    m_currentTextFormattingState(),
    m_writeNoteHtmlToFileRequestId(),
    m_isPageEditable(false),
    m_pendingConversionToNote(false),
    m_pendingConversionToNoteForSavingInLocalStorage(false),
    m_pendingNoteSavingInLocalStorage(false),
    m_shouldRepeatSavingNoteInLocalStorage(false),
    m_pendingNotePageLoad(false),
    m_pendingNoteImageResourceTemporaryFiles(false),
    m_pendingNotePageLoadMethodExit(false),
    m_pendingNextPageUrl(),
    m_pendingIndexHtmlWritingToFile(false),
    m_pendingJavaScriptExecution(false),
    m_pendingDefaultPaletteReplacement(false),
    m_skipPushingUndoCommandOnNextContentChange(false),
    m_noteLocalUid(),
    m_pPalette(),
    m_pNote(),
    m_pNotebook(),
    m_needConversionToNote(false),
    m_needSavingNoteInLocalStorage(false),
    m_watchingForContentChange(false),
    m_contentChangedSinceWatchingStart(false),
    m_secondsToWaitBeforeConversionStart(30),
    m_pageToNoteContentPostponeTimerId(0),
    m_encryptionManager(new EncryptionManager),
    m_decryptedTextManager(new DecryptedTextManager),
    m_enmlConverter(),
#ifndef QUENTIER_USE_QT_WEB_ENGINE
    m_pPluginFactory(Q_NULLPTR),
#endif
    m_pPrepareNoteImageResourcesProgressDialog(Q_NULLPTR),
    m_prepareResourceForOpeningProgressDialogs(),
    m_pGenericTextContextMenu(Q_NULLPTR),
    m_pImageResourceContextMenu(Q_NULLPTR),
    m_pNonImageResourceContextMenu(Q_NULLPTR),
    m_pEncryptedTextContextMenu(Q_NULLPTR),
    m_pSpellChecker(Q_NULLPTR),
    m_spellCheckerEnabled(false),
    m_currentNoteMisSpelledWords(),
    m_stringUtils(),
    m_lastSelectedHtml(),
    m_lastSelectedHtmlForEncryption(),
    m_lastSelectedHtmlForHyperlink(),
    m_lastMisSpelledWord(),
    m_lastSearchHighlightedText(),
    m_lastSearchHighlightedTextCaseSensitivity(false),
    m_enmlCachedMemory(),
    m_htmlCachedMemory(),
    m_errorCachedMemory(),
    m_skipRulesForHtmlToEnmlConversion(),
    m_pResourceDataInTemporaryFileStorageManager(Q_NULLPTR),
    m_pFileIOProcessorAsync(new FileIOProcessorAsync),
    m_resourceInfo(),
    m_pResourceInfoJavaScriptHandler(
        new ResourceInfoJavaScriptHandler(m_resourceInfo, this)),
    m_resourceFileStoragePathsByResourceLocalUid(),
    m_manualSaveResourceToFileRequestIds(),
    m_fileSuffixesForMimeType(),
    m_fileFilterStringForMimeType(),
    m_genericResourceImageFilePathsByResourceHash(),
#ifdef QUENTIER_USE_QT_WEB_ENGINE
    m_pGenericResoureImageJavaScriptHandler(
        new GenericResourceImageJavaScriptHandler(
            m_genericResourceImageFilePathsByResourceHash, this)),
#endif
    m_saveGenericResourceImageToFileRequestIds(),
    m_recognitionIndicesByResourceHash(),
    m_currentContextMenuExtraData(),
    m_resourceLocalUidsPendingFindDataInLocalStorageForSavingToFile(),
    m_rotationTypeByResourceLocalUidsPendingFindDataInLocalStorage(),
    m_lastFreeEnToDoIdNumber(1),
    m_lastFreeHyperlinkIdNumber(1),
    m_lastFreeEnCryptIdNumber(1),
    m_lastFreeEnDecryptedIdNumber(1),
    q_ptr(&noteEditor)
{
    setupSkipRulesForHtmlToEnmlConversion();
    setupTextCursorPositionJavaScriptHandlerConnections();
    setupGeneralSignalSlotConnections();
    setupScripts();
    setAcceptDrops(false);
}

NoteEditorPrivate::~NoteEditorPrivate()
{
    QObject::disconnect(m_pFileIOProcessorAsync);
    m_pFileIOProcessorAsync->deleteLater();
}

void NoteEditorPrivate::setInitialPageHtml(const QString & html)
{
    QNDEBUG(QStringLiteral("NoteEditorPrivate::setInitialPageHtml: ") << html);

    m_initialPageHtml = html;

    if (!m_pNote || !m_pNotebook) {
        clearEditorContent(BlankPageKind::Initial);
    }
}

void NoteEditorPrivate::setNoteNotFoundPageHtml(const QString & html)
{
    QNDEBUG(QStringLiteral("NoteEditorPrivate::setNoteNotFoundPageHtml: ") << html);

    m_noteNotFoundPageHtml = html;

    if (m_noteWasNotFound) {
        clearEditorContent(BlankPageKind::NoteNotFound);
    }
}

void NoteEditorPrivate::setNoteDeletedPageHtml(const QString & html)
{
    QNDEBUG(QStringLiteral("NoteEditorPrivate::setNoteDeletedPageHtml: ") << html);

    m_noteDeletedPageHtml = html;

    if (m_noteWasDeleted) {
        clearEditorContent(BlankPageKind::NoteDeleted);
    }
}

bool NoteEditorPrivate::isNoteLoaded() const
{
    if (!m_pNote || !m_pNotebook) {
        return false;
    }

    return !m_pendingNotePageLoad &&
           !m_pendingJavaScriptExecution &&
           !m_pendingNoteImageResourceTemporaryFiles;
}

void NoteEditorPrivate::onNoteLoadFinished(bool ok)
{
    QNDEBUG(QStringLiteral("NoteEditorPrivate::onNoteLoadFinished: ok = ")
            << (ok ? QStringLiteral("true") : QStringLiteral("false")));

    if (!ok) {
        QNDEBUG(QStringLiteral("Note page was not loaded successfully"));
        // NOTE: most of the times this callback fires with ok = false shortly
        // before it fires with ok = true,
        // so settling with just a debug log entry here
        return;
    }

    m_pendingNotePageLoad = false;

    if (Q_UNLIKELY(!m_pNote))  {
        QNDEBUG(QStringLiteral("No note is set to the editor"));
        setPageEditable(false);
        return;
    }

    if (Q_UNLIKELY(!m_pNotebook)) {
        QNDEBUG(QStringLiteral("No notebook is set to the editor"));
        setPageEditable(false);
        return;
    }

    m_pendingJavaScriptExecution = true;

    GET_PAGE()
    page->stopJavaScriptAutoExecution();

    bool editable = true;
    if (m_pNote->hasActive() && !m_pNote->active()) {
        QNDEBUG(QStringLiteral("Current note is not active, setting it to "
                               "read-only state"));
        editable = false;
    }
    else if (m_pNote->isInkNote()) {
        QNDEBUG(QStringLiteral("Current note is an ink note, setting it to "
                               "read-only state"));
        editable = false;
    }
    else if (m_pNotebook->hasRestrictions())
    {
        const qevercloud::NotebookRestrictions & restrictions =
            m_pNotebook->restrictions();
        if (restrictions.noUpdateNotes.isSet() && restrictions.noUpdateNotes.ref())
        {
            QNDEBUG(QStringLiteral("Notebook restrictions forbid the note modification, "
                                   "setting note's content to read-only state"));
            editable = false;
        }
    }

    setPageEditable(editable);

    page->executeJavaScript(m_jQueryJs);
    page->executeJavaScript(m_jQueryUiJs);
    page->executeJavaScript(m_getSelectionHtmlJs);
    page->executeJavaScript(m_replaceSelectionWithHtmlJs);
    page->executeJavaScript(m_findReplaceManagerJs);

#ifndef QUENTIER_USE_QT_WEB_ENGINE
    QWebFrame * frame = page->mainFrame();
    if (Q_UNLIKELY(!frame)) {
        return;
    }

    frame->addToJavaScriptWindowObject(QStringLiteral("pageMutationObserver"),
                                       m_pPageMutationHandler,
                                       OwnershipNamespace::QtOwnership);
    frame->addToJavaScriptWindowObject(QStringLiteral("resourceCache"),
                                       m_pResourceInfoJavaScriptHandler,
                                       OwnershipNamespace::QtOwnership);
    frame->addToJavaScriptWindowObject(QStringLiteral("textCursorPositionHandler"),
                                       m_pTextCursorPositionJavaScriptHandler,
                                       OwnershipNamespace::QtOwnership);
    frame->addToJavaScriptWindowObject(QStringLiteral("contextMenuEventHandler"),
                                       m_pContextMenuEventJavaScriptHandler,
                                       OwnershipNamespace::QtOwnership);
    frame->addToJavaScriptWindowObject(QStringLiteral("toDoCheckboxClickHandler"),
                                       m_pToDoCheckboxClickHandler,
                                       OwnershipNamespace::QtOwnership);
    frame->addToJavaScriptWindowObject(QStringLiteral("toDoCheckboxAutomaticInsertionHandler"),
                                       m_pToDoCheckboxAutomaticInsertionHandler,
                                       OwnershipNamespace::QtOwnership);
    frame->addToJavaScriptWindowObject(QStringLiteral("tableResizeHandler"),
                                       m_pTableResizeJavaScriptHandler,
                                       OwnershipNamespace::QtOwnership);
    frame->addToJavaScriptWindowObject(QStringLiteral("resizableImageHandler"),
                                       m_pResizableImageJavaScriptHandler,
                                       OwnershipNamespace::QtOwnership);
    frame->addToJavaScriptWindowObject(QStringLiteral("spellCheckerDynamicHelper"),
                                       m_pSpellCheckerDynamicHandler,
                                       OwnershipNamespace::QtOwnership);
    frame->addToJavaScriptWindowObject(QStringLiteral("actionsWatcher"),
                                       m_pActionsWatcher,
                                       OwnershipNamespace::QtOwnership);

    page->executeJavaScript(m_onResourceInfoReceivedJs);
    page->executeJavaScript(m_qWebKitSetupJs);
#else
    page->executeJavaScript(m_qWebChannelJs);
    page->executeJavaScript(m_onResourceInfoReceivedJs);
    page->executeJavaScript(m_onGenericResourceImageReceivedJs);

    if (!m_webSocketReady)
    {
        QNDEBUG(QStringLiteral("Waiting for web socket connection"));

        page->executeJavaScript(
            QStringLiteral("(function(){window.websocketserverport = ") +
            QString::number(m_webSocketServerPort) + QStringLiteral("})();"));
        page->executeJavaScript(m_qWebChannelSetupJs);
        page->startJavaScriptAutoExecution();
        return;
    }

    page->executeJavaScript(m_genericResourceOnClickHandlerJs);
    page->executeJavaScript(m_setupGenericResourceOnClickHandlerJs);
    page->executeJavaScript(m_provideSrcAndOnClickScriptForEnCryptImgTagsJs);
    page->executeJavaScript(m_provideSrcForGenericResourceImagesJs);
    page->executeJavaScript(m_clickInterceptorJs);
    page->executeJavaScript(m_notifyTextCursorPositionChangedJs);
#endif

    page->executeJavaScript(m_findInnermostElementJs);
    page->executeJavaScript(m_resizableTableColumnsJs);
    page->executeJavaScript(m_resizableImageManagerJs);
    page->executeJavaScript(m_debounceJs);
    page->executeJavaScript(m_rangyCoreJs);
    page->executeJavaScript(m_rangySelectionSaveRestoreJs);
    page->executeJavaScript(m_onTableResizeJs);
    page->executeJavaScript(m_nodeUndoRedoManagerJs);
    page->executeJavaScript(m_selectionManagerJs);
    page->executeJavaScript(m_textEditingUndoRedoManagerJs);
    page->executeJavaScript(m_snapSelectionToWordJs);
    page->executeJavaScript(m_updateResourceHashJs);
    page->executeJavaScript(m_updateImageResourceSrcJs);
    page->executeJavaScript(m_provideSrcForResourceImgTagsJs);
    page->executeJavaScript(m_determineStatesForCurrentTextCursorPositionJs);
    page->executeJavaScript(m_determineContextMenuEventTargetJs);
    page->executeJavaScript(m_changeFontSizeForSelectionJs);
    page->executeJavaScript(m_tableManagerJs);
    page->executeJavaScript(m_resourceManagerJs);
    page->executeJavaScript(m_htmlInsertionManagerJs);
    page->executeJavaScript(m_sourceCodeFormatterJs);
    page->executeJavaScript(m_hyperlinkManagerJs);
    page->executeJavaScript(m_encryptDecryptManagerJs);
    page->executeJavaScript(m_hilitorJs);
    page->executeJavaScript(m_imageAreasHilitorJs);
    page->executeJavaScript(m_spellCheckerJs);
    page->executeJavaScript(m_managedPageActionJs);
    page->executeJavaScript(m_findAndReplaceDOMTextJs);
    page->executeJavaScript(m_replaceStyleJs);

    if (m_isPageEditable) {
        QNTRACE(QStringLiteral("Note page is editable"));
        page->executeJavaScript(m_setupEnToDoTagsJs);
        page->executeJavaScript(m_flipEnToDoCheckboxStateJs);
        page->executeJavaScript(m_toDoCheckboxAutomaticInsertionJs);
        page->executeJavaScript(m_tabAndShiftTabIndentAndUnindentReplacerJs);
    }

    updateColResizableTableBindings();

#ifdef QUENTIER_USE_QT_WEB_ENGINE
    provideSrcAndOnClickScriptForImgEnCryptTags();
    page->executeJavaScript(m_setupTextCursorPositionTrackingJs);
    setupTextCursorPositionTracking();
    setupGenericResourceImages();
#endif

    if (!m_pendingNoteImageResourceTemporaryFiles) {
        provideSrcForResourceImgTags();
        highlightRecognizedImageAreas(m_lastSearchHighlightedText,
                                      m_lastSearchHighlightedTextCaseSensitivity);
    }

    // Set the caret position to the end of the body
    page->executeJavaScript(m_setInitialCaretPositionJs);

    // Disable the keyboard modifiers to prevent auto-triggering of note editor
    // page actions - they should go through the preprocessing of the note editor
    page->executeJavaScript(m_disablePasteJs);

    // NOTE: executing page mutation observer's script last
    // so that it doesn't catch the mutations originating from the above scripts
    page->executeJavaScript(m_pageMutationObserverJs);

    if (m_spellCheckerEnabled) {
        applySpellCheck();
    }

    QNTRACE(QStringLiteral("Sent commands to execute all the page's necessary scripts"));
    page->startJavaScriptAutoExecution();
}

void NoteEditorPrivate::onContentChanged()
{
    QNTRACE(QStringLiteral("NoteEditorPrivate::onContentChanged"));

    if (m_pendingNotePageLoad ||
        m_pendingIndexHtmlWritingToFile ||
        m_pendingJavaScriptExecution)
    {
        QNTRACE(QStringLiteral("Skipping the content change as the note page "
                               "has not fully loaded yet"));
        return;
    }

    if (m_skipPushingUndoCommandOnNextContentChange)
    {
        m_skipPushingUndoCommandOnNextContentChange = false;
        QNTRACE(QStringLiteral("Skipping the push of edit undo command on "
                               "this content change"));
    }
    else
    {
        pushNoteContentEditUndoCommand();
    }

    setModified();

    if (Q_LIKELY(m_watchingForContentChange)) {
        m_contentChangedSinceWatchingStart = true;
        return;
    }

    m_pageToNoteContentPostponeTimerId =
        startTimer(SEC_TO_MSEC(m_secondsToWaitBeforeConversionStart));
    m_watchingForContentChange = true;
    m_contentChangedSinceWatchingStart = false;
    QNTRACE(QStringLiteral("Started timer to postpone note editor page's content ")
            << QStringLiteral("to ENML conversion: timer id = ")
            << m_pageToNoteContentPostponeTimerId);
}

void NoteEditorPrivate::onResourceFileChanged(QString resourceLocalUid,
                                              QString fileStoragePath,
                                              QByteArray resourceData,
                                              QByteArray resourceDataHash)
{
    QNDEBUG(QStringLiteral("NoteEditorPrivate::onResourceFileChanged: ")
            << QStringLiteral("resource local uid = ") << resourceLocalUid
            << QStringLiteral(", file storage path: ") << fileStoragePath
            << QStringLiteral(", new resource data size = ")
            << humanReadableSize(static_cast<quint64>(std::max(resourceData.size(), 0)))
            << QStringLiteral(", resource data hash = ") << resourceDataHash.toHex());

    if (Q_UNLIKELY(m_pNote.isNull())) {
        QNDEBUG(QStringLiteral("Can't process resource file change: no note is "
                               "set to the editor"));
        return;
    }

    QList<Resource> resources = m_pNote->resources();
    const int numResources = resources.size();
    int targetResourceIndex = -1;
    for(int i = 0; i < numResources; ++i)
    {
        const Resource & resource = qAsConst(resources)[i];
        if (resource.localUid() == resourceLocalUid) {
            targetResourceIndex = i;
            break;
        }
    }

    if (Q_UNLIKELY(targetResourceIndex < 0)) {
        QNDEBUG(QStringLiteral("Can't process resource file change: can't find "
                               "the resource by local uid within note's resources"));
        return;
    }

    Resource resource = qAsConst(resources)[targetResourceIndex];
    QByteArray previousResourceHash = (resource.hasDataHash()
                                       ? resource.dataHash()
                                       : QByteArray());
    QNTRACE(QStringLiteral("Previous resource hash = ")
            << previousResourceHash.toHex());

    if (!previousResourceHash.isEmpty() &&
        (previousResourceHash == resourceDataHash) &&
        resource.hasDataSize() &&
        (resource.dataSize() == resourceData.size()))
    {
        QNDEBUG(QStringLiteral("Neither resource hash nor binary data size has "
                               "changed -> the resource data has not actually "
                               "changed, nothing to do"));
        return;
    }

    resource.setDataBody(resourceData);
    resource.setDataHash(resourceDataHash);
    resource.setDataSize(resourceData.size());

    // Need to clear any existing recognition data as the resource's contents
    // were changed
    resource.setRecognitionDataBody(QByteArray());
    resource.setRecognitionDataHash(QByteArray());
    resource.setRecognitionDataSize(-1);

    QString resourceMimeTypeName = (resource.hasMime()
                                    ? resource.mime()
                                    : QString());
    QString resourceDisplayName = resource.displayName();
    QString resourceDisplaySize =
        humanReadableSize(static_cast<quint64>(resourceData.size()));

    QNTRACE(QStringLiteral("Updating the resource within the note: ") << resource);
    Q_UNUSED(m_pNote->updateResource(resource))

    setModified();

    if (!previousResourceHash.isEmpty() &&
        (previousResourceHash != resourceDataHash))
    {
        QSize resourceImageSize;
        if (resource.hasHeight() && resource.hasWidth()) {
            resourceImageSize.setHeight(resource.height());
            resourceImageSize.setWidth(resource.width());
        }

        m_resourceInfo.removeResourceInfo(previousResourceHash);
        m_resourceInfo.cacheResourceInfo(resourceDataHash, resourceDisplayName,
                                         resourceDisplaySize, fileStoragePath,
                                         resourceImageSize);
        updateHashForResourceTag(previousResourceHash, resourceDataHash);
    }

    if (resourceMimeTypeName.startsWith(QStringLiteral("image/")))
    {
        removeSymlinksToImageResourceFile(resourceLocalUid);

        ErrorString errorDescription;
        QString linkFilePath = createSymlinkToImageResourceFile(fileStoragePath,
                                                                resourceLocalUid,
                                                                errorDescription);
        if (linkFilePath.isEmpty()) {
            QNWARNING(errorDescription);
            Q_EMIT notifyError(errorDescription);
            return;
        }

        m_resourceFileStoragePathsByResourceLocalUid[resourceLocalUid] = linkFilePath;

        QSize resourceImageSize;
        if (resource.hasHeight() && resource.hasWidth()) {
            resourceImageSize.setHeight(resource.height());
            resourceImageSize.setWidth(resource.width());
        }

        m_resourceInfo.cacheResourceInfo(resourceDataHash, resourceDisplayName,
                                         resourceDisplaySize, linkFilePath,
                                         resourceImageSize);

        if (!m_pendingNotePageLoad)
        {
            GET_PAGE()
            page->executeJavaScript(
                QStringLiteral("updateImageResourceSrc('") +
                QString::fromLocal8Bit(resourceDataHash.toHex()) +
                QStringLiteral("', '") + linkFilePath + QStringLiteral("', ") +
                QString::number(resource.hasHeight()
                                ? resource.height()
                                : qint16(0)) +
                QStringLiteral(", ") +
                QString::number(resource.hasWidth()
                                ? resource.width()
                                : qint16(0)) +
                QStringLiteral(");"));
        }
    }
    else
    {
#ifdef QUENTIER_USE_QT_WEB_ENGINE
        QImage image = buildGenericResourceImage(resource);
        saveGenericResourceImage(resource, image);
#else
        if (m_pPluginFactory) {
            m_pPluginFactory->updateResource(resource);
        }
#endif
    }
}

#ifdef QUENTIER_USE_QT_WEB_ENGINE
void NoteEditorPrivate::onGenericResourceImageSaved(
    bool success, QByteArray resourceActualHash, QString filePath,
    ErrorString errorDescription, QUuid requestId)
{
    QNDEBUG(QStringLiteral("NoteEditorPrivate::onGenericResourceImageSaved: success = ")
            << (success ? QStringLiteral("true") : QStringLiteral("false"))
            << QStringLiteral(", resource actual hash = ") << resourceActualHash.toHex()
            << QStringLiteral(", file path = ") << filePath
            << QStringLiteral(", error description = ") << errorDescription
            << QStringLiteral(", requestId = ") << requestId);

    auto it = m_saveGenericResourceImageToFileRequestIds.find(requestId);
    if (it == m_saveGenericResourceImageToFileRequestIds.end()) {
        QNDEBUG(QStringLiteral("Haven't found request id in the cache"));
        return;
    }

    Q_UNUSED(m_saveGenericResourceImageToFileRequestIds.erase(it));

    if (Q_UNLIKELY(!success)) {
        ErrorString error(QT_TR_NOOP("Can't save the generic resource image to file"));
        error.appendBase(errorDescription.base());
        error.appendBase(errorDescription.additionalBases());
        error.details() = errorDescription.details();
        Q_EMIT notifyError(error);
        return;
    }

    m_genericResourceImageFilePathsByResourceHash[resourceActualHash] = filePath;
    QNDEBUG(QStringLiteral("Cached generic resource image file path ") << filePath
            << QStringLiteral(" for resource hash ") << resourceActualHash.toHex());

    if (m_saveGenericResourceImageToFileRequestIds.empty()) {
        provideSrcForGenericResourceImages();
        setupGenericResourceOnClickHandler();
    }
}

void NoteEditorPrivate::onHyperlinkClicked(QString url)
{
    handleHyperlinkClicked(QUrl(url));
}

void NoteEditorPrivate::onWebSocketReady()
{
    QNDEBUG(QStringLiteral("NoteEditorPrivate::onWebSocketReady"));

    m_webSocketReady = true;
    onNoteLoadFinished(true);
}

#else

void NoteEditorPrivate::onHyperlinkClicked(QUrl url)
{
    handleHyperlinkClicked(url);
}

#endif // QUENTIER_USE_QT_WEB_ENGINE

void NoteEditorPrivate::onToDoCheckboxClicked(quint64 enToDoCheckboxId)
{
    QNDEBUG(QStringLiteral("NoteEditorPrivate::onToDoCheckboxClicked: ")
            << enToDoCheckboxId);

    setModified();

    ToDoCheckboxUndoCommand * pCommand =
        new ToDoCheckboxUndoCommand(enToDoCheckboxId, *this);
    QObject::connect(pCommand,
                     QNSIGNAL(ToDoCheckboxUndoCommand,notifyError,ErrorString),
                     this,
                     QNSLOT(NoteEditorPrivate,onUndoCommandError,ErrorString));
    m_pUndoStack->push(pCommand);
}

void NoteEditorPrivate::onToDoCheckboxClickHandlerError(ErrorString error)
{
    QNDEBUG(QStringLiteral("NoteEditorPrivate::onToDoCheckboxClickHandlerError: ")
            << error);
    Q_EMIT notifyError(error);
}

void NoteEditorPrivate::onToDoCheckboxInserted(
    const QVariant & data, const QVector<QPair<QString,QString> > & extraData)
{
    QNDEBUG(QStringLiteral("NoteEditorPrivate::onToDoCheckboxInserted: ") << data);

    Q_UNUSED(extraData)

    QMap<QString,QVariant> resultMap = data.toMap();

    auto statusIt = resultMap.find(QStringLiteral("status"));
    if (Q_UNLIKELY(statusIt == resultMap.end())) {
        ErrorString error(QT_TR_NOOP("Can't parse the result of ToDo checkbox "
                                     "insertion undo/redo from JavaScript"));
        QNWARNING(error);
        Q_EMIT notifyError(error);
        return;
    }

    bool res = statusIt.value().toBool();
    if (!res)
    {
        ErrorString error;

        auto errorIt = resultMap.find(QStringLiteral("error"));
        if (Q_UNLIKELY(errorIt == resultMap.end())) {
            error.setBase(QT_TR_NOOP("Can't parse the error of ToDo checkbox "
                                     "insertion undo/redo from JavaScript"));
        }
        else {
            error.setBase(QT_TR_NOOP("Can't undo/redo the ToDo checkbox insertion"));
            error.details() = errorIt.value().toString();
        }

        QNWARNING(error);
        Q_EMIT notifyError(error);
        return;
    }

    ToDoCheckboxAutomaticInsertionUndoCommand * pCommand =
        new ToDoCheckboxAutomaticInsertionUndoCommand(
            *this,
            NoteEditorCallbackFunctor<QVariant>(
                this,
                &NoteEditorPrivate::onToDoCheckboxAutomaticInsertionUndoRedoFinished));

    QObject::connect(pCommand,
                     QNSIGNAL(ToDoCheckboxAutomaticInsertionUndoCommand,notifyError,
                              ErrorString),
                     this,
                     QNSLOT(NoteEditorPrivate,onUndoCommandError,ErrorString));

    m_pUndoStack->push(pCommand);

    setModified();
}

void NoteEditorPrivate::onToDoCheckboxAutomaticInsertion()
{
    QNDEBUG(QStringLiteral("NoteEditorPrivate::onToDoCheckboxAutomaticInsertion"));

    ToDoCheckboxAutomaticInsertionUndoCommand * pCommand =
        new ToDoCheckboxAutomaticInsertionUndoCommand(
            *this,
            NoteEditorCallbackFunctor<QVariant>(
                this,
                &NoteEditorPrivate::onToDoCheckboxAutomaticInsertionUndoRedoFinished));

    QObject::connect(pCommand,
                     QNSIGNAL(ToDoCheckboxAutomaticInsertionUndoCommand,notifyError,
                              ErrorString),
                     this,
                     QNSLOT(NoteEditorPrivate,onUndoCommandError,ErrorString));

    m_pUndoStack->push(pCommand);

    ++m_lastFreeEnToDoIdNumber;
    setModified();
}

void NoteEditorPrivate::onToDoCheckboxAutomaticInsertionUndoRedoFinished(
    const QVariant & data, const QVector<QPair<QString,QString> > & extraData)
{
    QNDEBUG(QStringLiteral("NoteEditorPrivate::onToDoCheckboxAutomaticInsertion")
            << QStringLiteral("UndoRedoFinished: ") << data);

    Q_UNUSED(extraData)

    QMap<QString,QVariant> resultMap = data.toMap();

    auto statusIt = resultMap.find(QStringLiteral("status"));
    if (Q_UNLIKELY(statusIt == resultMap.end())) {
        ErrorString error(QT_TR_NOOP("Can't parse the result of ToDo checkbox "
                                     "automatic insertion undo/redo from JavaScript"));
        QNWARNING(error);
        Q_EMIT notifyError(error);
        return;
    }

    bool res = statusIt.value().toBool();
    if (!res)
    {
        ErrorString error;

        auto errorIt = resultMap.find(QStringLiteral("error"));
        if (Q_UNLIKELY(errorIt == resultMap.end())) {
            error.setBase(QT_TR_NOOP("Can't parse the error of ToDo checkbox "
                                     "automatic insertion undo/redo from JavaScript"));
        }
        else {
            error.setBase(QT_TR_NOOP("Can't undo/redo the ToDo checkbox automatic "
                                     "insertion"));
            error.details() = errorIt.value().toString();
        }

        QNWARNING(error);
        Q_EMIT notifyError(error);
        return;
    }

    setModified();
}

void NoteEditorPrivate::onJavaScriptLoaded()
{
    QNDEBUG(QStringLiteral("NoteEditorPrivate::onJavaScriptLoaded"));

    NoteEditorPage * pSenderPage = qobject_cast<NoteEditorPage*>(sender());
    if (Q_UNLIKELY(!pSenderPage)) {
        QNWARNING(QStringLiteral("Can't get the pointer to NoteEditor page from "
                                 "which the event of JavaScrupt loading came in"));
        return;
    }

    GET_PAGE()
    if (page != pSenderPage) {
        QNDEBUG(QStringLiteral("Skipping JavaScript loaded event from page "
                               "which is not the currently set one"));
        return;
    }

    if (m_pendingJavaScriptExecution)
    {
        m_pendingJavaScriptExecution = false;

        if (Q_UNLIKELY(!m_pNote)) {
            QNDEBUG(QStringLiteral("No note is set to the editor, won't retrieve "
                                   "the editor content's html"));
            return;
        }

        if (Q_UNLIKELY(!m_pNotebook)) {
            QNDEBUG(QStringLiteral("No notebook is set to the editor, won't "
                                   "retrieve the editor content's html"));
            return;
        }

#ifndef QUENTIER_USE_QT_WEB_ENGINE
        m_htmlCachedMemory = page->mainFrame()->toHtml();
        onPageHtmlReceived(m_htmlCachedMemory);
#else
        page->toHtml(NoteEditorCallbackFunctor<QString>(
                this, &NoteEditorPrivate::onPageHtmlReceived));
#endif

        QNTRACE(QStringLiteral("Emitting noteLoaded signal"));
        Q_EMIT noteLoaded();
    }

    if (m_pendingDefaultPaletteReplacement) {
        m_pendingDefaultPaletteReplacement = false;
        replaceDefaultPalette();
    }
}

void NoteEditorPrivate::onOpenResourceRequest(const QByteArray & resourceHash)
{
    QNDEBUG(QStringLiteral("NoteEditorPrivate::onOpenResourceRequest: ")
            << resourceHash.toHex());

    if (Q_UNLIKELY(m_pNote.isNull())) {
        ErrorString error(QT_TR_NOOP("Can't open the resource: no note is set "
                                     "to the editor"));
        QNWARNING(error << QStringLiteral(", resource hash = ")
                  << resourceHash.toHex());
        Q_EMIT notifyError(error);
        return;
    }

    CHECK_NOTE_EDITABLE(QT_TR_NOOP("Can't open attachment"))

    QList<Resource> resources = m_pNote->resources();
    int resourceIndex = resourceIndexByHash(resources, resourceHash);
    if (Q_UNLIKELY(resourceIndex < 0)) {
        ErrorString error(QT_TR_NOOP("The resource to be opened was not found "
                                     "within the note"));
        QNWARNING(error << QStringLiteral(", resource hash = ") << resourceHash);
        Q_EMIT notifyError(error);
        return;
    }

    const Resource & resource = resources[resourceIndex];
    const QString resourceLocalUid = resource.localUid();

    QProgressDialog * pProgressDialog = Q_NULLPTR;
    for(auto pit = m_prepareResourceForOpeningProgressDialogs.constBegin(),
        pend = m_prepareResourceForOpeningProgressDialogs.constEnd();
        pit != pend; ++pit)
    {
        if (pit->first == resourceLocalUid) {
            pProgressDialog = pit->second;
            break;
        }
    }

    if (!pProgressDialog)
    {
        pProgressDialog = new QProgressDialog(tr("Preparing to open attachment") +
                                              QStringLiteral("..."),
                                              QString(), 0, 100, this, Qt::Dialog);
        pProgressDialog->setWindowModality(Qt::WindowModal);
        pProgressDialog->setMinimumDuration(2000);
        m_prepareResourceForOpeningProgressDialogs.push_back(
            std::pair<QString,QProgressDialog*>(resourceLocalUid, pProgressDialog));
    }

    QNTRACE(QStringLiteral("Emitting the request to open resource with local uid ")
            << resourceLocalUid);
    Q_EMIT openResourceFile(resourceLocalUid);
}

void NoteEditorPrivate::onSaveResourceRequest(const QByteArray & resourceHash)
{
    QNDEBUG("NoteEditorPrivate::onSaveResourceRequest: " << resourceHash.toHex());

    if (Q_UNLIKELY(m_pNote.isNull())) {
        ErrorString error(QT_TR_NOOP("Can't save the resource to file: no note "
                                     "is set to the editor"));
        QNINFO(error << QStringLiteral(", resource hash = ") << resourceHash.toHex());
        Q_EMIT notifyError(error);
        return;
    }

    QList<Resource> resources = m_pNote->resources();
    int resourceIndex = resourceIndexByHash(resources, resourceHash);
    if (Q_UNLIKELY(resourceIndex < 0)) {
        ErrorString error(QT_TR_NOOP("The resource to be saved was not found "
                                     "within the note"));
        QNINFO(error << QStringLiteral(", resource hash = ") << resourceHash.toHex());
        return;
    }

    const Resource & resource = qAsConst(resources)[resourceIndex];

    if (!resource.hasDataBody() && !resource.hasAlternateDataBody())
    {
        QNTRACE(QStringLiteral("The resource meant to be saved to a local file "
                               "has neither data body nor alternate data body, "
                               "need to request these from the local storage"));
        Q_UNUSED(m_resourceLocalUidsPendingFindDataInLocalStorageForSavingToFile.insert(
                resource.localUid()))
        Q_EMIT findResourceData(resource.localUid());
        return;
    }

    manualSaveResourceToFile(resource);
}

void NoteEditorPrivate::contextMenuEvent(QContextMenuEvent * pEvent)
{
    QNTRACE(QStringLiteral("NoteEditorPrivate::contextMenuEvent"));

    if (Q_UNLIKELY(!pEvent)) {
        QNINFO(QStringLiteral("detected null pointer to context menu event"));
        return;
    }

    if (m_pendingIndexHtmlWritingToFile ||
        m_pendingNotePageLoad ||
        m_pendingJavaScriptExecution ||
        m_pendingNoteImageResourceTemporaryFiles)
    {
        QNINFO(QStringLiteral("Ignoring context menu event for now, "
                              "until the note is fully loaded..."));
        return;
    }

    m_lastContextMenuEventGlobalPos = pEvent->globalPos();
    m_lastContextMenuEventPagePos = pEvent->pos();

    QNTRACE(QStringLiteral("Context menu event's global pos: x = ")
            << m_lastContextMenuEventGlobalPos.x()
            << QStringLiteral(", y = ") << m_lastContextMenuEventGlobalPos.y()
            << QStringLiteral("; pos relative to child widget: x = ")
            << m_lastContextMenuEventPagePos.x() << QStringLiteral(", y = ")
            << m_lastContextMenuEventPagePos.y()
            << QStringLiteral("; context menu sequence number = ")
            << m_contextMenuSequenceNumber);

    determineContextMenuEventTarget();
}

void NoteEditorPrivate::onContextMenuEventReply(
    QString contentType, QString selectedHtml, bool insideDecryptedTextFragment,
    QStringList extraData, quint64 sequenceNumber)
{
    QNDEBUG(QStringLiteral("NoteEditorPrivate::onContextMenuEventReply: ")
            << QStringLiteral("content type = ") << contentType
            << QStringLiteral(", selected html = ") << selectedHtml
            << QStringLiteral(", inside decrypted text fragment = ")
            << (insideDecryptedTextFragment
                ? QStringLiteral("true")
                : QStringLiteral("false"))
            << QStringLiteral(", extraData: [") << extraData.join(QStringLiteral(", "))
            << QStringLiteral("], sequence number = ") << sequenceNumber);

    if (!checkContextMenuSequenceNumber(sequenceNumber)) {
        QNTRACE(QStringLiteral("Sequence number is not valid, not doing anything"));
        return;
    }

    ++m_contextMenuSequenceNumber;

    m_currentContextMenuExtraData.m_contentType = contentType;
    m_currentContextMenuExtraData.m_insideDecryptedText = insideDecryptedTextFragment;

    if (contentType == QStringLiteral("GenericText"))
    {
        setupGenericTextContextMenu(extraData, selectedHtml,
                                    insideDecryptedTextFragment);
    }
    else if ((contentType == QStringLiteral("ImageResource")) ||
             (contentType == QStringLiteral("NonImageResource")))
    {
        if (Q_UNLIKELY(extraData.empty())) {
            ErrorString error(QT_TR_NOOP("Can't display the resource context menu: "
                                         "the extra data from JavaScript is empty"));
            QNWARNING(error);
            Q_EMIT notifyError(error);
            return;
        }

        if (Q_UNLIKELY(extraData.size() != 1)) {
            ErrorString error(QT_TR_NOOP("Can't display the resource context menu: "
                                         "the extra data from JavaScript has "
                                         "wrong size"));
            error.details() = QString::number(extraData.size());
            QNWARNING(error);
            Q_EMIT notifyError(error);
            return;
        }

        QByteArray resourceHash = QByteArray::fromHex(extraData[0].toLocal8Bit());

        if (contentType == QStringLiteral("ImageResource")) {
            setupImageResourceContextMenu(resourceHash);
        }
        else {
            setupNonImageResourceContextMenu(resourceHash);
        }
    }
    else if (contentType == QStringLiteral("EncryptedText"))
    {
        QString cipher, keyLength, encryptedText, decryptedText, hint, id;
        ErrorString error;
        bool res = parseEncryptedTextContextMenuExtraData(extraData, encryptedText,
                                                          decryptedText, cipher,
                                                          keyLength, hint, id,
                                                          error);
        if (Q_UNLIKELY(!res)) {
            ErrorString errorDescription(QT_TR_NOOP("Can't display the encrypted "
                                                    "text's context menu"));
            errorDescription.appendBase(error.base());
            errorDescription.appendBase(error.additionalBases());
            errorDescription.details() = error.details();
            QNWARNING(errorDescription);
            Q_EMIT notifyError(errorDescription);
            return;
        }

        setupEncryptedTextContextMenu(cipher, keyLength, encryptedText, hint, id);
    }
    else
    {
        QNWARNING(QStringLiteral("Unknown content type on context menu event reply: ")
                  << contentType << QStringLiteral(", sequence number ")
                  << sequenceNumber);
    }
}

void NoteEditorPrivate::onTextCursorPositionChange()
{
    QNDEBUG(QStringLiteral("NoteEditorPrivate::onTextCursorPositionChange"));

    if (!m_pendingIndexHtmlWritingToFile &&
        !m_pendingNotePageLoad &&
        !m_pendingJavaScriptExecution)
    {
        determineStatesForCurrentTextCursorPosition();
    }
}

void NoteEditorPrivate::onTextCursorBoldStateChanged(bool state)
{
    QNDEBUG(QStringLiteral("NoteEditorPrivate::onTextCursorBoldStateChanged: ")
            << (state ? QStringLiteral("bold") : QStringLiteral("not bold")));

    m_currentTextFormattingState.m_bold = state;
    Q_EMIT textBoldState(state);
}

void NoteEditorPrivate::onTextCursorItalicStateChanged(bool state)
{
    QNDEBUG(QStringLiteral("NoteEditorPrivate::onTextCursorItalicStateChanged: ")
            << (state ? QStringLiteral("italic") : QStringLiteral("not italic")));

    m_currentTextFormattingState.m_italic = state;
    Q_EMIT textItalicState(state);
}

void NoteEditorPrivate::onTextCursorUnderlineStateChanged(bool state)
{
    QNDEBUG(QStringLiteral("NoteEditorPrivate::onTextCursorUnderlineStateChanged: ")
            << (state
                ? QStringLiteral("underline")
                : QStringLiteral("not underline")));

    m_currentTextFormattingState.m_underline = state;
    Q_EMIT textUnderlineState(state);
}

void NoteEditorPrivate::onTextCursorStrikethgouthStateChanged(bool state)
{
    QNDEBUG(QStringLiteral("NoteEditorPrivate::onTextCursorStrikethgouthStateChanged: ")
            << (state
                ? QStringLiteral("strikethrough")
                : QStringLiteral("not strikethrough")));

    m_currentTextFormattingState.m_strikethrough = state;
    Q_EMIT textStrikethroughState(state);
}

void NoteEditorPrivate::onTextCursorAlignLeftStateChanged(bool state)
{
    QNDEBUG(QStringLiteral("NoteEditorPrivate::onTextCursorAlignLeftStateChanged: ")
            << (state ? QStringLiteral("true") : QStringLiteral("false")));

    if (state) {
        m_currentTextFormattingState.m_alignment = Alignment::Left;
    }

    Q_EMIT textAlignLeftState(state);
}

void NoteEditorPrivate::onTextCursorAlignCenterStateChanged(bool state)
{
    QNDEBUG(QStringLiteral("NoteEditorPrivate::onTextCursorAlignCenterStateChanged: ")
            << (state ? QStringLiteral("true") : QStringLiteral("false")));

    if (state) {
        m_currentTextFormattingState.m_alignment = Alignment::Center;
    }

    Q_EMIT textAlignCenterState(state);
}

void NoteEditorPrivate::onTextCursorAlignRightStateChanged(bool state)
{
    QNDEBUG(QStringLiteral("NoteEditorPrivate::onTextCursorAlignRightStateChanged: ")
            << (state ? QStringLiteral("true") : QStringLiteral("false")));

    if (state) {
        m_currentTextFormattingState.m_alignment = Alignment::Right;
    }

    Q_EMIT textAlignRightState(state);
}

void NoteEditorPrivate::onTextCursorAlignFullStateChanged(bool state)
{
    QNDEBUG(QStringLiteral("NoteEditorPrivate::onTextCursorAlignFullStateChanged: ")
            << (state ? QStringLiteral("true") : QStringLiteral("false")));

    if (state) {
        m_currentTextFormattingState.m_alignment = Alignment::Full;
    }

    Q_EMIT textAlignFullState(state);
}

void NoteEditorPrivate::onTextCursorInsideOrderedListStateChanged(bool state)
{
    QNDEBUG(QStringLiteral("NoteEditorPrivate::onTextCursorInsideOrderedListStateChanged: ")
            << (state ? QStringLiteral("true") : QStringLiteral("false")));

    m_currentTextFormattingState.m_insideOrderedList = state;
    Q_EMIT textInsideOrderedListState(state);
}

void NoteEditorPrivate::onTextCursorInsideUnorderedListStateChanged(bool state)
{
    QNDEBUG(QStringLiteral("NoteEditorPrivate::onTextCursorInsideUnorderedListStateChanged: ")
            << (state ? QStringLiteral("true") : QStringLiteral("false")));

    m_currentTextFormattingState.m_insideUnorderedList = state;
    Q_EMIT textInsideUnorderedListState(state);
}

void NoteEditorPrivate::onTextCursorInsideTableStateChanged(bool state)
{
    QNDEBUG(QStringLiteral("NoteEditorPrivate::onTextCursorInsideTableStateChanged: ")
            << (state ? QStringLiteral("true") : QStringLiteral("false")));

    m_currentTextFormattingState.m_insideTable = state;
    Q_EMIT textInsideTableState(state);
}

void NoteEditorPrivate::onTextCursorOnImageResourceStateChanged(bool state,
                                                                QByteArray resourceHash)
{
    QNDEBUG(QStringLiteral("NoteEditorPrivate::onTextCursorOnImageResourceStateChanged: ")
            << (state ? QStringLiteral("yes") : QStringLiteral("no"))
            << QStringLiteral(", resource hash = ") << resourceHash.toHex());

    m_currentTextFormattingState.m_onImageResource = state;
    if (state) {
        m_currentTextFormattingState.m_resourceHash =
            QString::fromLocal8Bit(resourceHash);
    }
}

void NoteEditorPrivate::onTextCursorOnNonImageResourceStateChanged(bool state,
                                                                   QByteArray resourceHash)
{
    QNDEBUG(QStringLiteral("NoteEditorPrivate::onTextCursorOnNonImageResourceStateChanged: ")
            << (state ? QStringLiteral("yes") : QStringLiteral("no"))
            << QStringLiteral(", resource hash = ") << resourceHash.toHex());

    m_currentTextFormattingState.m_onNonImageResource = state;
    if (state) {
        m_currentTextFormattingState.m_resourceHash =
            QString::fromLocal8Bit(resourceHash);
    }
}

void NoteEditorPrivate::onTextCursorOnEnCryptTagStateChanged(bool state,
                                                             QString encryptedText,
                                                             QString cipher,
                                                             QString length)
{
    QNDEBUG(QStringLiteral("NoteEditorPrivate::onTextCursorOnEnCryptTagStateChanged: ")
            << (state ? QStringLiteral("yes") : QStringLiteral("no"))
            << QStringLiteral(", encrypted text = ") << encryptedText
            << QStringLiteral(", cipher = ") << cipher
            << QStringLiteral(", length = ") << length);

    m_currentTextFormattingState.m_onEnCryptTag = state;
    if (state) {
        m_currentTextFormattingState.m_encryptedText = encryptedText;
        m_currentTextFormattingState.m_cipher = cipher;
        m_currentTextFormattingState.m_length = length;
    }
}

void NoteEditorPrivate::onTextCursorFontNameChanged(QString fontName)
{
    QNDEBUG(QStringLiteral("NoteEditorPrivate::onTextCursorFontNameChanged: ")
            << QStringLiteral("font name = ") << fontName);
    Q_EMIT textFontFamilyChanged(fontName);
}

void NoteEditorPrivate::onTextCursorFontSizeChanged(int fontSize)
{
    QNDEBUG(QStringLiteral("NoteEditorPrivate::onTextCursorFontSizeChanged: ")
            << QStringLiteral("font size = ") << fontSize);
    Q_EMIT textFontSizeChanged(fontSize);
}

void NoteEditorPrivate::onWriteFileRequestProcessed(bool success,
                                                    ErrorString errorDescription,
                                                    QUuid requestId)
{
    if (requestId == m_writeNoteHtmlToFileRequestId)
    {
        QNDEBUG(QStringLiteral("Write note html to file completed: success = ")
                << (success ? QStringLiteral("true") : QStringLiteral("false"))
                << QStringLiteral(", request id = ") << requestId);

        m_writeNoteHtmlToFileRequestId = QUuid();
        m_pendingIndexHtmlWritingToFile = false;

        if (!success) {
            ErrorString error(QT_TR_NOOP("Could not write note html to file"));
            error.appendBase(errorDescription.base());
            error.appendBase(errorDescription.additionalBases());
            error.details() = errorDescription.details();
            clearEditorContent(BlankPageKind::InternalError, error);
            Q_EMIT notifyError(error);
            return;
        }

        QUrl url = QUrl::fromLocalFile(noteEditorPagePath());
        QNDEBUG(QStringLiteral("URL to use for page loading: ") << url);

        m_pendingNextPageUrl = url;

        if (m_pendingNotePageLoadMethodExit) {
            QNDEBUG(QStringLiteral("Already loading something into the editor, "
                                   "need to wait for the previous note load "
                                   "to complete"));
            return;
        }

        while(!m_pendingNextPageUrl.isEmpty())
        {
            /**
             * WARNING: the piece of code just below is trickier than it might seem,
             * thanks to Qt developers. Make sure to read comments in NoteEditor_p.h
             * near the declaration of class members m_pendingNotePageLoadMethodExit
             * and m_pendingNextPageUrl to see how it works
             */

            QNDEBUG(QStringLiteral("Setting the pending url: ") << m_pendingNextPageUrl);

            url = m_pendingNextPageUrl;
            m_pendingNotePageLoad = true;
            m_pendingNotePageLoadMethodExit = true;
#ifdef QUENTIER_USE_QT_WEB_ENGINE
            page()->setUrl(url);
#else
            page()->mainFrame()->setUrl(url);
#endif
            m_pendingNotePageLoadMethodExit = false;
            QNDEBUG(QStringLiteral("After having started to load the url into ")
                    << QStringLiteral("the page: ") << url);

            /**
             * Check that while we were within setUrl method, the next URL to be
             * loaded has not changed; if so, just clear the member variable and
             * exit from the loop; otherwise, repeat the loop
             */
            if (url == m_pendingNextPageUrl) {
                m_pendingNextPageUrl.clear();
                break;
            }
        }
    }

    auto manualSaveResourceIt = m_manualSaveResourceToFileRequestIds.find(requestId);
    if (manualSaveResourceIt != m_manualSaveResourceToFileRequestIds.end())
    {
        if (success) {
            QNDEBUG(QStringLiteral("Successfully saved resource to file for request id ")
                    << requestId);
        }
        else {
            QNWARNING(QStringLiteral("Could not save resource to file: ")
                      << errorDescription);
        }

        Q_UNUSED(m_manualSaveResourceToFileRequestIds.erase(manualSaveResourceIt));
        return;
    }
}

void NoteEditorPrivate::onSelectionFormattedAsSourceCode(
    const QVariant & response, const QVector<QPair<QString,QString> > & extraData)
{
    QNDEBUG(QStringLiteral("NoteEditorPrivate::onSelectionFormattedAsSourceCode"));

    Q_UNUSED(extraData)
    QMap<QString,QVariant> resultMap = response.toMap();

    auto statusIt = resultMap.find(QStringLiteral("status"));
    if (Q_UNLIKELY(statusIt == resultMap.end())) {
        ErrorString error(QT_TR_NOOP("Can't find the status within the result "
                                     "of selection formatting as source code"));
        QNWARNING(error);
        Q_EMIT notifyError(error);
        return;
    }

    bool res = statusIt.value().toBool();
    if (!res)
    {
        ErrorString error;
        auto errorIt = resultMap.find(QStringLiteral("error"));
        if (Q_UNLIKELY(errorIt == resultMap.end()))
        {
            error.setBase(QT_TR_NOOP("Internal error: can't parse the error of "
                                     "selection formatting as source code from "
                                     "JavaScript"));
        }
        else
        {
            QString errorValue = errorIt.value().toString();
            if (!errorValue.isEmpty())
            {
                error.setBase(QT_TR_NOOP("Internal error: can't format "
                                         "the selection as source code"));
                error.details() = errorValue;
                QNWARNING(error);
                Q_EMIT notifyError(error);
            }
            else
            {
                QString feedback;
                auto feedbackIt = resultMap.find(QStringLiteral("feedback"));
                if (feedbackIt != resultMap.end()) {
                    feedback = feedbackIt.value().toString();
                }

                if (Q_UNLIKELY(feedback.isEmpty())) {
                    error.setBase(QT_TR_NOOP("Internal error: can't format "
                                             "the selection as source code, "
                                             "unknown error"));
                    QNWARNING(error);
                    Q_EMIT notifyError(error);
                }
                else {
                    QNDEBUG(feedback);
                }
            }
        }

        return;
    }

    SourceCodeFormatUndoCommand * pCommand =
        new SourceCodeFormatUndoCommand(
            *this,
            NoteEditorCallbackFunctor<QVariant>(
                this, &NoteEditorPrivate::onSourceCodeFormatUndoRedoFinished));

    QObject::connect(pCommand,
                     QNSIGNAL(SourceCodeFormatUndoCommand,notifyError,ErrorString),
                     this,
                     QNSLOT(NoteEditorPrivate,onUndoCommandError,ErrorString));
    m_pUndoStack->push(pCommand);

    convertToNote();
}

void NoteEditorPrivate::onAddResourceDelegateFinished(Resource addedResource,
                                                      QString resourceFileStoragePath)
{
    QNDEBUG(QStringLiteral("NoteEditorPrivate::onAddResourceDelegateFinished: ")
            << QStringLiteral("resource file storage path = ")
            << resourceFileStoragePath);

    QNTRACE(addedResource);

    if (Q_UNLIKELY(!addedResource.hasDataHash())) {
        ErrorString error(QT_TR_NOOP("The added resource doesn't contain the data hash"));
        QNWARNING(error);
        removeResourceFromNote(addedResource);
        Q_EMIT notifyError(error);
        return;
    }

    if (Q_UNLIKELY(!addedResource.hasDataSize())) {
        ErrorString error(QT_TR_NOOP("The added resource doesn't contain the data size"));
        QNWARNING(error);
        removeResourceFromNote(addedResource);
        Q_EMIT notifyError(error);
        return;
    }

    m_resourceFileStoragePathsByResourceLocalUid[addedResource.localUid()] =
        resourceFileStoragePath;

    QSize resourceImageSize;
    if (addedResource.hasHeight() && addedResource.hasWidth()) {
        resourceImageSize.setHeight(addedResource.height());
        resourceImageSize.setWidth(addedResource.width());
    }

    m_resourceInfo.cacheResourceInfo(
        addedResource.dataHash(), addedResource.displayName(),
        humanReadableSize(static_cast<quint64>(addedResource.dataSize())),
        resourceFileStoragePath, resourceImageSize);

#ifdef QUENTIER_USE_QT_WEB_ENGINE
    setupGenericResourceImages();
#endif

    provideSrcForResourceImgTags();

    AddResourceUndoCommand * pCommand =
        new AddResourceUndoCommand(
            addedResource,
            NoteEditorCallbackFunctor<QVariant>(
                this, &NoteEditorPrivate::onAddResourceUndoRedoFinished),
            *this);

    QObject::connect(pCommand,
                     QNSIGNAL(AddResourceUndoCommand,notifyError,ErrorString),
                     this,
                     QNSLOT(NoteEditorPrivate,onUndoCommandError,ErrorString));
    m_pUndoStack->push(pCommand);

    AddResourceDelegate * pDelegate = qobject_cast<AddResourceDelegate*>(sender());
    if (Q_LIKELY(pDelegate)) {
        pDelegate->deleteLater();
    }

    setModified();

    m_pendingConversionToNoteForSavingInLocalStorage = true;
    convertToNote();
}

void NoteEditorPrivate::onAddResourceDelegateError(ErrorString error)
{
    QNDEBUG(QStringLiteral("NoteEditorPrivate::onAddResourceDelegateError: ")
            << error);

    Q_EMIT notifyError(error);

    AddResourceDelegate * delegate = qobject_cast<AddResourceDelegate*>(sender());
    if (Q_LIKELY(delegate)) {
        delegate->deleteLater();
    }
}

void NoteEditorPrivate::onAddResourceUndoRedoFinished(
    const QVariant & data, const QVector<QPair<QString,QString> > & extraData)
{
    QNDEBUG(QStringLiteral("NoteEditorPrivate::onAddResourceUndoRedoFinished: ")
            << data);

    Q_UNUSED(extraData);

    setModified();

    QMap<QString,QVariant> resultMap = data.toMap();
    auto statusIt = resultMap.find(QStringLiteral("status"));
    if (Q_UNLIKELY(statusIt == resultMap.end())) {
        ErrorString error(QT_TR_NOOP("Can't parse the result of new resource "
                                     "html insertion undo/redo from JavaScript"));
        QNWARNING(error);
        Q_EMIT notifyError(error);
        return;
    }

    bool res = statusIt.value().toBool();
    if (!res)
    {
        ErrorString error;

        auto errorIt = resultMap.find(QStringLiteral("error"));
        if (Q_UNLIKELY(errorIt == resultMap.end())) {
            error.setBase(QT_TR_NOOP("Can't parse the error of new resource "
                                     "html insertion undo/redo from JavaScript"));
        }
        else {
            error.setBase(QT_TR_NOOP("Can't undo/redo the new resource html "
                                     "insertion into the note editor"));
            error.details() = errorIt.value().toString();
        }

        QNWARNING(error);
        Q_EMIT notifyError(error);
        return;
    }

    m_pendingConversionToNoteForSavingInLocalStorage = true;
    convertToNote();
}

void NoteEditorPrivate::onRemoveResourceDelegateFinished(Resource removedResource,
                                                         bool reversible)
{
    QNDEBUG(QStringLiteral("NoteEditorPrivate::onRemoveResourceDelegateFinished: ")
            << QStringLiteral("removed resource = ") << removedResource
            << QStringLiteral("\nReversible: ") << reversible);

    if (reversible)
    {
        NoteEditorCallbackFunctor<QVariant> callback(
            this, &NoteEditorPrivate::onRemoveResourceUndoRedoFinished);

        RemoveResourceUndoCommand * pCommand =
            new RemoveResourceUndoCommand(removedResource, callback, *this);

        QObject::connect(pCommand,
                         QNSIGNAL(RemoveResourceUndoCommand,notifyError,ErrorString),
                         this,
                         QNSLOT(NoteEditorPrivate,onUndoCommandError,ErrorString));
        m_pUndoStack->push(pCommand);
    }

    RemoveResourceDelegate * delegate = qobject_cast<RemoveResourceDelegate*>(sender());
    if (Q_LIKELY(delegate)) {
        delegate->deleteLater();
    }

    setModified();

    m_pendingConversionToNoteForSavingInLocalStorage = true;
    convertToNote();
}

void NoteEditorPrivate::onRemoveResourceDelegateCancelled(QString resourceLocalUid)
{
    QNDEBUG(QStringLiteral("NoteEditorPrivate::onRemoveResourceDelegateCancelled: ")
            << QStringLiteral("resource local uid = ") << resourceLocalUid);

    RemoveResourceDelegate * delegate = qobject_cast<RemoveResourceDelegate*>(sender());
    if (Q_LIKELY(delegate)) {
        delegate->deleteLater();
    }
}

void NoteEditorPrivate::onRemoveResourceDelegateError(ErrorString error)
{
    QNDEBUG(QStringLiteral("NoteEditorPrivate::onRemoveResourceDelegateError: ")
            << error);
    Q_EMIT notifyError(error);

    RemoveResourceDelegate * delegate = qobject_cast<RemoveResourceDelegate*>(sender());
    if (Q_LIKELY(delegate)) {
        delegate->deleteLater();
    }
}

void NoteEditorPrivate::onRemoveResourceUndoRedoFinished(
    const QVariant & data, const QVector<QPair<QString,QString> > & extraData)
{
    QNDEBUG(QStringLiteral("NoteEditorPrivate::onRemoveResourceUndoRedoFinished: ")
            << data);

    Q_UNUSED(extraData)

    if (!m_lastSearchHighlightedText.isEmpty()) {
        highlightRecognizedImageAreas(m_lastSearchHighlightedText,
                                      m_lastSearchHighlightedTextCaseSensitivity);
    }

    setModified();

    m_pendingConversionToNoteForSavingInLocalStorage = true;
    convertToNote();
}

void NoteEditorPrivate::onRenameResourceDelegateFinished(
    QString oldResourceName, QString newResourceName, Resource resource,
    bool performingUndo)
{
    QNDEBUG(QStringLiteral("NoteEditorPrivate::onRenameResourceDelegateFinished: ")
            << QStringLiteral("old resource name = ") << oldResourceName
            << QStringLiteral(", new resource name = ") << newResourceName
            << QStringLiteral(", performing undo = ")
            << (performingUndo ? QStringLiteral("true") : QStringLiteral("false")));
    QNTRACE(QStringLiteral("Resource: ") << resource);

#ifndef QUENTIER_USE_QT_WEB_ENGINE
    if (m_pPluginFactory) {
        m_pPluginFactory->updateResource(resource);
    }
#endif

    if (!performingUndo) {
        RenameResourceUndoCommand * pCommand =
            new RenameResourceUndoCommand(resource, oldResourceName, *this,
                                          m_pGenericResourceImageManager,
                                          m_genericResourceImageFilePathsByResourceHash);
        QObject::connect(pCommand,
                         QNSIGNAL(RenameResourceUndoCommand,notifyError,ErrorString),
                         this,
                         QNSLOT(NoteEditorPrivate,onUndoCommandError,ErrorString));
        m_pUndoStack->push(pCommand);
    }

    RenameResourceDelegate * delegate = qobject_cast<RenameResourceDelegate*>(sender());
    if (Q_LIKELY(delegate)) {
        delegate->deleteLater();
    }

    setModified();

    m_pendingConversionToNoteForSavingInLocalStorage = true;
    convertToNote();
}

void NoteEditorPrivate::onRenameResourceDelegateCancelled()
{
    QNDEBUG(QStringLiteral("NoteEditorPrivate::onRenameResourceDelegateCancelled"));

    RenameResourceDelegate * delegate = qobject_cast<RenameResourceDelegate*>(sender());
    if (Q_LIKELY(delegate)) {
        delegate->deleteLater();
    }
}

void NoteEditorPrivate::onRenameResourceDelegateError(ErrorString error)
{
    QNDEBUG(QStringLiteral("NoteEditorPrivate::onRenameResourceDelegateError: ")
            << error);

    Q_EMIT notifyError(error);

    RenameResourceDelegate * delegate = qobject_cast<RenameResourceDelegate*>(sender());
    if (Q_LIKELY(delegate)) {
        delegate->deleteLater();
    }
}

void NoteEditorPrivate::onImageResourceRotationDelegateFinished(
    QByteArray resourceDataBefore, QByteArray resourceHashBefore,
    QByteArray resourceRecognitionDataBefore, QByteArray resourceRecognitionDataHashBefore,
    QSize resourceImageSizeBefore, Resource resourceAfter,
    INoteEditorBackend::Rotation::type rotationDirection)
{
    QNDEBUG(QStringLiteral("NoteEditorPrivate::onImageResourceRotationDelegateFinished: ")
            << QStringLiteral("previous resource hash = ") << resourceHashBefore.toHex()
            << QStringLiteral(", resource local uid = ") << resourceAfter.localUid()
            << QStringLiteral(", rotation direction = ") << rotationDirection);

    ImageResourceRotationUndoCommand * pCommand =
        new ImageResourceRotationUndoCommand(resourceDataBefore, resourceHashBefore,
                                             resourceRecognitionDataBefore,
                                             resourceRecognitionDataHashBefore,
                                             resourceImageSizeBefore, resourceAfter,
                                             rotationDirection, *this);
    QObject::connect(pCommand,
                     QNSIGNAL(ImageResourceRotationUndoCommand,notifyError,ErrorString),
                     this,
                     QNSLOT(NoteEditorPrivate,onUndoCommandError,ErrorString));
    m_pUndoStack->push(pCommand);

    ImageResourceRotationDelegate * delegate =
        qobject_cast<ImageResourceRotationDelegate*>(sender());
    if (Q_LIKELY(delegate)) {
        delegate->deleteLater();
    }

    if (m_pNote) {
        Q_UNUSED(m_pNote->updateResource(resourceAfter))
    }

    highlightRecognizedImageAreas(m_lastSearchHighlightedText,
                                  m_lastSearchHighlightedTextCaseSensitivity);

    setModified();

    m_pendingConversionToNoteForSavingInLocalStorage = true;
    convertToNote();
}

void NoteEditorPrivate::onImageResourceRotationDelegateError(ErrorString error)
{
    QNDEBUG(QStringLiteral("NoteEditorPrivate::onImageResourceRotationDelegateError"));
    Q_EMIT notifyError(error);

    ImageResourceRotationDelegate * delegate =
        qobject_cast<ImageResourceRotationDelegate*>(sender());
    if (Q_LIKELY(delegate)) {
        delegate->deleteLater();
    }
}

void NoteEditorPrivate::onHideDecryptedTextFinished(
    const QVariant & data, const QVector<QPair<QString,QString> > & extraData)
{
    QNDEBUG(QStringLiteral("NoteEditorPrivate::onHideDecryptedTextFinished: ")
            << data);

    Q_UNUSED(extraData)

    QMap<QString,QVariant> resultMap = data.toMap();

    auto statusIt = resultMap.find(QStringLiteral("status"));
    if (Q_UNLIKELY(statusIt == resultMap.end())) {
        ErrorString error(QT_TR_NOOP("Can't parse the result of decrypted text "
                                     "hiding from JavaScript"));
        QNWARNING(error);
        Q_EMIT notifyError(error);
        return;
    }

    bool res = statusIt.value().toBool();
    if (!res)
    {
        ErrorString error;

        auto errorIt = resultMap.find(QStringLiteral("error"));
        if (Q_UNLIKELY(errorIt == resultMap.end())) {
            error.setBase(QT_TR_NOOP("Can't parse the error of decrypted text "
                                     "hiding from JavaScript"));
        }
        else {
            error.setBase(QT_TR_NOOP("Can't hide the decrypted text"));
            error.details() = errorIt.value().toString();
        }

        QNWARNING(error);
        Q_EMIT notifyError(error);
        return;
    }

    setModified();

#ifdef QUENTIER_USE_QT_WEB_ENGINE
    provideSrcAndOnClickScriptForImgEnCryptTags();
#endif

    HideDecryptedTextUndoCommand * pCommand =
        new HideDecryptedTextUndoCommand(
            *this,
            NoteEditorCallbackFunctor<QVariant>(
                this, &NoteEditorPrivate::onHideDecryptedTextUndoRedoFinished));

    QObject::connect(pCommand,
                     QNSIGNAL(HideDecryptedTextUndoCommand,notifyError,ErrorString),
                     this,
                     QNSLOT(NoteEditorPrivate,onUndoCommandError,ErrorString));
    m_pUndoStack->push(pCommand);
}

void NoteEditorPrivate::onHideDecryptedTextUndoRedoFinished(
    const QVariant & data, const QVector<QPair<QString,QString> > & extraData)
{
    QNDEBUG(QStringLiteral("NoteEditorPrivate::onHideDecryptedTextUndoRedoFinished: ")
            << data);

    Q_UNUSED(extraData)

    QMap<QString,QVariant> resultMap = data.toMap();

    auto statusIt = resultMap.find(QStringLiteral("status"));
    if (Q_UNLIKELY(statusIt == resultMap.end())) {
        ErrorString error(QT_TR_NOOP("Can't parse the result of decrypted text "
                                     "hiding undo/redo from JavaScript"));
        QNWARNING(error);
        Q_EMIT notifyError(error);
        return;
    }

    bool res = statusIt.value().toBool();
    if (!res)
    {
        ErrorString error;

        auto errorIt = resultMap.find(QStringLiteral("error"));
        if (Q_UNLIKELY(errorIt == resultMap.end())) {
            error.setBase(QT_TR_NOOP("Can't parse the error of decrypted text "
                                     "hiding undo/redo from JavaScript"));
        }
        else {
            error.setBase(QT_TR_NOOP("Can't undo/redo the decrypted text hiding"));
            error.details() = errorIt.value().toString();
        }

        QNWARNING(error);
        Q_EMIT notifyError(error);
        return;
    }

#ifdef QUENTIER_USE_QT_WEB_ENGINE
    provideSrcAndOnClickScriptForImgEnCryptTags();
#endif
}

void NoteEditorPrivate::onEncryptSelectedTextDelegateFinished()
{
    QNDEBUG(QStringLiteral("NoteEditorPrivate::onEncryptSelectedTextDelegateFinished"));

    EncryptUndoCommand * pCommand =
        new EncryptUndoCommand(
            *this,
            NoteEditorCallbackFunctor<QVariant>(
                this, &NoteEditorPrivate::onEncryptSelectedTextUndoRedoFinished));

    QObject::connect(pCommand,
                     QNSIGNAL(EncryptUndoCommand,notifyError,ErrorString),
                     this,
                     QNSLOT(NoteEditorPrivate,onUndoCommandError,ErrorString));
    m_pUndoStack->push(pCommand);

    EncryptSelectedTextDelegate * delegate =
        qobject_cast<EncryptSelectedTextDelegate*>(sender());
    if (Q_LIKELY(delegate)) {
        delegate->deleteLater();
    }

    setModified();

    m_pendingConversionToNoteForSavingInLocalStorage = true;
    convertToNote();

#ifdef QUENTIER_USE_QT_WEB_ENGINE
    provideSrcAndOnClickScriptForImgEnCryptTags();
#endif
}

void NoteEditorPrivate::onEncryptSelectedTextDelegateCancelled()
{
    QNDEBUG(QStringLiteral("NoteEditorPrivate::onEncryptSelectedTextDelegateCancelled"));

    EncryptSelectedTextDelegate * delegate =
        qobject_cast<EncryptSelectedTextDelegate*>(sender());
    if (Q_LIKELY(delegate)) {
        delegate->deleteLater();
    }
}

void NoteEditorPrivate::onEncryptSelectedTextDelegateError(ErrorString error)
{
    QNDEBUG(QStringLiteral("NoteEditorPrivate::onEncryptSelectedTextDelegateError: ")
            << error);
    Q_EMIT notifyError(error);

    EncryptSelectedTextDelegate * delegate =
        qobject_cast<EncryptSelectedTextDelegate*>(sender());
    if (Q_LIKELY(delegate)) {
        delegate->deleteLater();
    }
}

void NoteEditorPrivate::onEncryptSelectedTextUndoRedoFinished(
    const QVariant & data, const QVector<QPair<QString,QString> > & extraData)
{
    QNDEBUG(QStringLiteral("NoteEditorPrivate::onEncryptSelectedTextUndoRedoFinished: ")
            << data);

    Q_UNUSED(extraData)

    setModified();

    QMap<QString,QVariant> resultMap = data.toMap();
    auto statusIt = resultMap.find(QStringLiteral("status"));
    if (Q_UNLIKELY(statusIt == resultMap.end())) {
        ErrorString error(QT_TR_NOOP("Can't parse the result of encryption "
                                     "undo/redo from JavaScript"));
        QNWARNING(error);
        Q_EMIT notifyError(error);
        return;
    }

    bool res = statusIt.value().toBool();
    if (!res)
    {
        ErrorString error;

        auto errorIt = resultMap.find(QStringLiteral("error"));
        if (Q_UNLIKELY(errorIt == resultMap.end())) {
            error.setBase(QT_TR_NOOP("Can't parse the error of encryption "
                                     "undo/redo from JavaScript"));
        }
        else {
            error.setBase(QT_TR_NOOP("Can't undo/redo the selected text encryption"));
            error.details() = errorIt.value().toString();
        }

        QNWARNING(error);
        Q_EMIT notifyError(error);
        return;
    }

    m_pendingConversionToNoteForSavingInLocalStorage = true;
    convertToNote();

#ifdef QUENTIER_USE_QT_WEB_ENGINE
    provideSrcAndOnClickScriptForImgEnCryptTags();
#endif
}

void NoteEditorPrivate::onDecryptEncryptedTextDelegateFinished(
    QString encryptedText, QString cipher, size_t length, QString hint,
    QString decryptedText, QString passphrase, bool rememberForSession,
    bool decryptPermanently)
{
    QNDEBUG(QStringLiteral("NoteEditorPrivate::onDecryptEncryptedTextDelegateFinished"));

    setModified();

    EncryptDecryptUndoCommandInfo info;
    info.m_encryptedText = encryptedText;
    info.m_decryptedText = decryptedText;
    info.m_passphrase = passphrase;
    info.m_cipher = cipher;
    info.m_hint = hint;
    info.m_keyLength = length;
    info.m_rememberForSession = rememberForSession;
    info.m_decryptPermanently = decryptPermanently;

    QVector<QPair<QString, QString> > extraData;
    extraData << QPair<QString, QString>(QStringLiteral("decryptPermanently"),
                                         (decryptPermanently
                                          ? QStringLiteral("true")
                                          : QStringLiteral("false")));

    DecryptUndoCommand * pCommand =
        new DecryptUndoCommand(
            info, m_decryptedTextManager, *this,
            NoteEditorCallbackFunctor<QVariant>(
                this,
                &NoteEditorPrivate::onDecryptEncryptedTextUndoRedoFinished,
                extraData));

    QObject::connect(pCommand,
                     QNSIGNAL(DecryptUndoCommand,notifyError,ErrorString),
                     this,
                     QNSLOT(NoteEditorPrivate,onUndoCommandError,ErrorString));
    m_pUndoStack->push(pCommand);

    DecryptEncryptedTextDelegate * delegate =
        qobject_cast<DecryptEncryptedTextDelegate*>(sender());
    if (Q_LIKELY(delegate)) {
        delegate->deleteLater();
    }

    if (decryptPermanently) {
        m_pendingConversionToNoteForSavingInLocalStorage = true;
        convertToNote();
    }
}

void NoteEditorPrivate::onDecryptEncryptedTextDelegateCancelled()
{
    QNDEBUG(QStringLiteral("NoteEditorPrivate::onDecryptEncryptedTextDelegateCancelled"));

    DecryptEncryptedTextDelegate * delegate =
        qobject_cast<DecryptEncryptedTextDelegate*>(sender());
    if (Q_LIKELY(delegate)) {
        delegate->deleteLater();
    }
}

void NoteEditorPrivate::onDecryptEncryptedTextDelegateError(ErrorString error)
{
    QNDEBUG(QStringLiteral("NoteEditorPrivate::onDecryptEncryptedTextDelegateError: ")
            << error);

    Q_EMIT notifyError(error);

    DecryptEncryptedTextDelegate * delegate =
        qobject_cast<DecryptEncryptedTextDelegate*>(sender());
    if (Q_LIKELY(delegate)) {
        delegate->deleteLater();
    }
}

void NoteEditorPrivate::onDecryptEncryptedTextUndoRedoFinished(
    const QVariant & data, const QVector<QPair<QString,QString> > & extraData)
{
    QNDEBUG(QStringLiteral("NoteEditorPrivate::onDecryptEncryptedTextUndoRedoFinished: ")
            << data);

    setModified();

    QMap<QString,QVariant> resultMap = data.toMap();
    auto statusIt = resultMap.find(QStringLiteral("status"));
    if (Q_UNLIKELY(statusIt == resultMap.end())) {
        ErrorString error(QT_TR_NOOP("Can't parse the result of encrypted text "
                                     "decryption undo/redo from JavaScript"));
        QNWARNING(error);
        Q_EMIT notifyError(error);
        return;
    }

    bool res = statusIt.value().toBool();
    if (!res)
    {
        ErrorString error;

        auto errorIt = resultMap.find(QStringLiteral("error"));
        if (Q_UNLIKELY(errorIt == resultMap.end())) {
            error.setBase(QT_TR_NOOP("Can't parse the error of encrypted text "
                                     "decryption undo/redo from JavaScript"));
        }
        else {
            error.setBase(QT_TR_NOOP("Can't undo/redo the encrypted text decryption"));
            error.details() = errorIt.value().toString();
        }

        QNWARNING(error);
        Q_EMIT notifyError(error);
        return;
    }

    bool shouldConvertToNote = true;
    if (!extraData.isEmpty())
    {
        const QPair<QString, QString> & pair = extraData[0];
        if (pair.second == QStringLiteral("false")) {
            shouldConvertToNote = false;
        }
    }

    if (shouldConvertToNote) {
        m_pendingConversionToNoteForSavingInLocalStorage = true;
        convertToNote();
    }
}

void NoteEditorPrivate::onAddHyperlinkToSelectedTextDelegateFinished()
{
    QNDEBUG(QStringLiteral("NoteEditorPrivate::onAddHyperlinkToSelectedTextDelegateFinished"));

    AddHyperlinkUndoCommand * pCommand =
        new AddHyperlinkUndoCommand(
            *this,
            NoteEditorCallbackFunctor<QVariant>(
                this, &NoteEditorPrivate::onAddHyperlinkToSelectedTextUndoRedoFinished));

    QObject::connect(pCommand,
                     QNSIGNAL(AddHyperlinkUndoCommand,notifyError,ErrorString),
                     this,
                     QNSLOT(NoteEditorPrivate,onUndoCommandError,ErrorString));
    m_pUndoStack->push(pCommand);

    AddHyperlinkToSelectedTextDelegate * delegate =
        qobject_cast<AddHyperlinkToSelectedTextDelegate*>(sender());
    if (Q_LIKELY(delegate)) {
        delegate->deleteLater();
    }

    setModified();

    m_pendingConversionToNoteForSavingInLocalStorage = true;
    convertToNote();
}

void NoteEditorPrivate::onAddHyperlinkToSelectedTextDelegateCancelled()
{
    QNDEBUG(QStringLiteral("NoteEditorPrivate::onAddHyperlinkToSelectedTextDelegateCancelled"));

    AddHyperlinkToSelectedTextDelegate * delegate =
        qobject_cast<AddHyperlinkToSelectedTextDelegate*>(sender());
    if (Q_LIKELY(delegate)) {
        delegate->deleteLater();
    }
}

void NoteEditorPrivate::onAddHyperlinkToSelectedTextDelegateError(ErrorString error)
{
    QNDEBUG(QStringLiteral("NoteEditorPrivate::onAddHyperlinkToSelectedTextDelegateError"));
    Q_EMIT notifyError(error);

    AddHyperlinkToSelectedTextDelegate * delegate =
        qobject_cast<AddHyperlinkToSelectedTextDelegate*>(sender());
    if (Q_LIKELY(delegate)) {
        delegate->deleteLater();
    }
}

void NoteEditorPrivate::onAddHyperlinkToSelectedTextUndoRedoFinished(
    const QVariant & data, const QVector<QPair<QString,QString> > & extraData)
{
    QNDEBUG(QStringLiteral("NoteEditorPrivate::onAddHyperlinkToSelectedTextUndoRedoFinished: ")
            << data);

    Q_UNUSED(extraData)

    setModified();

    QMap<QString,QVariant> resultMap = data.toMap();
    auto statusIt = resultMap.find(QStringLiteral("status"));
    if (Q_UNLIKELY(statusIt == resultMap.end())) {
        ErrorString error(QT_TR_NOOP("Can't parse the result of hyperlink "
                                     "addition undo/redo from JavaScript"));
        QNWARNING(error);
        Q_EMIT notifyError(error);
        return;
    }

    bool res = statusIt.value().toBool();
    if (!res)
    {
        ErrorString error;

        auto errorIt = resultMap.find(QStringLiteral("error"));
        if (Q_UNLIKELY(errorIt == resultMap.end())) {
            error.setBase(QT_TR_NOOP("Can't parse the error of hyperlink "
                                     "addition undo/redo from JavaScript"));
        }
        else {
            error.setBase(QT_TR_NOOP("Can't undo/redo the hyperlink addition"));
            error.details() = errorIt.value().toString();
        }

        QNWARNING(error);
        Q_EMIT notifyError(error);
        return;
    }

    m_pendingConversionToNoteForSavingInLocalStorage = true;
    convertToNote();
}

void NoteEditorPrivate::onEditHyperlinkDelegateFinished()
{
    QNDEBUG(QStringLiteral("NoteEditorPrivate::onEditHyperlinkDelegateFinished"));

    setModified();

    EditHyperlinkUndoCommand * pCommand =
        new EditHyperlinkUndoCommand(
            *this,
            NoteEditorCallbackFunctor<QVariant>(
                this,
                &NoteEditorPrivate::onEditHyperlinkUndoRedoFinished));

    QObject::connect(pCommand,
                     QNSIGNAL(EditHyperlinkUndoCommand,notifyError,ErrorString),
                     this,
                     QNSLOT(NoteEditorPrivate,onUndoCommandError,ErrorString));
    m_pUndoStack->push(pCommand);

    EditHyperlinkDelegate * delegate = qobject_cast<EditHyperlinkDelegate*>(sender());
    if (Q_LIKELY(delegate)) {
        delegate->deleteLater();
    }

    m_pendingConversionToNoteForSavingInLocalStorage = true;
    convertToNote();
}

void NoteEditorPrivate::onEditHyperlinkDelegateCancelled()
{
    QNDEBUG(QStringLiteral("NoteEditorPrivate::onEditHyperlinkDelegateCancelled"));

    EditHyperlinkDelegate * delegate = qobject_cast<EditHyperlinkDelegate*>(sender());
    if (Q_LIKELY(delegate)) {
        delegate->deleteLater();
    }
}

void NoteEditorPrivate::onEditHyperlinkDelegateError(ErrorString error)
{
    QNDEBUG(QStringLiteral("NoteEditorPrivate::onEditHyperlinkDelegateError: ")
            << error);

    Q_EMIT notifyError(error);

    EditHyperlinkDelegate * delegate = qobject_cast<EditHyperlinkDelegate*>(sender());
    if (Q_LIKELY(delegate)) {
        delegate->deleteLater();
    }
}

void NoteEditorPrivate::onEditHyperlinkUndoRedoFinished(
    const QVariant & data, const QVector<QPair<QString,QString> > & extraData)
{
    QNDEBUG(QStringLiteral("NoteEditorPrivate::onEditHyperlinkUndoRedoFinished: ")
            << data);

    Q_UNUSED(extraData)

    setModified();

    QMap<QString,QVariant> resultMap = data.toMap();
    auto statusIt = resultMap.find(QStringLiteral("status"));
    if (Q_UNLIKELY(statusIt == resultMap.end())) {
        ErrorString error(QT_TR_NOOP("Can't parse the result of hyperlink "
                                     "edit undo/redo from JavaScript"));
        QNWARNING(error);
        Q_EMIT notifyError(error);
        return;
    }

    bool res = statusIt.value().toBool();
    if (!res)
    {
        ErrorString error;

        auto errorIt = resultMap.find(QStringLiteral("error"));
        if (Q_UNLIKELY(errorIt == resultMap.end())) {
            error.setBase(QT_TR_NOOP("Can't parse the error of hyperlink edit "
                                     "undo/redo from JavaScript"));
        }
        else {
            error.setBase(QT_TR_NOOP("Can't undo/redo the hyperlink edit"));
            error.details() = errorIt.value().toString();
        }

        QNWARNING(error);
        Q_EMIT notifyError(error);
        return;
    }

    m_pendingConversionToNoteForSavingInLocalStorage = true;
    convertToNote();
}

void NoteEditorPrivate::onRemoveHyperlinkDelegateFinished()
{
    QNDEBUG(QStringLiteral("NoteEditorPrivate::onRemoveHyperlinkDelegateFinished"));

    setModified();

    RemoveHyperlinkUndoCommand * pCommand =
        new RemoveHyperlinkUndoCommand(
            *this,
            NoteEditorCallbackFunctor<QVariant>(
                this, &NoteEditorPrivate::onRemoveHyperlinkUndoRedoFinished));

    QObject::connect(pCommand,
                     QNSIGNAL(RemoveHyperlinkUndoCommand,notifyError,ErrorString),
                     this,
                     QNSLOT(NoteEditorPrivate,onUndoCommandError,ErrorString));
    m_pUndoStack->push(pCommand);

    RemoveHyperlinkDelegate * delegate = qobject_cast<RemoveHyperlinkDelegate*>(sender());
    if (Q_LIKELY(delegate)) {
        delegate->deleteLater();
    }

    m_pendingConversionToNoteForSavingInLocalStorage = true;
    convertToNote();
}

void NoteEditorPrivate::onRemoveHyperlinkDelegateError(ErrorString error)
{
    QNDEBUG(QStringLiteral("NoteEditorPrivate::onRemoveHyperlinkDelegateError: ")
            << error);
    Q_EMIT notifyError(error);

    RemoveHyperlinkDelegate * delegate = qobject_cast<RemoveHyperlinkDelegate*>(sender());
    if (Q_LIKELY(delegate)) {
        delegate->deleteLater();
    }
}

void NoteEditorPrivate::onRemoveHyperlinkUndoRedoFinished(
    const QVariant & data, const QVector<QPair<QString,QString> > & extraData)
{
    QNDEBUG(QStringLiteral("NoteEditorPrivate::onRemoveHyperlinkUndoRedoFinished: ")
            << data);

    Q_UNUSED(extraData)

    setModified();

    QMap<QString,QVariant> resultMap = data.toMap();
    auto statusIt = resultMap.find(QStringLiteral("status"));
    if (Q_UNLIKELY(statusIt == resultMap.end())) {
        ErrorString error(QT_TR_NOOP("Can't parse the result of hyperlink "
                                     "removal undo/redo from JavaScript"));
        QNWARNING(error);
        Q_EMIT notifyError(error);
        return;
    }

    bool res = statusIt.value().toBool();
    if (!res)
    {
        ErrorString error;

        auto errorIt = resultMap.find(QStringLiteral("error"));
        if (Q_UNLIKELY(errorIt == resultMap.end())) {
            error.setBase(QT_TR_NOOP("Can't parse the error of hyperlink "
                                     "removal undo/redo from JavaScript"));
        }
        else {
            error.setBase(QT_TR_NOOP("Can't undo/redo the hyperlink removal"));
            error.details() = errorIt.value().toString();
        }

        QNWARNING(error);
        Q_EMIT notifyError(error);
        return;
    }

    m_pendingConversionToNoteForSavingInLocalStorage = true;
    convertToNote();
}

void NoteEditorPrivate::onInsertHtmlDelegateFinished(QList<Resource> addedResources,
                                                     QStringList resourceFileStoragePaths)
{
    QNDEBUG(QStringLiteral("NoteEditorPrivate::onInsertHtmlDelegateFinished: ")
            << QStringLiteral("num added resources = ") << addedResources.size());

    setModified();

    if (QuentierIsLogLevelActive(LogLevel::TraceLevel))
    {
        QNTRACE(QStringLiteral("Added resources: "));
        for(auto it = addedResources.constBegin(),
            end = addedResources.constEnd(); it != end; ++it)
        {
            QNTRACE(*it);
        }

        QNTRACE(QStringLiteral("Resource file storage paths: "));
        for(auto it = resourceFileStoragePaths.constBegin(),
            end = resourceFileStoragePaths.constEnd(); it != end; ++it)
        {
            QNTRACE(*it);
        }
    }

    InsertHtmlDelegate * pDelegate = qobject_cast<InsertHtmlDelegate*>(sender());
    if (Q_LIKELY(pDelegate)) {
        pDelegate->deleteLater();
    }

    InsertHtmlUndoCommand * pCommand =
        new InsertHtmlUndoCommand(addedResources, resourceFileStoragePaths,
                                  NoteEditorCallbackFunctor<QVariant>(
                                      this,
                                      &NoteEditorPrivate::onInsertHtmlUndoRedoFinished),
                                  *this, m_resourceFileStoragePathsByResourceLocalUid,
                                  m_resourceInfo);

    QObject::connect(pCommand,
                     QNSIGNAL(InsertHtmlUndoCommand,notifyError,ErrorString),
                     this,
                     QNSLOT(NoteEditorPrivate,onUndoCommandError,ErrorString));
    m_pUndoStack->push(pCommand);

    m_pendingConversionToNoteForSavingInLocalStorage = true;
    convertToNote();
}

void NoteEditorPrivate::onInsertHtmlDelegateError(ErrorString error)
{
    QNDEBUG(QStringLiteral("NoteEditorPrivate::onInsertHtmlDelegateError: ")
            << error);

    Q_EMIT notifyError(error);

    InsertHtmlDelegate * pDelegate = qobject_cast<InsertHtmlDelegate*>(sender());
    if (Q_LIKELY(pDelegate)) {
        pDelegate->deleteLater();
    }
}

void NoteEditorPrivate::onInsertHtmlUndoRedoFinished(
    const QVariant & data, const QVector<QPair<QString,QString> > & extraData)
{
    QNDEBUG(QStringLiteral("NoteEditorPrivate::onInsertHtmlUndoRedoFinished: ")
            << data);

    Q_UNUSED(extraData);

    setModified();

    QMap<QString,QVariant> resultMap = data.toMap();
    auto statusIt = resultMap.find(QStringLiteral("status"));
    if (Q_UNLIKELY(statusIt == resultMap.end())) {
        ErrorString error(QT_TR_NOOP("Can't parse the result of html insertion "
                                     "undo/redo from JavaScript"));
        QNWARNING(error);
        Q_EMIT notifyError(error);
        return;
    }

    bool res = statusIt.value().toBool();
    if (!res)
    {
        ErrorString error;

        auto errorIt = resultMap.find(QStringLiteral("error"));
        if (Q_UNLIKELY(errorIt == resultMap.end())) {
            error.setBase(QT_TR_NOOP("Can't parse the error of html insertion "
                                     "undo/redo from JavaScript"));
        }
        else {
            error.setBase(QT_TR_NOOP("Can't undo/redo the html insertion "
                                     "into the note editor"));
            error.details() = errorIt.value().toString();
        }

        QNWARNING(error);
        Q_EMIT notifyError(error);
        return;
    }

    m_pendingConversionToNoteForSavingInLocalStorage = true;
    convertToNote();
}

void NoteEditorPrivate::onSourceCodeFormatUndoRedoFinished(
    const QVariant & data, const QVector<QPair<QString,QString> > & extraData)
{
    QNDEBUG(QStringLiteral("NoteEditorPrivate::onSourceCodeFormatUndoRedoFinished: ")
            << data);

    Q_UNUSED(extraData)

    QMap<QString,QVariant> resultMap = data.toMap();

    auto statusIt = resultMap.find(QStringLiteral("status"));
    if (Q_UNLIKELY(statusIt == resultMap.end())) {
        ErrorString error(QT_TR_NOOP("Can't parse the result of source code "
                                     "formatting undo/redo from JavaScript"));
        QNWARNING(error);
        Q_EMIT notifyError(error);
        return;
    }

    bool res = statusIt.value().toBool();
    if (!res)
    {
        ErrorString error;

        auto errorIt = resultMap.find(QStringLiteral("error"));
        if (Q_UNLIKELY(errorIt == resultMap.end())) {
            error.setBase(QT_TR_NOOP("Can't parse the error of source code "
                                     "formatting undo/redo from JavaScript"));
        }
        else {
            error.setBase(QT_TR_NOOP("Can't undo/redo the source code formatting"));
            error.details() = errorIt.value().toString();
        }

        QNWARNING(error);
        Q_EMIT notifyError(error);
        return;
    }

    convertToNote();
}

void NoteEditorPrivate::onUndoCommandError(ErrorString error)
{
    QNDEBUG(QStringLiteral("NoteEditorPrivate::onUndoCommandError: ") << error);
    Q_EMIT notifyError(error);
}

void NoteEditorPrivate::onSpellCheckerDictionaryEnabledOrDisabled(bool checked)
{
    QNDEBUG(QStringLiteral("NoteEditorPrivate::onSpellCheckerDictionaryEnabledOrDisabled: ")
            << QStringLiteral("checked = ")
            << (checked ? QStringLiteral("true") : QStringLiteral("false")));

    QAction * pAction = qobject_cast<QAction*>(sender());
    if (Q_UNLIKELY(!pAction)) {
        ErrorString errorDescription(QT_TR_NOOP("Can't change the enabled/disabled "
                                                "state of a spell checker dictionary: "
                                                "internal error, can't cast "
                                                "the slot invoker to QAction"));
        QNWARNING(errorDescription);
        Q_EMIT notifyError(errorDescription);
        return;
    }

    if (Q_UNLIKELY(!m_pSpellChecker)) {
        ErrorString errorDescription(QT_TR_NOOP("Can't change the enabled/disabled "
                                                "state of a spell checker dictionary: "
                                                "internal error, the spell checker "
                                                "is not set up for the note editor"));
        QNWARNING(errorDescription);
        Q_EMIT notifyError(errorDescription);
        return;
    }

    QString dictionaryName = pAction->text();
    dictionaryName.remove(QStringLiteral("&"));

    if (checked) {
        m_pSpellChecker->enableDictionary(dictionaryName);
    }
    else {
        m_pSpellChecker->disableDictionary(dictionaryName);
    }

    if (!m_spellCheckerEnabled) {
        QNDEBUG(QStringLiteral("The spell checker is not enabled at the moment, "
                               "won't refresh it"));
        return;
    }

    refreshMisSpelledWordsList();
    applySpellCheck();
}

#ifdef QUENTIER_USE_QT_WEB_ENGINE
void NoteEditorPrivate::onPageHtmlReceivedForPrinting(
    const QString & html, const QVector<QPair<QString, QString> > & extraData)
{
    QNDEBUG(QStringLiteral("NoteEditorPrivate::onPageHtmlReceivedForPrinting: ")
            << html);

    Q_UNUSED(extraData)
    m_htmlForPrinting = html;
    Q_EMIT htmlReadyForPrinting();
}
#endif

void NoteEditorPrivate::clearCurrentNoteInfo()
{
    QNDEBUG(QStringLiteral("NoteEditorPrivate::clearCurrentNoteInfo"));

    // Remove the no longer needed html file with the note editor page
    if (!m_pNote.isNull())
    {
        QFileInfo noteEditorPageFileInfo(noteEditorPagePath());
        if (noteEditorPageFileInfo.exists() && noteEditorPageFileInfo.isFile()) {
            Q_UNUSED(removeFile(noteEditorPageFileInfo.absoluteFilePath()))
        }
    }

    m_resourceInfo.clear();
    m_resourceFileStoragePathsByResourceLocalUid.clear();
    m_genericResourceImageFilePathsByResourceHash.clear();
    m_saveGenericResourceImageToFileRequestIds.clear();
    m_recognitionIndicesByResourceHash.clear();
    m_decryptedTextManager->clearNonRememberedForSessionEntries();

    m_lastSearchHighlightedText.resize(0);
    m_lastSearchHighlightedTextCaseSensitivity = false;

    m_resourceLocalUidsPendingFindDataInLocalStorageForSavingToFile.clear();
    m_rotationTypeByResourceLocalUidsPendingFindDataInLocalStorage.clear();

    m_noteWasNotFound = false;
    m_noteWasDeleted = false;

    m_pendingConversionToNote = false;
    m_pendingConversionToNoteForSavingInLocalStorage = false;

    m_pendingNoteSavingInLocalStorage = false;
    m_shouldRepeatSavingNoteInLocalStorage = false;

    m_pendingNoteImageResourceTemporaryFiles = false;

#ifdef QUENTIER_USE_QT_WEB_ENGINE
    m_webSocketServerPort = 0;
#else
    page()->setPluginFactory(Q_NULLPTR);
    delete m_pPluginFactory;
    m_pPluginFactory = Q_NULLPTR;
#endif

    clearPrepareNoteImageResourcesProgressDialog();

    for(auto it = m_prepareResourceForOpeningProgressDialogs.constBegin(),
        end = m_prepareResourceForOpeningProgressDialogs.constEnd();
        it != end; ++it)
    {
        it->second->accept();
        it->second->deleteLater();
    }
    m_prepareResourceForOpeningProgressDialogs.clear();
}

void NoteEditorPrivate::reloadCurrentNote()
{
    QNDEBUG(QStringLiteral("NoteEditorPrivate::reloadCurrentNote"));

    if (Q_UNLIKELY(m_noteLocalUid.isEmpty())) {
        QNWARNING(QStringLiteral("Can't reload current note - no note is set "
                                 "to the editor"));
        return;
    }

    if (Q_UNLIKELY(!m_pNote || !m_pNotebook)) {
        QString noteLocalUid = m_noteLocalUid;
        m_noteLocalUid.clear();
        setCurrentNoteLocalUid(noteLocalUid);
        return;
    }

    Note note = *m_pNote;
    Notebook notebook = *m_pNotebook;
    clearCurrentNoteInfo();
    onFoundNoteAndNotebook(note, notebook);
}

void NoteEditorPrivate::clearPrepareNoteImageResourcesProgressDialog()
{
    QNDEBUG(QStringLiteral("NoteEditorPrivate::clearPrepareNoteImageResourcesProgressDialog"));

    if (!m_pPrepareNoteImageResourcesProgressDialog) {
        return;
    }

    m_pPrepareNoteImageResourcesProgressDialog->accept();
    m_pPrepareNoteImageResourcesProgressDialog->deleteLater();
    m_pPrepareNoteImageResourcesProgressDialog = Q_NULLPTR;
}

void NoteEditorPrivate::clearPrepareResourceForOpeningProgressDialog(
    const QString & resourceLocalUid)
{
    QNDEBUG(QStringLiteral("NoteEditorPrivate::clearPrepareResourceForOpeningProgressDialog: ")
            << QStringLiteral("resource local uid = ") << resourceLocalUid);

    auto progressDialogIt = m_prepareResourceForOpeningProgressDialogs.end();
    for(auto pit = m_prepareResourceForOpeningProgressDialogs.begin(),
        pend = m_prepareResourceForOpeningProgressDialogs.end(); pit != pend; ++pit)
    {
        if (pit->first == resourceLocalUid) {
            progressDialogIt = pit;
            break;
        }
    }

    if (Q_UNLIKELY(progressDialogIt == m_prepareResourceForOpeningProgressDialogs.end())) {
        QNDEBUG(QStringLiteral("Haven't found QProgressDialog for this resource"));
        return;
    }

    progressDialogIt->second->accept();
    progressDialogIt->second->deleteLater();
    progressDialogIt->second = Q_NULLPTR;

    m_prepareResourceForOpeningProgressDialogs.erase(progressDialogIt);
}

void NoteEditorPrivate::timerEvent(QTimerEvent * pEvent)
{
    QNDEBUG(QStringLiteral("NoteEditorPrivate::timerEvent: ")
            << (pEvent
                ? QString::number(pEvent->timerId())
                : QStringLiteral("<null>")));

    if (Q_UNLIKELY(!pEvent)) {
        QNINFO(QStringLiteral("Detected null pointer to timer event"));
        return;
    }

    if (pEvent->timerId() == m_pageToNoteContentPostponeTimerId)
    {
        if (m_contentChangedSinceWatchingStart)
        {
            QNTRACE(QStringLiteral("Note editor page's content has been changed "
                                   "lately, the editing is most likely in progress "
                                   "now, postponing the conversion to ENML"));
            m_contentChangedSinceWatchingStart = false;
            return;
        }

        ErrorString error;
        QNTRACE(QStringLiteral("Looks like the note editing has stopped for a while, "
                               "will convert the note editor page's content to ENML"));
        bool res = htmlToNoteContent(error);
        if (!res) {
            Q_EMIT notifyError(error);
        }

        killTimer(m_pageToNoteContentPostponeTimerId);
        m_pageToNoteContentPostponeTimerId = 0;

        m_watchingForContentChange = false;
        m_contentChangedSinceWatchingStart = false;
    }
}

void NoteEditorPrivate::dragMoveEvent(QDragMoveEvent * pEvent)
{
    if (Q_UNLIKELY(!pEvent)) {
        QNINFO(QStringLiteral("Detected null pointer to drag move event"));
        return;
    }

    const QMimeData * pMimeData = pEvent->mimeData();
    if (Q_UNLIKELY(!pMimeData)) {
        QNWARNING(QStringLiteral("Null pointer to mime data from drag move "
                                 "event was detected"));
        return;
    }

    QList<QUrl> urls = pMimeData->urls();
    if (urls.isEmpty()) {
        return;
    }

    pEvent->acceptProposedAction();
}

void NoteEditorPrivate::dropEvent(QDropEvent * pEvent)
{
    onDropEvent(pEvent);
}

#ifdef QUENTIER_USE_QT_WEB_ENGINE
void NoteEditorPrivate::getHtmlForPrinting()
{
    QNDEBUG(QStringLiteral("NoteEditorPrivate::getHtmlForPrinting"));

    GET_PAGE()
    page->toHtml(
        NoteEditorCallbackFunctor<QString>(
            this,
            &NoteEditorPrivate::onPageHtmlReceivedForPrinting));
}
#endif // QUENTIER_USE_QT_WEB_ENGINE

void NoteEditorPrivate::onFoundResourceData(Resource resource)
{
    QString resourceLocalUid = resource.localUid();

    auto sit =
        m_resourceLocalUidsPendingFindDataInLocalStorageForSavingToFile.find(resourceLocalUid);
    if (sit != m_resourceLocalUidsPendingFindDataInLocalStorageForSavingToFile.end())
    {
        QNDEBUG(QStringLiteral("NoteEditorPrivate::onFoundResourceData: resource local uid = ")
                << resourceLocalUid);
        QNTRACE(resource);

        Q_UNUSED(m_resourceLocalUidsPendingFindDataInLocalStorageForSavingToFile.erase(sit))

        if (Q_UNLIKELY(m_pNote.isNull())) {
            QNDEBUG(QStringLiteral("No note is set to the editor"));
            return;
        }

        QList<Resource> resources = m_pNote->resources();
        int resourceIndex = -1;
        for(int i = 0, size = resources.size(); i < size; ++i)
        {
            const Resource & currentResource = qAsConst(resources)[i];
            if (currentResource.localUid() == resourceLocalUid) {
                resourceIndex = i;
                break;
            }
        }

        if (Q_UNLIKELY(resourceIndex < 0))
        {
            ErrorString errorDescription(QT_TR_NOOP("Can't save attachment data "
                                                    "to a file: the attachment "
                                                    "to be saved was not found "
                                                    "within the note"));
            QNWARNING(errorDescription << QStringLiteral(", resource local uid = ")
                      << resourceLocalUid);
            Q_EMIT notifyError(errorDescription);
            return;
        }

        QNTRACE(QStringLiteral("Updating the resource within the note"));
        resources[resourceIndex] = resource;
        m_pNote->setResources(resources);
        Q_EMIT currentNoteChanged(*m_pNote);

        manualSaveResourceToFile(resource);
    }

    auto iit =
        m_rotationTypeByResourceLocalUidsPendingFindDataInLocalStorage.find(resourceLocalUid);
    if (iit != m_rotationTypeByResourceLocalUidsPendingFindDataInLocalStorage.end())
    {
        QNDEBUG(QStringLiteral("NoteEditorPrivate::onFoundResourceData: ")
                << QStringLiteral("resource local uid = ") << resourceLocalUid);
        QNTRACE(resource);

        Rotation::type rotationDirection = iit.value();
        Q_UNUSED(m_rotationTypeByResourceLocalUidsPendingFindDataInLocalStorage.erase(iit))

        if (Q_UNLIKELY(m_pNote.isNull())) {
            QNDEBUG(QStringLiteral("No note is set to the editor"));
            return;
        }

        if (Q_UNLIKELY(!resource.hasDataBody() && !resource.hasDataHash()))
        {
            ErrorString errorDescription(QT_TR_NOOP("Can't rotate image attachment: "
                                                    "the image attachment has "
                                                    "neither data nor data hash"));
            QNWARNING(errorDescription << QStringLiteral(", resource: ") << resource);
            Q_EMIT notifyError(errorDescription);
            return;
        }

        QList<Resource> resources = m_pNote->resources();
        int resourceIndex = -1;
        for(int i = 0, size = resources.size(); i < size; ++i)
        {
            const Resource & currentResource = qAsConst(resources)[i];
            if (currentResource.localUid() == resourceLocalUid) {
                resourceIndex = i;
                break;
            }
        }

        if (Q_UNLIKELY(resourceIndex < 0))
        {
            ErrorString errorDescription(QT_TR_NOOP("Can't rotate image attachment: "
                                                    "the attachment to be rotated "
                                                    "was not found within the note"));
            QNWARNING(errorDescription << QStringLiteral(", resource local uid = ")
                      << resourceLocalUid);
            Q_EMIT notifyError(errorDescription);
            return;
        }

        resources[resourceIndex] = resource;
        m_pNote->setResources(resources);

        QByteArray dataHash = (resource.hasDataHash()
                               ? resource.dataHash()
                               : QCryptographicHash::hash(resource.dataBody(),
                                                          QCryptographicHash::Md5));
        rotateImageAttachment(dataHash, rotationDirection);
    }
}

void NoteEditorPrivate::onFailedToFindResourceData(QString resourceLocalUid,
                                                   ErrorString errorDescription)
{
    auto sit =
        m_resourceLocalUidsPendingFindDataInLocalStorageForSavingToFile.find(resourceLocalUid);
    if (sit != m_resourceLocalUidsPendingFindDataInLocalStorageForSavingToFile.end())
    {
        QNDEBUG(QStringLiteral("NoteEditorPrivate::onFailedToFindResourceData: ")
                << QStringLiteral("resource local uid = ") << resourceLocalUid);

        Q_UNUSED(m_resourceLocalUidsPendingFindDataInLocalStorageForSavingToFile.erase(sit))

        if (Q_UNLIKELY(m_pNote.isNull())) {
            QNDEBUG(QStringLiteral("No note is set to the editor"));
            return;
        }

        ErrorString error(QT_TR_NOOP("Can't save attachment data to a file: "
                                     "attachment data was not found within "
                                     "the local storage"));
        error.appendBase(errorDescription.base());
        error.appendBase(errorDescription.additionalBases());
        error.details() = errorDescription.details();
        QNWARNING(error << QStringLiteral(", resource local uid = ")
                  << resourceLocalUid);
        Q_EMIT notifyError(error);
    }

    auto iit =
        m_rotationTypeByResourceLocalUidsPendingFindDataInLocalStorage.find(resourceLocalUid);
    if (iit != m_rotationTypeByResourceLocalUidsPendingFindDataInLocalStorage.end())
    {
        QNDEBUG(QStringLiteral("NoteEditorPrivate::onFailedToFindResourceData: ")
                << QStringLiteral("resource local uid = ") << resourceLocalUid);

        Q_UNUSED(m_rotationTypeByResourceLocalUidsPendingFindDataInLocalStorage.erase(iit))

        if (Q_UNLIKELY(m_pNote.isNull())) {
            QNDEBUG(QStringLiteral("No note is set to the editor"));
            return;
        }

        ErrorString error(QT_TR_NOOP("Can't rotate image attachment: attachment "
                                     "data was not found within the local storage"));
        error.appendBase(errorDescription.base());
        error.appendBase(errorDescription.additionalBases());
        error.details() = errorDescription.details();
        QNWARNING(error << QStringLiteral(", resource local uid = ")
                  << resourceLocalUid);
        Q_EMIT notifyError(error);
    }
}

void NoteEditorPrivate::onFailedToPutResourceDataInTemporaryFile(
    QString resourceLocalUid, QString noteLocalUid, ErrorString errorDescription)
{
    if (m_pNote.isNull() || (m_pNote->localUid() != noteLocalUid)) {
        return;
    }

    QNDEBUG(QStringLiteral("NoteEditorPrivate::onFailedToPutResourceDataInTemporaryFile: ")
            << QStringLiteral("resource local uid = ") << resourceLocalUid
            << QStringLiteral(", note local uid = ") << noteLocalUid
            << QStringLiteral(", error description: ") << errorDescription);

    Q_EMIT notifyError(errorDescription);
}

void NoteEditorPrivate::onNoteResourceTemporaryFilesPreparationProgress(
    double progress, QString noteLocalUid)
{
    if (m_pNote.isNull() || (m_pNote->localUid() != noteLocalUid)) {
        return;
    }

    QNDEBUG(QStringLiteral("NoteEditorPrivate::onNoteResourceTemporaryFilesPreparationProgress: ")
            << QStringLiteral("progress = ") << progress
            << QStringLiteral(", note local uid = ") << noteLocalUid);

    if (Q_UNLIKELY(!m_pPrepareNoteImageResourcesProgressDialog)) {
        QNDEBUG(QStringLiteral("Unexpectedly missing prepare note image resources "
                               "progress dialog, won't do anything"));
        return;
    }

    int normalizedProgress = static_cast<int>(std::floor(progress * 100.0 + 0.5));
    if (normalizedProgress > 100) {
        normalizedProgress = 100;
    }

    m_pPrepareNoteImageResourcesProgressDialog->setValue(normalizedProgress);
}

void NoteEditorPrivate::onNoteResourceTemporaryFilesPreparationError(
    QString noteLocalUid, ErrorString errorDescription)
{
    if (m_pNote.isNull() || (m_pNote->localUid() != noteLocalUid)) {
        return;
    }

    QNDEBUG(QStringLiteral("NoteEditorPrivate::onNoteResourceTemporaryFilesPreparationError: ")
            << QStringLiteral("note local uid = ") << noteLocalUid
            << QStringLiteral(", error description: ") << errorDescription);

    clearPrepareNoteImageResourcesProgressDialog();
    Q_EMIT notifyError(errorDescription);
}

void NoteEditorPrivate::onNoteResourceTemporaryFilesReady(QString noteLocalUid)
{
    if (m_pNote.isNull() || (m_pNote->localUid() != noteLocalUid)) {
        return;
    }

    QNDEBUG(QStringLiteral("NoteEditorPrivate::onNoteResourceTemporaryFilesReady: ")
            << QStringLiteral("note local uid = ") << noteLocalUid);

    /**
     * All note's image resources (if any) were written to temporary files so they
     * can now be displayed within the note editor page. However, one more trick
     * is required for the case in which the note was updated i.e. previous versions
     * of this note's image resources have already been displayed: even though
     * the image files are updated with new data, the web engine's cache doesn't
     * know about this and the updated data from image files is not reloaded,
     * the old data is displayed. The workaround is to create a symlink to each
     * resource image file and use that instead of the real path, this way web
     * engine's undesired caching is avoided
     */

    m_pendingNoteImageResourceTemporaryFiles = false;

    QList<Resource> resources = m_pNote->resources();
    QString imageResourceMimePrefix = QStringLiteral("image/");
    for(auto it = resources.constBegin(), end = resources.constEnd(); it != end; ++it)
    {
        const Resource & resource = *it;
        QNTRACE(QStringLiteral("Processing resource: ") << resource);

        if (!resource.hasMime() || !resource.mime().startsWith(imageResourceMimePrefix)) {
            QNTRACE(QStringLiteral("Skipping the resource with inappropriate mime type: ")
                    << (resource.hasMime() ? resource.mime() : QStringLiteral("<not set>")));
            continue;
        }

        if (Q_UNLIKELY(!resource.hasDataHash())) {
            QNTRACE(QStringLiteral("Skipping the resource without data hash"));
            continue;
        }

        if (Q_UNLIKELY(!resource.hasDataSize())) {
            QNTRACE(QStringLiteral("Skipping the resource without data size"));
            continue;
        }

        QString resourceLocalUid = resource.localUid();

        QString fileStoragePath =
            ResourceDataInTemporaryFileStorageManager::imageResourceFileStorageFolderPath() +
            QStringLiteral("/") + noteLocalUid + QStringLiteral("/") + resourceLocalUid +
            QStringLiteral(".dat");

        ErrorString errorDescription;
        QString linkFilePath = createSymlinkToImageResourceFile(fileStoragePath,
                                                                resourceLocalUid,
                                                                errorDescription);
        if (Q_UNLIKELY(linkFilePath.isEmpty())) {
            QNWARNING(errorDescription);
            // Since the proper way has failed, use the improper one as a fallback
            linkFilePath = fileStoragePath;
        }

        m_resourceFileStoragePathsByResourceLocalUid[resourceLocalUid] = linkFilePath;

        QString resourceDisplayName = resource.displayName();
        QString resourceDisplaySize =
            humanReadableSize(static_cast<quint64>(std::max(resource.dataSize(), qint32(0))));

        QSize resourceImageSize;
        if (resource.hasHeight() && resource.hasWidth()) {
            resourceImageSize.setHeight(resource.height());
            resourceImageSize.setWidth(resource.width());
        }

        m_resourceInfo.cacheResourceInfo(resource.dataHash(), resourceDisplayName,
                                         resourceDisplaySize, linkFilePath,
                                         resourceImageSize);
    }

    if (!m_pendingNotePageLoad) {
        provideSrcForResourceImgTags();
        highlightRecognizedImageAreas(m_lastSearchHighlightedText,
                                      m_lastSearchHighlightedTextCaseSensitivity);
    }

    clearPrepareNoteImageResourcesProgressDialog();
}

void NoteEditorPrivate::onOpenResourceInExternalEditorPreparationProgress(
    double progress, QString resourceLocalUid, QString noteLocalUid)
{
    if (m_pNote.isNull() || (m_pNote->localUid() != noteLocalUid)) {
        return;
    }

    QNDEBUG(QStringLiteral("NoteEditorPrivate::onOpenResourceInExternalEditorPreparationProgress: ")
            << QStringLiteral("progress = ") << progress
            << QStringLiteral(", resource local uid = ") << resourceLocalUid
            << QStringLiteral(", note local uid = ") << noteLocalUid);

    auto progressDialogIt = m_prepareResourceForOpeningProgressDialogs.constEnd();
    for(auto pit = m_prepareResourceForOpeningProgressDialogs.constBegin(),
        pend = m_prepareResourceForOpeningProgressDialogs.constEnd(); pit != pend; ++pit)
    {
        if (pit->first == resourceLocalUid) {
            progressDialogIt = pit;
            break;
        }
    }

    if (Q_UNLIKELY(progressDialogIt == m_prepareResourceForOpeningProgressDialogs.constEnd())) {
        QNDEBUG(QStringLiteral("Haven't found QProgressDialog for this resource"));
        return;
    }

    int normalizedProgress = static_cast<int>(std::floor(progress * 100.0 + 0.5));
    if (normalizedProgress > 100) {
        normalizedProgress = 100;
    }

    progressDialogIt->second->setValue(normalizedProgress);
}

void NoteEditorPrivate::onFailedToOpenResourceInExternalEditor(QString resourceLocalUid,
                                                               QString noteLocalUid,
                                                               ErrorString errorDescription)
{
    if (m_pNote.isNull() || (m_pNote->localUid() != noteLocalUid)) {
        return;
    }

    QNDEBUG(QStringLiteral("NoteEditorPrivate::onFailedToOpenResourceInExternalEditor: ")
            << QStringLiteral("resource local uid = ") << resourceLocalUid
            << QStringLiteral(", note local uid = ") << noteLocalUid
            << QStringLiteral(", error description = ") << errorDescription);

    clearPrepareResourceForOpeningProgressDialog(resourceLocalUid);
    Q_EMIT notifyError(errorDescription);
}

void NoteEditorPrivate::onOpenedResourceInExternalEditor(QString resourceLocalUid,
                                                         QString noteLocalUid)
{
    if (m_pNote.isNull() || (m_pNote->localUid() != noteLocalUid)) {
        return;
    }

    QNDEBUG(QStringLiteral("NoteEditorPrivate::onOpenedResourceInExternalEditor: ")
            << QStringLiteral("resource local uid = ") << resourceLocalUid
            << QStringLiteral(", note local uid = ") << noteLocalUid);

    clearPrepareResourceForOpeningProgressDialog(resourceLocalUid);
}

void NoteEditorPrivate::init()
{
    QNDEBUG(QStringLiteral("NoteEditorPrivate::init"));

    CHECK_ACCOUNT(QT_TR_NOOP("Can't initialize the note editor"))

    QString accountName = m_pAccount->name();
    if (Q_UNLIKELY(accountName.isEmpty())) {
        ErrorString error(QT_TR_NOOP("Can't initialize the note editor: account "
                                     "name is empty"));
        QNWARNING(error);
        Q_EMIT notifyError(error);
        return;
    }

    QString storagePath = accountPersistentStoragePath(*m_pAccount);
    if (Q_UNLIKELY(storagePath.isEmpty())) {
        ErrorString error(QT_TR_NOOP("Can't initialize the note editor: account "
                                     "persistent storage path is empty"));
        QNWARNING(error);
        Q_EMIT notifyError(error);
        return;
    }

    m_noteEditorPageFolderPath = storagePath;
    m_noteEditorPageFolderPath += QStringLiteral("/NoteEditorPage");

    m_genericResourceImageFileStoragePath =
        m_noteEditorPageFolderPath + QStringLiteral("/genericResourceImages");

    setupFileIO();
    setupNoteEditorPage();
    setAcceptDrops(true);

    QString initialHtml = initialPageHtml();
    writeNotePageFile(initialHtml);
}

void NoteEditorPrivate::onNoteSavedToLocalStorage(QString noteLocalUid)
{
    if (!m_pendingNoteSavingInLocalStorage ||
        !m_pNote ||
        (m_pNote->localUid() != noteLocalUid))
    {
        return;
    }

    QNDEBUG(QStringLiteral("NoteEditorPrivate::onNoteSavedToLocalStorage: note local uid = ")
            << noteLocalUid);

    m_needSavingNoteInLocalStorage = false;
    m_pendingNoteSavingInLocalStorage = false;

    if (m_shouldRepeatSavingNoteInLocalStorage) {
        m_shouldRepeatSavingNoteInLocalStorage = false;
        saveNoteToLocalStorage();
        return;
    }

    Q_EMIT noteSavedToLocalStorage(noteLocalUid);
}

void NoteEditorPrivate::onFailedToSaveNoteToLocalStorage(QString noteLocalUid,
                                                         ErrorString errorDescription)
{
    if (!m_pendingNoteSavingInLocalStorage ||
        !m_pNote ||
        (m_pNote->localUid() != noteLocalUid))
    {
        return;
    }

    QNDEBUG(QStringLiteral("NoteEditorPrivate::onFailedToSaveNoteToLocalStorage: ")
            << QStringLiteral("note local uid = ") << noteLocalUid
            << QStringLiteral(", error description: ") << errorDescription);

    m_pendingNoteSavingInLocalStorage = false;
    m_shouldRepeatSavingNoteInLocalStorage = false;

    Q_EMIT failedToSaveNoteToLocalStorage(errorDescription, noteLocalUid);
}

void NoteEditorPrivate::onFoundNoteAndNotebook(Note note, Notebook notebook)
{
    if (note.localUid() != m_noteLocalUid) {
        return;
    }

    QNDEBUG(QStringLiteral("NoteEditorPrivate::onFoundNoteAndNotebook: note = ")
            << note << QStringLiteral("\nNotebook = ") << notebook);

    m_pNotebook.reset(new Notebook(notebook));
    m_pNote.reset(new Note(note));

    rebuildRecognitionIndicesCache();

#ifdef QUENTIER_USE_QT_WEB_ENGINE
    if (m_webSocketServerPort == 0) {
        setupWebSocketServer();
    }

    if (!m_setUpJavaScriptObjects) {
        setupJavaScriptObjects();
    }
#else
    NoteEditorPage * pNoteEditorPage = qobject_cast<NoteEditorPage*>(page());
    if (Q_LIKELY(pNoteEditorPage))
    {
        bool missingPluginFactory = !m_pPluginFactory;
        if (missingPluginFactory) {
            m_pPluginFactory = new NoteEditorPluginFactory(*this, pNoteEditorPage);
        }

        m_pPluginFactory->setNote(*m_pNote);

        if (missingPluginFactory) {
            QNDEBUG(QStringLiteral("Setting note editor plugin factory to the page"));
            pNoteEditorPage->setPluginFactory(m_pPluginFactory);
        }
    }
#endif

    clearPrepareNoteImageResourcesProgressDialog();

    if (m_pNote->hasResources())
    {
        QList<Resource> resources = m_pNote->resources();
        int numImageResources = 0;
        QString imageResourcePrefix = QStringLiteral("image");
        for(auto it = resources.constBegin(), end = resources.constEnd(); it != end; ++it)
        {
            const Resource & resource = *it;
            if (!resource.hasMime()) {
                continue;
            }

            if (!resource.mime().startsWith(imageResourcePrefix)) {
                continue;
            }

            ++numImageResources;
        }

        if (numImageResources > 0) {
            m_pPrepareNoteImageResourcesProgressDialog =
                new QProgressDialog(
                    tr("Preparing attachment images") + QStringLiteral("..."),
                    QString(), 0, 100, this, Qt::Dialog);
            m_pPrepareNoteImageResourcesProgressDialog->setWindowModality(Qt::WindowModal);
            m_pPrepareNoteImageResourcesProgressDialog->setMinimumDuration(2000);
        }
    }

    Q_EMIT noteAndNotebookFoundInLocalStorage(*m_pNote, *m_pNotebook);

    Q_EMIT currentNoteChanged(*m_pNote);
    noteToEditorContent();
    QNTRACE(QStringLiteral("Done setting the current note and notebook"));
}

void NoteEditorPrivate::onFailedToFindNoteOrNotebook(QString noteLocalUid,
                                                     ErrorString errorDescription)
{
    if (noteLocalUid != m_noteLocalUid) {
        return;
    }

    QNWARNING(QStringLiteral("NoteEditorPrivate::onFailedToFindNoteOrNotebook: ")
              << QStringLiteral("note local uid = ") << noteLocalUid
              << QStringLiteral(", error description: ") << errorDescription);

    m_noteLocalUid.clear();
    m_noteWasNotFound = true;
    Q_EMIT noteNotFound(noteLocalUid);

    clearEditorContent(BlankPageKind::NoteNotFound);
}

void NoteEditorPrivate::onNoteUpdated(Note note)
{
    if (note.localUid() != m_noteLocalUid) {
        return;
    }

    QNDEBUG(QStringLiteral("NoteEditorPrivate::onNoteUpdated: ") << note);

    if (Q_UNLIKELY(!m_pNote))
    {
        if (m_pNotebook)
        {
            QNDEBUG(QStringLiteral("Current note is unexpectedly empty on note "
                                   "update, acting as if the note has just been "
                                   "found"));
            Notebook notebook = *m_pNotebook;
            onFoundNoteAndNotebook(note, notebook);
        }
        else
        {
            QNWARNING(QStringLiteral("Can't handle the update of note: note editor "
                                     "contains neither note nor notebook"));
            // Trying to recover through re-requesting note and notebook
            // from the local storage
            m_noteLocalUid.clear();
            setCurrentNoteLocalUid(note.localUid());
        }

        return;
    }

    if (Q_UNLIKELY(!note.hasNotebookLocalUid())) {
        QNWARNING(QStringLiteral("Can't handle the update of a note: the updated "
                                 "note has no notebook local uid: ") << note);
        return;
    }

    if (Q_UNLIKELY(!m_pNotebook) ||
        (m_pNotebook->localUid() != note.notebookLocalUid()))
    {
        QNDEBUG(QStringLiteral("Note's notebook has changed: new notebook local uid = ")
                << note.notebookLocalUid());
        // Re-requesting both note and notebook from NoteEditorLocalStorageBroker
        QString noteLocalUid = m_noteLocalUid;
        clearCurrentNoteInfo();
        Q_EMIT findNoteAndNotebook(noteLocalUid);
        return;
    }

    bool noteChanged = false;
    noteChanged = noteChanged || (m_pNote->hasContent() != note.hasContent());
    noteChanged = noteChanged || (m_pNote->hasResources() != note.hasResources());

    if (!noteChanged && m_pNote->hasResources() && note.hasResources())
    {
        QList<Resource> currentResources = m_pNote->resources();
        QList<Resource> updatedResources = note.resources();

        int size = currentResources.size();
        noteChanged = (size != updatedResources.size());
        if (!noteChanged)
        {
            // NOTE: clearing out data bodies before comparing resources
            // to speed up the comparison
            for(int i = 0; i < size; ++i)
            {
                Resource currentResource = currentResources[i];
                currentResource.setDataBody(QByteArray());
                currentResource.setAlternateDataBody(QByteArray());

                Resource updatedResource = updatedResources[i];
                updatedResource.setDataBody(QByteArray());
                updatedResource.setAlternateDataBody(QByteArray());

                if (currentResource != updatedResource) {
                    noteChanged = true;
                    break;
                }
            }
        }
    }

    if (!noteChanged && m_pNote->hasContent() && note.hasContent()) {
        noteChanged = (m_pNote->content() != note.content());
    }

    if (!noteChanged) {
        QNDEBUG(QStringLiteral("Haven't found the updates within the note which "
                               "would be sufficient enough to reload the note editor"));
        *m_pNote = note;
        return;
    }

    // FIXME: if the note was modified, need to let the user choose what to do -
    // either continue to edit the note or reload it

    QNDEBUG(QStringLiteral("Note has changed substantially, need to reload the editor"));
    reloadCurrentNote();
}

void NoteEditorPrivate::onNotebookUpdated(Notebook notebook)
{
    if (!m_pNotebook || (m_pNotebook->localUid() != notebook.localUid())) {
        return;
    }

    QNDEBUG(QStringLiteral("NoteEditorPrivate::onNotebookUpdated"));

    bool restrictionsChanged = false;
    if (m_pNotebook->hasRestrictions() != notebook.hasRestrictions())
    {
        restrictionsChanged = true;
    }
    else if (m_pNotebook->hasRestrictions() && notebook.hasRestrictions())
    {
        const qevercloud::NotebookRestrictions & previousRestrictions =
            m_pNotebook->restrictions();
        bool previousCanUpdateNote =
            (!previousRestrictions.noUpdateNotes.isSet() ||
             !previousRestrictions.noUpdateNotes.ref());

        const qevercloud::NotebookRestrictions & newRestrictions =
            notebook.restrictions();
        bool newCanUpdateNote =
            (!newRestrictions.noUpdateNotes.isSet() ||
             !newRestrictions.noUpdateNotes.ref());

        restrictionsChanged = (previousCanUpdateNote != newCanUpdateNote);
    }

    *m_pNotebook = notebook;

    if (!restrictionsChanged) {
        QNDEBUG(QStringLiteral("Detected no change of notebook restrictions"));
        return;
    }

    if (Q_UNLIKELY(!m_pNote)) {
        QNWARNING(QStringLiteral("Note editor has notebook but no note"));
        return;
    }

    bool canUpdateNote = true;
    if (m_pNotebook->hasRestrictions())
    {
        const qevercloud::NotebookRestrictions & restrictions =
            notebook.restrictions();
        canUpdateNote =
            (!restrictions.noUpdateNotes.isSet() ||
             !restrictions.noUpdateNotes.ref());
    }

    if (!canUpdateNote && m_isPageEditable) {
        QNDEBUG(QStringLiteral("Note has become non-editable"));
        setPageEditable(false);
        return;
    }

    if (canUpdateNote && !m_isPageEditable)
    {
        if (m_pNote->hasActive() && !m_pNote->active()) {
            QNDEBUG(QStringLiteral("Notebook no longer restricts the update of "
                                   "a note but the note is not active"));
            return;
        }

        if (m_pNote->isInkNote()) {
            QNDEBUG(QStringLiteral("Notebook no longer restricts the update of "
                                   "a note but the note is an ink note"));
            return;
        }

        QNDEBUG(QStringLiteral("Note has become editable"));
        setPageEditable(true);
        return;
    }
}

void NoteEditorPrivate::onNoteDeleted(QString noteLocalUid)
{
    if (m_noteLocalUid != noteLocalUid) {
        return;
    }

    QNDEBUG(QStringLiteral("NoteEditorPrivate::onNoteDeleted: ") << noteLocalUid);

    Q_EMIT noteDeleted(m_noteLocalUid);

    // FIXME: need to display the dedicated note editor page about the fact that
    // the note has been deleted
    // FIXME: if the note editor has been marked as modified, need to offer the
    // option to the user to save their edits as a new note

    m_pNote.reset(Q_NULLPTR);
    m_pNotebook.reset(Q_NULLPTR);
    m_noteLocalUid = QString();
    clearCurrentNoteInfo();
    m_noteWasDeleted = true;
    clearEditorContent(BlankPageKind::NoteDeleted);
}

void NoteEditorPrivate::onNotebookDeleted(QString notebookLocalUid)
{
    if (!m_pNotebook || (m_pNotebook->localUid() != notebookLocalUid)) {
        return;
    }

    QNDEBUG(QStringLiteral("NoteEditorPrivate::onNotebookDeleted: ")
            << notebookLocalUid);

    Q_EMIT noteDeleted(m_noteLocalUid);

    // FIXME: need to display the dedicated note editor page about the fact that
    // the note has been deleted
    // FIXME: if the note editor has been marked as modified, need to offer the
    // option to the user to save their edits as a new note

    m_pNote.reset(Q_NULLPTR);
    m_pNotebook.reset(Q_NULLPTR);
    m_noteLocalUid = QString();
    clearCurrentNoteInfo();
    m_noteWasDeleted = true;
    clearEditorContent(BlankPageKind::NoteDeleted);
}

void NoteEditorPrivate::handleHyperlinkClicked(const QUrl & url)
{
    QString urlString = url.toString();
    QNDEBUG(QStringLiteral("NoteEditorPrivate::handleHyperlinkClicked: ")
            << urlString);

    if (urlString.startsWith(QStringLiteral("evernote:///"))) {
        handleInAppLinkClicked(urlString);
        return;
    }

    openUrl(url);
}

void NoteEditorPrivate::handleInAppLinkClicked(const QString & urlString)
{
    QNDEBUG(QStringLiteral("NoteEditorPrivate::handleInAppLinkClicked: ")
            << urlString);

    QString userId, shardId, noteGuid;
    ErrorString errorDescription;
    bool res = parseInAppLink(urlString, userId, shardId, noteGuid, errorDescription);
    if (!res) {
        QNWARNING(errorDescription);
        Q_EMIT notifyError(errorDescription);
        return;
    }

    QNTRACE(QStringLiteral("Parsed in-app note link: user id = ") << userId
            << QStringLiteral(", shard id = ") << shardId
            << QStringLiteral(", note guid = ") << noteGuid);
    Q_EMIT inAppNoteLinkClicked(userId, shardId, noteGuid);
}

bool NoteEditorPrivate::parseInAppLink(const QString & urlString, QString & userId,
                                       QString & shardId, QString & noteGuid,
                                       ErrorString & errorDescription) const
{
    userId.resize(0);
    shardId.resize(0);
    noteGuid.resize(0);
    errorDescription.clear();

    QRegExp regex(QStringLiteral("evernote:///view/([^/]+)/([^/]+)/([^/]+)(/.*)?"));
    int pos = regex.indexIn(urlString);
    if (pos < 0) {
        errorDescription.setBase(QT_TR_NOOP("Can't process the in-app note link: "
                                            "failed to parse the note guid from "
                                            "the link"));
        errorDescription.details() = urlString;
        return false;
    }

    QStringList capturedTexts = regex.capturedTexts();
    if (capturedTexts.size() != 5)
    {
        errorDescription.setBase(QT_TR_NOOP("Can't process the in-app note link: "
                                            "wrong number of captured texts"));
        errorDescription.details() = urlString;
        if (!capturedTexts.isEmpty()) {
           errorDescription.details() +=
               QStringLiteral("; decoded: ") +
               capturedTexts.join(QStringLiteral(", "));
        }
        return false;
    }

    userId = capturedTexts.at(1);
    shardId = capturedTexts.at(2);
    noteGuid = capturedTexts.at(3);
    return true;
}

bool NoteEditorPrivate::checkNoteSize(const QString & newNoteContent,
                                      ErrorString & errorDescription) const
{
    QNDEBUG(QStringLiteral("NoteEditorPrivate::checkNoteSize"));

    if (Q_UNLIKELY(m_pNote.isNull())) {
        errorDescription.setBase(QT_TR_NOOP("Internal error: can't check the note "
                                            "size on note editor update: "
                                            "no note is set to the editor"));
        QNWARNING(errorDescription);
        return false;
    }

    qint64 noteSize = noteResourcesSize();
    noteSize += newNoteContent.size();

    QNTRACE(QStringLiteral("New note content size = ") << newNoteContent.size()
            << QStringLiteral(", total note size = ") << noteSize);

    if (m_pNote->hasNoteLimits())
    {
        const qevercloud::NoteLimits & noteLimits = m_pNote->noteLimits();
        QNTRACE(QStringLiteral("Note has its own limits, will use them to check ")
                << QStringLiteral("the note size: ") << noteLimits);

        if (noteLimits.noteSizeMax.isSet() &&
            (Q_UNLIKELY(noteLimits.noteSizeMax.ref() < noteSize)))
        {
            errorDescription.setBase(QT_TR_NOOP("Note size (text + resources) "
                                                "exceeds the allowed maximum"));
            errorDescription.details() =
                humanReadableSize(static_cast<quint64>(noteLimits.noteSizeMax.ref()));
            QNINFO(errorDescription);
            return false;
        }
    }
    else
    {
        QNTRACE(QStringLiteral("Note has no its own limits, will use "
                               "the account-wise limits to check the note size"));

        if (Q_UNLIKELY(!m_pAccount))
        {
            errorDescription.setBase(QT_TR_NOOP("Internal error: can't check "
                                                "the note size on note editor "
                                                "update: no account info is "
                                                "set to the editor"));
            QNWARNING(errorDescription);
            return false;
        }

        if (Q_UNLIKELY(noteSize > m_pAccount->noteSizeMax()))
        {
            errorDescription.setBase(QT_TR_NOOP("Note size (text + resources) "
                                                "exceeds the allowed maximum"));
            errorDescription.details() =
                humanReadableSize(static_cast<quint64>(m_pAccount->noteSizeMax()));
            QNINFO(errorDescription);
            return false;
        }
    }

    return true;
}

void NoteEditorPrivate::pushNoteContentEditUndoCommand()
{
    QNDEBUG(QStringLiteral("NoteEditorPrivate::pushNoteTextEditUndoCommand"));

    QUENTIER_CHECK_PTR(m_pUndoStack, QStringLiteral("Undo stack for note editor "
                                                    "wasn't initialized"));

    if (Q_UNLIKELY(m_pNote.isNull())) {
        QNINFO(QStringLiteral("Ignoring the content changed signal as the note "
                              "pointer is null"));
        return;
    }

    QList<Resource> resources;
    if (m_pNote->hasResources()) {
        resources = m_pNote->resources();
    }

    NoteEditorContentEditUndoCommand * pCommand =
        new NoteEditorContentEditUndoCommand(*this, resources);
    QObject::connect(pCommand,
                     QNSIGNAL(NoteEditorContentEditUndoCommand,notifyError,ErrorString),
                     this,
                     QNSLOT(NoteEditorPrivate,onUndoCommandError,ErrorString));
    m_pUndoStack->push(pCommand);
}

void NoteEditorPrivate::pushTableActionUndoCommand(const QString & name,
                                                   NoteEditorPage::Callback callback)
{
    TableActionUndoCommand * pCommand =
        new TableActionUndoCommand(*this, name, callback);
    QObject::connect(pCommand,
                     QNSIGNAL(TableActionUndoCommand,notifyError,ErrorString),
                     this,
                     QNSLOT(NoteEditorPrivate,onUndoCommandError,ErrorString));
    m_pUndoStack->push(pCommand);
}

void NoteEditorPrivate::onManagedPageActionFinished(
    const QVariant & result, const QVector<QPair<QString, QString> > & extraData)
{
    QNDEBUG(QStringLiteral("NoteEditorPrivate::onManagedPageActionFinished: ")
            << result);
    Q_UNUSED(extraData)

    QMap<QString,QVariant> resultMap = result.toMap();

    auto statusIt = resultMap.find(QStringLiteral("status"));
    if (Q_UNLIKELY(statusIt == resultMap.end())) {
        ErrorString error(QT_TR_NOOP("Can't parse the result of managed page "
                                     "action execution attempt"));
        QNWARNING(error);
        Q_EMIT notifyError(error);
        return;
    }

    bool res = statusIt.value().toBool();
    if (!res)
    {
        QString errorMessage;
        auto errorIt = resultMap.find(QStringLiteral("error"));
        if (errorIt != resultMap.end()) {
            errorMessage = errorIt.value().toString();
        }

        ErrorString error(QT_TR_NOOP("Can't execute the page action"));
        error.details() = errorMessage;
        QNWARNING(error);
        Q_EMIT notifyError(error);
        return;
    }

    pushNoteContentEditUndoCommand();
    updateJavaScriptBindings();
    convertToNote();
}

void NoteEditorPrivate::updateJavaScriptBindings()
{
    QNDEBUG(QStringLiteral("NoteEditorPrivate::updateJavaScriptBindings"));

    updateColResizableTableBindings();

#ifdef QUENTIER_USE_QT_WEB_ENGINE
    provideSrcAndOnClickScriptForImgEnCryptTags();
    setupGenericResourceImages();
#endif

    if (m_spellCheckerEnabled) {
        applySpellCheck();
    }

    GET_PAGE()
    page->executeJavaScript(m_setupEnToDoTagsJs);
}

void NoteEditorPrivate::changeFontSize(const bool increase)
{
    QNDEBUG(QStringLiteral("NoteEditorPrivate::changeFontSize: increase = ")
            << (increase ? QStringLiteral("true") : QStringLiteral("false")));

    int fontSize = m_font.pointSize();
    if (fontSize < 0) {
        QNTRACE(QStringLiteral("Font size is negative which most likely means "
                               "the font is not set yet, nothing to do. "
                               "Current font: ") << m_font);
        return;
    }

    QFontDatabase fontDatabase;
    QList<int> fontSizes = fontDatabase.pointSizes(m_font.family(),
                                                   m_font.styleName());
    if (fontSizes.isEmpty()) {
        QNTRACE(QStringLiteral("Coulnd't find point sizes for font family ")
                << m_font.family()
                << QStringLiteral(", will use standard sizes instead"));
        fontSizes = fontDatabase.standardSizes();
    }

    int fontSizeIndex = fontSizes.indexOf(fontSize);
    if (fontSizeIndex < 0)
    {
        QNTRACE(QStringLiteral("Couldn't find font size ") << fontSize
                << QStringLiteral(" within the available sizes, will take "
                                  "the closest one instead"));
        const int numFontSizes = fontSizes.size();
        int currentSmallestDiscrepancy = 1e5;
        int currentClosestIndex = -1;
        for(int i = 0; i < numFontSizes; ++i)
        {
            int value = fontSizes[i];

            int discrepancy = abs(value - fontSize);
            if (currentSmallestDiscrepancy > discrepancy) {
                currentSmallestDiscrepancy = discrepancy;
                currentClosestIndex = i;
                QNTRACE(QStringLiteral("Updated current closest index to ") << i
                        << QStringLiteral(": font size = ") << value);
            }
        }

        if (currentClosestIndex >= 0) {
            fontSizeIndex = currentClosestIndex;
        }
    }

    if (fontSizeIndex >= 0)
    {
        if (increase && (fontSizeIndex < (fontSizes.size() - 1))) {
            fontSize = fontSizes.at(fontSizeIndex + 1);
        }
        else if (!increase && (fontSizeIndex != 0)) {
            fontSize = fontSizes.at(fontSizeIndex - 1);
        }
        else {
            QNTRACE(QStringLiteral("Can't ")
                    << (increase
                        ? QStringLiteral("increase")
                        : QStringLiteral("decrease"))
                    << QStringLiteral(" the font size: hit the boundary of "
                                      "available font sizes"));
            return;
        }
    }
    else
    {
        QNTRACE(QStringLiteral("Wasn't able to find even the closest font size "
                               "within the available ones, will simply ")
                << (increase ? QStringLiteral("increase") : QStringLiteral("decrease"))
                << QStringLiteral(" the given font size by 1 pt and see what happens"));
        if (increase)
        {
            ++fontSize;
        }
        else
        {
            --fontSize;
            if (!fontSize) {
                fontSize = 1;
            }
        }
    }

    setFontHeight(fontSize);
}

void NoteEditorPrivate::changeIndentation(const bool increase)
{
    QNDEBUG(QStringLiteral("NoteEditorPrivate::changeIndentation: increase = ")
            << (increase ? QStringLiteral("true") : QStringLiteral("false")));
    execJavascriptCommand(increase
                          ? QStringLiteral("indent")
                          : QStringLiteral("outdent"));
    setModified();
}

void NoteEditorPrivate::findText(const QString & textToFind,
                                 const bool matchCase,
                                 const bool searchBackward,
                                 NoteEditorPage::Callback callback) const
{
    QNDEBUG(QStringLiteral("NoteEditorPrivate::findText: ") << textToFind
            << QStringLiteral("; match case = ")
            << (matchCase ? QStringLiteral("true") : QStringLiteral("false"))
            << QStringLiteral(", search backward = ")
            << (searchBackward ? QStringLiteral("true") : QStringLiteral("false")));

    GET_PAGE()

#ifdef QUENTIER_USE_QT_WEB_ENGINE
    QString escapedTextToFind = textToFind;
    escapeStringForJavaScript(escapedTextToFind);

    // The order of used parameters to window.find: text to find, match case
    // (bool), search backwards (bool), wrap the search around (bool)
    QString javascript = QStringLiteral("window.find('") + escapedTextToFind +
                         QStringLiteral("', ") +
                         (matchCase
                          ? QStringLiteral("true")
                          : QStringLiteral("false")) +
                         QStringLiteral(", ") +
                         (searchBackward
                          ? QStringLiteral("true")
                          : QStringLiteral("false")) +
                         QStringLiteral(", true);");

    page->executeJavaScript(javascript, callback);
#else
    WebPage::FindFlags flags;
    flags |= QWebPage::FindWrapsAroundDocument;

    if (matchCase) {
        flags |= WebPage::FindCaseSensitively;
    }

    if (searchBackward) {
        flags |= WebPage::FindBackward;
    }

    bool res = page->findText(textToFind, flags);
    if (callback != 0) {
        callback(QVariant(res));
    }
#endif

    setSearchHighlight(textToFind, matchCase);
}

bool NoteEditorPrivate::searchHighlightEnabled() const
{
    return !m_lastSearchHighlightedText.isEmpty();
}

void NoteEditorPrivate::setSearchHighlight(const QString & textToFind,
                                           const bool matchCase,
                                           const bool force) const
{
    QNDEBUG(QStringLiteral("NoteEditorPrivate::setSearchHighlight: ")
            << textToFind << QStringLiteral("; match case = ")
            << (matchCase ? QStringLiteral("true") : QStringLiteral("false"))
            << QStringLiteral("; force = ")
            << (force ? QStringLiteral("true") : QStringLiteral("false")));

    if ( !force &&
         (textToFind.compare(m_lastSearchHighlightedText,
                             (matchCase
                              ? Qt::CaseSensitive
                              : Qt::CaseInsensitive)) == 0) &&
         (m_lastSearchHighlightedTextCaseSensitivity == matchCase) )
    {
        QNTRACE(QStringLiteral("The text to find matches the one highlighted "
                               "the last time as well as its case sensitivity"));
        return;
    }

    m_lastSearchHighlightedText = textToFind;
    m_lastSearchHighlightedTextCaseSensitivity = matchCase;

    QString escapedTextToFind = textToFind;
    escapeStringForJavaScript(escapedTextToFind);

    GET_PAGE()
    page->executeJavaScript(QStringLiteral("findReplaceManager.setSearchHighlight('") +
                            escapedTextToFind + QStringLiteral("', ") +
                            (matchCase
                             ? QStringLiteral("true")
                             : QStringLiteral("false")) +
                            QStringLiteral(");"));

    highlightRecognizedImageAreas(textToFind, matchCase);
}

void NoteEditorPrivate::highlightRecognizedImageAreas(const QString & textToFind,
                                                      const bool matchCase) const
{
    QNDEBUG(QStringLiteral("NoteEditorPrivate::highlightRecognizedImageAreas"));

    GET_PAGE()
    page->executeJavaScript(QStringLiteral("imageAreasHilitor.clearImageHilitors();"));

    if (m_lastSearchHighlightedText.isEmpty()) {
        QNTRACE(QStringLiteral("Last search highlighted text is empty"));
        return;
    }

    QString escapedTextToFind = m_lastSearchHighlightedText;
    escapeStringForJavaScript(escapedTextToFind);

    if (escapedTextToFind.isEmpty()) {
        QNTRACE(QStringLiteral("Escaped search highlighted text is empty"));
        return;
    }

    for(auto it = m_recognitionIndicesByResourceHash.begin(),
        end = m_recognitionIndicesByResourceHash.end(); it != end; ++it)
    {
        const QByteArray & resourceHash = it.key();
        const ResourceRecognitionIndices & recoIndices = it.value();
        QNTRACE(QStringLiteral("Processing recognition data for resource hash ")
                << resourceHash.toHex());

        QVector<ResourceRecognitionIndexItem> recoIndexItems = recoIndices.items();
        const int numIndexItems = recoIndexItems.size();
        for(int j = 0; j < numIndexItems; ++j)
        {
            const ResourceRecognitionIndexItem & recoIndexItem = recoIndexItems[j];
            QVector<ResourceRecognitionIndexItem::TextItem> textItems =
                recoIndexItem.textItems();
            const int numTextItems = textItems.size();

            bool matchFound = false;
            for(int k = 0; k < numTextItems; ++k)
            {
                const ResourceRecognitionIndexItem::TextItem & textItem = textItems[k];
                if (textItem.m_text.contains(textToFind,
                                             (matchCase
                                              ? Qt::CaseSensitive
                                              : Qt::CaseInsensitive)))
                {
                    QNTRACE(QStringLiteral("Found text item matching with "
                                           "the text to find: ") << textItem.m_text);
                    matchFound = true;
                }
            }

            if (matchFound) {
                page->executeJavaScript(
                    QStringLiteral("imageAreasHilitor.hiliteImageArea('") +
                    QString::fromLocal8Bit(resourceHash.toHex()) +
                    QStringLiteral("', ") +
                    QString::number(recoIndexItem.x()) + QStringLiteral(", ") +
                    QString::number(recoIndexItem.y()) + QStringLiteral(", ") +
                    QString::number(recoIndexItem.h()) + QStringLiteral(", ") +
                    QString::number(recoIndexItem.w()) + QStringLiteral(");"));
            }
        }
    }
}

void NoteEditorPrivate::clearEditorContent(const BlankPageKind::type kind,
                                           const ErrorString & errorDescription)
{
    QNDEBUG(QStringLiteral("NoteEditorPrivate::clearEditorContent: blank page kind = ")
            << kind << QStringLiteral(", error description = ") << errorDescription);

    if (m_pageToNoteContentPostponeTimerId != 0) {
        killTimer(m_pageToNoteContentPostponeTimerId);
        m_pageToNoteContentPostponeTimerId = 0;
    }

    m_watchingForContentChange = false;
    m_contentChangedSinceWatchingStart = false;

    m_needConversionToNote = false;
    m_needSavingNoteInLocalStorage = false;

    m_contextMenuSequenceNumber = 1;
    m_lastContextMenuEventGlobalPos = QPoint();
    m_lastContextMenuEventPagePos = QPoint();

    m_lastFreeEnToDoIdNumber = 1;
    m_lastFreeHyperlinkIdNumber = 1;
    m_lastFreeEnCryptIdNumber = 1;
    m_lastFreeEnDecryptedIdNumber = 1;

    m_lastSearchHighlightedText.resize(0);
    m_lastSearchHighlightedTextCaseSensitivity = false;

    QString blankPageHtml;
    switch(kind)
    {
    case BlankPageKind::NoteNotFound:
        blankPageHtml = noteNotFoundPageHtml();
        break;
    case BlankPageKind::NoteDeleted:
        blankPageHtml = noteDeletedPageHtml();
        break;
    case BlankPageKind::InternalError:
        blankPageHtml = composeBlankPageHtml(errorDescription.localizedString());
        break;
    default:
        blankPageHtml = initialPageHtml();
        break;
    }

    writeNotePageFile(blankPageHtml);
}

void NoteEditorPrivate::noteToEditorContent()
{
    QNDEBUG(QStringLiteral("NoteEditorPrivate::noteToEditorContent"));

    if (m_pNote.isNull()) {
        QNDEBUG(QStringLiteral("No note has been set yet"));
        clearEditorContent();
        return;
    }

    if (m_pNote->isInkNote()) {
        inkNoteToEditorContent();
        return;
    }

    QString noteContent;
    if (m_pNote->hasContent()) {
        noteContent = m_pNote->content();
    }
    else {
        QNDEBUG(QStringLiteral("Note without content was inserted into the NoteEditor, "
                               "setting up the empty note content"));
        noteContent = QStringLiteral("<en-note><div></div></en-note>");
    }

    m_htmlCachedMemory.resize(0);

    ErrorString error;
    ENMLConverter::NoteContentToHtmlExtraData extraData;
    bool res = m_enmlConverter.noteContentToHtml(noteContent, m_htmlCachedMemory,
                                                 error, *m_decryptedTextManager,
                                                 extraData);
    if (!res) {
        ErrorString error(QT_TR_NOOP("Can't convert note's content to HTML"));
        error.details() = m_errorCachedMemory;
        QNWARNING(error);
        clearEditorContent(BlankPageKind::InternalError, error);
        Q_EMIT notifyError(error);
        return;
    }

    m_lastFreeEnToDoIdNumber = extraData.m_numEnToDoNodes + 1;
    m_lastFreeHyperlinkIdNumber = extraData.m_numHyperlinkNodes + 1;
    m_lastFreeEnCryptIdNumber = extraData.m_numEnCryptNodes + 1;
    m_lastFreeEnDecryptedIdNumber = extraData.m_numEnDecryptedNodes + 1;

    int bodyTagIndex = m_htmlCachedMemory.indexOf(QStringLiteral("<body"));
    if (bodyTagIndex < 0)
    {
        ErrorString error(QT_TR_NOOP("Can't find <body> tag in the result of note "
                                     "to HTML conversion"));
        QNWARNING(error << QStringLiteral(", note content: ") << m_pNote->content()
                  << QStringLiteral(", html: ") << m_htmlCachedMemory);
        clearEditorContent(BlankPageKind::InternalError, error);
        Q_EMIT notifyError(error);
        return;
    }

    QString pagePrefix = noteEditorPagePrefix();
    m_htmlCachedMemory.replace(0, bodyTagIndex, pagePrefix);

    int bodyClosingTagIndex = m_htmlCachedMemory.indexOf(QStringLiteral("</body>"));
    if (bodyClosingTagIndex < 0)
    {
        error.setBase(QT_TR_NOOP("Can't find </body> tag in the result of note "
                                 "to HTML conversion"));
        QNWARNING(error << QStringLiteral(", note content: ") << m_pNote->content()
                  << QStringLiteral(", html: ") << m_htmlCachedMemory);
        clearEditorContent(BlankPageKind::InternalError, error);
        Q_EMIT notifyError(error);
        return;
    }

    m_htmlCachedMemory.insert(bodyClosingTagIndex + 7, QStringLiteral("</html>"));
    // Webkit-specific fix
    m_htmlCachedMemory.replace(QStringLiteral("<br></br>"), QStringLiteral("</br>"));
    QNTRACE(QStringLiteral("Note page HTML: ") << m_htmlCachedMemory);
    writeNotePageFile(m_htmlCachedMemory);
}

void NoteEditorPrivate::updateColResizableTableBindings()
{
    QNDEBUG(QStringLiteral("NoteEditorPrivate::updateColResizableTableBindings"));

    bool readOnly = !isPageEditable();

    QString javascript;
    if (readOnly) {
        javascript = QStringLiteral("tableManager.disableColumnHandles(\"table\");");
    }
    else {
        javascript = QStringLiteral("tableManager.updateColumnHandles(\"table\");");
    }

    GET_PAGE()
    page->executeJavaScript(javascript);
}

void NoteEditorPrivate::inkNoteToEditorContent()
{
    QNDEBUG(QStringLiteral("NoteEditorPrivate::inkNoteToEditorContent"));

    m_lastFreeEnToDoIdNumber = 1;
    m_lastFreeHyperlinkIdNumber = 1;
    m_lastFreeEnCryptIdNumber = 1;
    m_lastFreeEnDecryptedIdNumber = 1;

    bool problemDetected = false;
    QList<Resource> resources = m_pNote->resources();
    const int numResources = resources.size();

    QString inkNoteHtml = noteEditorPagePrefix();
    inkNoteHtml += QStringLiteral("<body>");

    for(int i = 0; i < numResources; ++i)
    {
        const Resource & resource = resources[i];

        if (!resource.hasGuid()) {
            QNWARNING(QStringLiteral("Detected ink note which has at least one ")
                      << QStringLiteral("resource without guid: note = ")
                      << *m_pNote << QStringLiteral("\nResource: ") << resource);
            problemDetected = true;
            break;
        }

        if (!resource.hasDataHash()) {
            QNWARNING(QStringLiteral("Detected ink note which has at least one ")
                      << QStringLiteral("resource without data hash: note = ")
                      << *m_pNote << QStringLiteral("\nResource: ") << resource);
            problemDetected = true;
            break;
        }

        QFileInfo inkNoteImageFileInfo(m_noteEditorPageFolderPath +
                                       QStringLiteral("/inkNoteImages/") +
                                       resource.guid() + QStringLiteral(".png"));
        if (!inkNoteImageFileInfo.exists() ||
            !inkNoteImageFileInfo.isFile() ||
            !inkNoteImageFileInfo.isReadable())
        {
            QNWARNING(QStringLiteral("Detected broken or nonexistent ink note ")
                      << QStringLiteral("image file, check file at path ")
                      << inkNoteImageFileInfo.absoluteFilePath());
            problemDetected = true;
            break;
        }

        QString inkNoteImageFilePath = inkNoteImageFileInfo.absoluteFilePath();
        escapeStringForJavaScript(inkNoteImageFilePath);
        if (Q_UNLIKELY(inkNoteImageFilePath.isEmpty())) {
            QNWARNING(QStringLiteral("Unable to escape the ink note image file path: ")
                      << inkNoteImageFileInfo.absoluteFilePath());
            problemDetected = true;
            break;
        }

        inkNoteHtml += QStringLiteral("<img src=\"");
        inkNoteHtml += inkNoteImageFilePath;
        inkNoteHtml += QStringLiteral("\" ");

        if (resource.hasHeight()) {
            inkNoteHtml += QStringLiteral("height=");
            inkNoteHtml += QString::number(resource.height());
            inkNoteHtml += QStringLiteral(" ");
        }

        if (resource.hasWidth()) {
            inkNoteHtml += QStringLiteral("width=");
            inkNoteHtml += QString::number(resource.width());
            inkNoteHtml += QStringLiteral(" ");
        }

        inkNoteHtml += QStringLiteral("/>");
    }

    if (problemDetected) {
        inkNoteHtml = noteEditorPagePrefix();
        inkNoteHtml += QStringLiteral("<body><div>");
        inkNoteHtml += tr("The read-only ink note image should have been present "
                          "here but something went wrong so the image is not "
                          "accessible");
        inkNoteHtml += QStringLiteral("</div></body></html>");
    }

    QNTRACE(QStringLiteral("Ink note html: ") << inkNoteHtml);
    writeNotePageFile(inkNoteHtml);
}

bool NoteEditorPrivate::htmlToNoteContent(ErrorString & errorDescription)
{
    QNDEBUG(QStringLiteral("NoteEditorPrivate::htmlToNoteContent"));

    if (m_pNote.isNull()) {
        errorDescription.setBase(QT_TR_NOOP("No note was set to note editor"));
        QNWARNING(errorDescription);
        Q_EMIT cantConvertToNote(errorDescription);
        return false;
    }

    if (m_pNote->hasActive() && !m_pNote->active()) {
        errorDescription.setBase(QT_TR_NOOP("Current note is marked as read-only, "
                                            "the changes won't be saved"));
        QNINFO(errorDescription << QStringLiteral(", note: local uid = ")
               << m_pNote->localUid() << QStringLiteral(", guid = ")
               << (m_pNote->hasGuid() ? m_pNote->guid() : QStringLiteral("<null>"))
               << QStringLiteral(", title = ")
               << (m_pNote->hasTitle() ? m_pNote->title() : QStringLiteral("<null>")));
        Q_EMIT cantConvertToNote(errorDescription);
        return false;
    }

    if (!m_pNotebook.isNull() && m_pNotebook->hasRestrictions())
    {
        const qevercloud::NotebookRestrictions & restrictions = m_pNotebook->restrictions();
        if (restrictions.noUpdateNotes.isSet() && restrictions.noUpdateNotes.ref())
        {
            errorDescription.setBase(QT_TR_NOOP("The notebook the current note "
                                                "belongs to doesn't allow notes "
                                                "modification, the changes won't "
                                                "be saved"));
            QNINFO(errorDescription
                   << QStringLiteral(", note: local uid = ") << m_pNote->localUid()
                   << QStringLiteral(", guid = ")
                   << (m_pNote->hasGuid()
                       ? m_pNote->guid()
                       : QStringLiteral("<null>"))
                   << QStringLiteral(", title = ")
                   << (m_pNote->hasTitle()
                       ? m_pNote->title()
                       : QStringLiteral("<null>"))
                   << QStringLiteral(", notebook: local uid = ")
                   << m_pNotebook->localUid() << QStringLiteral(", guid = ")
                   << (m_pNotebook->hasGuid()
                       ? m_pNotebook->guid()
                       : QStringLiteral("<null>"))
                   << QStringLiteral(", name = ")
                   << (m_pNotebook->hasName()
                       ? m_pNotebook->name()
                       : QStringLiteral("<null>")));
            Q_EMIT cantConvertToNote(errorDescription);
            return false;
        }
    }

    m_pendingConversionToNote = true;

#ifndef QUENTIER_USE_QT_WEB_ENGINE
    m_htmlCachedMemory = page()->mainFrame()->toHtml();
    onPageHtmlReceived(m_htmlCachedMemory);
#else
    page()->toHtml(
        NoteEditorCallbackFunctor<QString>(
            this,
            &NoteEditorPrivate::onPageHtmlReceived));
#endif

    return true;
}

void NoteEditorPrivate::updateHashForResourceTag(const QByteArray & oldResourceHash,
                                                 const QByteArray & newResourceHash)
{
    QNDEBUG(QStringLiteral("NoteEditorPrivate::updateHashForResourceTag: old hash = ")
            << oldResourceHash.toHex() << QStringLiteral(", new hash = ")
            << newResourceHash.toHex());

    GET_PAGE()
    page->executeJavaScript(
        QStringLiteral("updateResourceHash('") +
        QString::fromLocal8Bit(oldResourceHash.toHex()) +
        QStringLiteral("', '") +
        QString::fromLocal8Bit(newResourceHash.toHex()) +
        QStringLiteral("');"));
}

void NoteEditorPrivate::provideSrcForResourceImgTags()
{
    QNDEBUG(QStringLiteral("NoteEditorPrivate::provideSrcForResourceImgTags"));

    GET_PAGE()
    page->executeJavaScript(QStringLiteral("provideSrcForResourceImgTags();"));
}

void NoteEditorPrivate::manualSaveResourceToFile(const Resource & resource)
{
    QNDEBUG(QStringLiteral("NoteEditorPrivate::manualSaveResourceToFile"));

    if (Q_UNLIKELY(!resource.hasDataBody() && !resource.hasAlternateDataBody()))
    {
        ErrorString error(QT_TR_NOOP("Can't save resource to file: resource has "
                                     "neither data body nor alternate data body"));
        QNINFO(error << QStringLiteral(", resource: ") << resource);
        Q_EMIT notifyError(error);
        return;
    }

    if (Q_UNLIKELY(!resource.hasMime())) {
        ErrorString error(QT_TR_NOOP("Can't save resource to file: resource has "
                                     "no mime type"));
        QNINFO(error << QStringLiteral(", resource: ") << resource);
        Q_EMIT notifyError(error);
        return;
    }

    QString resourcePreferredSuffix = resource.preferredFileSuffix();
    QString resourcePreferredFilterString;
    if (!resourcePreferredSuffix.isEmpty()) {
        resourcePreferredFilterString = QStringLiteral("(*.") +
                                        resourcePreferredSuffix +
                                        QStringLiteral(")");
    }

    const QString & mimeTypeName = resource.mime();

    auto preferredSuffixesIter = m_fileSuffixesForMimeType.find(mimeTypeName);
    auto fileFilterStringIter = m_fileFilterStringForMimeType.find(mimeTypeName);

    if ( (preferredSuffixesIter == m_fileSuffixesForMimeType.end()) ||
         (fileFilterStringIter == m_fileFilterStringForMimeType.end()) )
    {
        QMimeDatabase mimeDatabase;
        QMimeType mimeType = mimeDatabase.mimeTypeForName(mimeTypeName);
        if (Q_UNLIKELY(!mimeType.isValid())) {
            ErrorString error(QT_TR_NOOP("Can't save resource to file: can't "
                                         "identify resource's mime type"));
            QNINFO(error << QStringLiteral(", mime type name: ") << mimeTypeName);
            Q_EMIT notifyError(error);
            return;
        }

        bool shouldSkipResourcePreferredSuffix = false;
        QStringList suffixes = mimeType.suffixes();
        if (!resourcePreferredSuffix.isEmpty() &&
            !suffixes.contains(resourcePreferredSuffix))
        {
            const int numSuffixes = suffixes.size();
            for(int i = 0; i < numSuffixes; ++i)
            {
                const QString & currentSuffix = suffixes[i];
                if (resourcePreferredSuffix.contains(currentSuffix)) {
                    shouldSkipResourcePreferredSuffix = true;
                    break;
                }
            }

            if (!shouldSkipResourcePreferredSuffix) {
                suffixes.prepend(resourcePreferredSuffix);
            }
        }

        QString filterString = mimeType.filterString();
        if (!shouldSkipResourcePreferredSuffix &&
            !resourcePreferredFilterString.isEmpty())
        {
            filterString += QStringLiteral(";;") + resourcePreferredFilterString;
        }

        if (preferredSuffixesIter == m_fileSuffixesForMimeType.end()) {
            preferredSuffixesIter =
                m_fileSuffixesForMimeType.insert(mimeTypeName, suffixes);
        }

        if (fileFilterStringIter == m_fileFilterStringForMimeType.end()) {
            fileFilterStringIter =
                m_fileFilterStringForMimeType.insert(mimeTypeName, filterString);
        }
    }

    QString preferredSuffix;
    QString preferredFolderPath;

    const QStringList & preferredSuffixes = preferredSuffixesIter.value();
    if (!preferredSuffixes.isEmpty())
    {
        CHECK_ACCOUNT(QT_TR_NOOP("Internal error: can't save the attachment"))

        ApplicationSettings appSettings(*m_pAccount, NOTE_EDITOR_SETTINGS_NAME);
        QStringList childGroups = appSettings.childGroups();
        int attachmentsSaveLocGroupIndex =
            childGroups.indexOf(NOTE_EDITOR_ATTACHMENT_SAVE_LOCATIONS_KEY);
        if (attachmentsSaveLocGroupIndex >= 0)
        {
            QNTRACE(QStringLiteral("Found cached attachment save location group "
                                   "within application settings"));

            appSettings.beginGroup(NOTE_EDITOR_ATTACHMENT_SAVE_LOCATIONS_KEY);
            QStringList cachedFileSuffixes = appSettings.childKeys();
            const int numPreferredSuffixes = preferredSuffixes.size();
            for(int i = 0; i < numPreferredSuffixes; ++i)
            {
                preferredSuffix = preferredSuffixes[i];
                int indexInCache = cachedFileSuffixes.indexOf(preferredSuffix);
                if (indexInCache < 0) {
                    QNTRACE(QStringLiteral("Haven't found cached attachment save ")
                            << QStringLiteral("directory for file suffix ")
                            << preferredSuffix);
                    continue;
                }

                QVariant dirValue = appSettings.value(preferredSuffix);
                if (dirValue.isNull() || !dirValue.isValid()) {
                    QNTRACE(QStringLiteral("Found inappropriate attachment save ")
                            << QStringLiteral("directory for file suffix ")
                            << preferredSuffix);
                    continue;
                }

                QFileInfo dirInfo(dirValue.toString());
                if (!dirInfo.exists())
                {
                    QNTRACE(QStringLiteral("Cached attachment save directory for ")
                            << QStringLiteral("file suffix ") << preferredSuffix
                            << QStringLiteral(" does not exist: ")
                            << dirInfo.absolutePath());
                    continue;
                }
                else if (!dirInfo.isDir())
                {
                    QNTRACE(QStringLiteral("Cached attachment save directory for ")
                            << QStringLiteral("file suffix ") << preferredSuffix
                            << QStringLiteral(" is not a directory: ")
                            << dirInfo.absolutePath());
                    continue;
                }
                else if (!dirInfo.isWritable())
                {
                    QNTRACE(QStringLiteral("Cached attachment save directory for ")
                            << QStringLiteral("file suffix ") << preferredSuffix
                            << QStringLiteral(" is not writable: ")
                            << dirInfo.absolutePath());
                    continue;
                }

                preferredFolderPath = dirInfo.absolutePath();
                break;
            }

            appSettings.endGroup();
        }
    }

    const QString & filterString = fileFilterStringIter.value();

    QString * pSelectedFilter = (filterString.contains(resourcePreferredFilterString)
                                 ? &resourcePreferredFilterString
                                 : Q_NULLPTR);

    QString absoluteFilePath =
        QFileDialog::getSaveFileName(this, tr("Save as") + QStringLiteral("..."),
                                     preferredFolderPath, filterString,
                                     pSelectedFilter);
    if (absoluteFilePath.isEmpty()) {
        QNINFO(QStringLiteral("User cancelled saving resource to file"));
        return;
    }

    bool foundSuffix = false;
    const int numPreferredSuffixes = preferredSuffixes.size();
    for(int i = 0; i < numPreferredSuffixes; ++i)
    {
        const QString & currentSuffix = preferredSuffixes[i];
        if (absoluteFilePath.endsWith(currentSuffix, Qt::CaseInsensitive)) {
            foundSuffix = true;
            break;
        }
    }

    if (!foundSuffix) {
        absoluteFilePath += QStringLiteral(".") + preferredSuffix;
    }

    QUuid saveResourceToFileRequestId = QUuid::createUuid();

    const QByteArray & data = (resource.hasDataBody()
                               ? resource.dataBody()
                               : resource.alternateDataBody());

    Q_UNUSED(m_manualSaveResourceToFileRequestIds.insert(saveResourceToFileRequestId));
    Q_EMIT saveResourceToFile(absoluteFilePath, data, saveResourceToFileRequestId,
                              /* append = */ false);
    QNDEBUG(QStringLiteral("Sent request to manually save resource to file, request id = ")
            << saveResourceToFileRequestId << QStringLiteral(", resource local uid = ")
            << resource.localUid());
}

QImage NoteEditorPrivate::buildGenericResourceImage(const Resource & resource)
{
    QNDEBUG(QStringLiteral("NoteEditorPrivate::buildGenericResourceImage: ")
            << QStringLiteral("resource local uid = ") << resource.localUid());

    QString resourceDisplayName = resource.displayName();
    if (Q_UNLIKELY(resourceDisplayName.isEmpty())) {
        resourceDisplayName = tr("Attachment");
    }

    QNTRACE(QStringLiteral("Resource display name = ") << resourceDisplayName);

    QFont font = m_font;
    font.setPointSize(10);

    QString originalResourceDisplayName = resourceDisplayName;

    const int maxResourceDisplayNameWidth = 146;
    QFontMetrics fontMetrics(font);
    int width = fontMetrics.width(resourceDisplayName);
    int singleCharWidth = fontMetrics.width(QStringLiteral("n"));
    int ellipsisWidth = fontMetrics.width(QStringLiteral("..."));

    bool smartReplaceWorked = true;
    int previousWidth = width + 1;

    while(width > maxResourceDisplayNameWidth)
    {
        if (width >= previousWidth) {
            smartReplaceWorked = false;
            break;
        }

        previousWidth = width;

        int widthOverflow = width - maxResourceDisplayNameWidth;
        int numCharsToSkip = (widthOverflow + ellipsisWidth) / singleCharWidth + 1;

        int dotIndex = resourceDisplayName.lastIndexOf(QStringLiteral("."));
        if (dotIndex != 0 && (dotIndex > resourceDisplayName.size() / 2))
        {
            // Try to shorten the name while preserving the file extension.
            // Need to skip some chars before the dot index
            int startSkipPos = dotIndex - numCharsToSkip;
            if (startSkipPos >= 0) {
                resourceDisplayName.replace(startSkipPos, numCharsToSkip,
                                            QStringLiteral("..."));
                width = fontMetrics.width(resourceDisplayName);
                continue;
            }
        }

        // Either no file extension or name contains a dot, skip some chars
        // without attempt to preserve the file extension
        resourceDisplayName.replace(resourceDisplayName.size() - numCharsToSkip,
                                    numCharsToSkip, QStringLiteral("..."));
        width = fontMetrics.width(resourceDisplayName);
    }

    if (!smartReplaceWorked)
    {
        QNTRACE(QStringLiteral("Wasn't able to shorten the resource name nicely, "
                               "will try to shorten it just somehow"));
        width = fontMetrics.width(originalResourceDisplayName);
        int widthOverflow = width - maxResourceDisplayNameWidth;
        int numCharsToSkip = (widthOverflow + ellipsisWidth) / singleCharWidth + 1;
        resourceDisplayName = originalResourceDisplayName;

        if (resourceDisplayName.size() > numCharsToSkip) {
            resourceDisplayName.replace(resourceDisplayName.size() - numCharsToSkip,
                                        numCharsToSkip, QStringLiteral("..."));
        }
        else {
            resourceDisplayName = QStringLiteral("Attachment...");
        }
    }

    QNTRACE(QStringLiteral("(possibly) shortened resource display name: ")
            << resourceDisplayName << QStringLiteral(", width = ")
            << fontMetrics.width(resourceDisplayName));

    QString resourceHumanReadableSize;
    if (resource.hasDataSize() || resource.hasAlternateDataSize())
    {
        resourceHumanReadableSize =
            humanReadableSize(resource.hasDataSize()
                              ? static_cast<quint64>(resource.dataSize())
                              : static_cast<quint64>(resource.alternateDataSize()));
    }

    QIcon resourceIcon;
    bool useFallbackGenericResourceIcon = false;

    if (resource.hasMime())
    {
        const QString & resourceMimeTypeName = resource.mime();
        QMimeDatabase mimeDatabase;
        QMimeType mimeType = mimeDatabase.mimeTypeForName(resourceMimeTypeName);
        if (mimeType.isValid())
        {
            resourceIcon = QIcon::fromTheme(mimeType.genericIconName());
            if (resourceIcon.isNull()) {
                QNTRACE(QStringLiteral("Can't get icon from theme by name ")
                        << mimeType.genericIconName());
                useFallbackGenericResourceIcon = true;
            }
        }
        else
        {
            QNTRACE(QStringLiteral("Can't get valid mime type for name ")
                    << resourceMimeTypeName
                    << QStringLiteral(", will use fallback generic resource icon"));
            useFallbackGenericResourceIcon = true;
        }
    }
    else
    {
        QNINFO(QStringLiteral("Found resource without mime type set: ") << resource);
        QNTRACE(QStringLiteral("Will use fallback generic resource icon"));
        useFallbackGenericResourceIcon = true;
    }

    if (useFallbackGenericResourceIcon) {
        resourceIcon = QIcon(QStringLiteral(":/generic_resource_icons/png/attachment.png"));
    }

    QPixmap pixmap(230, 32);
    pixmap.fill();

    QPainter painter;
    painter.begin(&pixmap);
    painter.setFont(font);

    // Draw resource icon
    painter.drawPixmap(QPoint(2,4), resourceIcon.pixmap(QSize(24,24)));

    // Draw resource display name
    painter.drawText(QPoint(28, 14), resourceDisplayName);

    // Draw resource display size
    painter.drawText(QPoint(28, 28), resourceHumanReadableSize);

    // Draw open resource icon
    QIcon openResourceIcon =
        QIcon::fromTheme(QStringLiteral("document-open"),
                         QIcon(QStringLiteral(":/generic_resource_icons/png/open_with.png")));
    painter.drawPixmap(QPoint(174,4), openResourceIcon.pixmap(QSize(24,24)));

    // Draw save resource icon
    QIcon saveResourceIcon =
        QIcon::fromTheme(QStringLiteral("document-save"),
                         QIcon(QStringLiteral(":/generic_resource_icons/png/save.png")));
    painter.drawPixmap(QPoint(202,4), saveResourceIcon.pixmap(QSize(24,24)));

    painter.end();
    return pixmap.toImage();
}

#ifdef QUENTIER_USE_QT_WEB_ENGINE
void NoteEditorPrivate::saveGenericResourceImage(const Resource & resource,
                                                 const QImage & image)
{
    QNDEBUG(QStringLiteral("NoteEditorPrivate::saveGenericResourceImage: ")
            << QStringLiteral("resource local uid = ") << resource.localUid());

    if (Q_UNLIKELY(m_pNote.isNull())) {
        ErrorString error(QT_TR_NOOP("Can't save the generic resource image: "
                                     "no note is set to the editor"));
        QNWARNING(error << QStringLiteral(", resource: ") << resource);
        Q_EMIT notifyError(error);
        return;
    }

    if (Q_UNLIKELY(!resource.hasDataHash() && !resource.hasAlternateDataHash()))
    {
        ErrorString error(QT_TR_NOOP("Can't save generic resource image: resource "
                                     "has neither data hash nor alternate data hash"));
        QNWARNING(error << QStringLiteral(", resource: ") << resource);
        Q_EMIT notifyError(error);
        return;
    }

    QByteArray imageData;
    QBuffer buffer(&imageData);
    Q_UNUSED(buffer.open(QIODevice::WriteOnly));
    image.save(&buffer, "PNG");

    QUuid requestId = QUuid::createUuid();
    Q_UNUSED(m_saveGenericResourceImageToFileRequestIds.insert(requestId));

    QNDEBUG(QStringLiteral("Emitting request to write generic resource image ")
            << QStringLiteral("for resource with local uid ")
            << resource.localUid() << QStringLiteral(", request id ") << requestId);
    Q_EMIT saveGenericResourceImageToFile(m_pNote->localUid(), resource.localUid(),
                                          imageData, QStringLiteral("png"),
                                          (resource.hasDataHash()
                                           ? resource.dataHash()
                                           : resource.alternateDataHash()),
                                          resource.displayName(), requestId);
}

void NoteEditorPrivate::provideSrcAndOnClickScriptForImgEnCryptTags()
{
    QNDEBUG(QStringLiteral("NoteEditorPrivate::provideSrcAndOnClickScriptForImgEnCryptTags"));

    if (Q_UNLIKELY(m_pNote.isNull())) {
        QNTRACE(QStringLiteral("No note is set for the editor"));
        return;
    }

    QString iconPath = QStringLiteral("qrc:/encrypted_area_icons/en-crypt/en-crypt.png");
    QString javascript =
        QStringLiteral("provideSrcAndOnClickScriptForEnCryptImgTags(\"") +
        iconPath + QStringLiteral("\")");

    GET_PAGE()
    page->executeJavaScript(javascript);
}

void NoteEditorPrivate::setupGenericResourceImages()
{
    QNDEBUG(QStringLiteral("NoteEditorPrivate::setupGenericResourceImages"));

    if (m_pNote.isNull()) {
        QNDEBUG(QStringLiteral("No note to build generic resource images for"));
        return;
    }

    if (!m_pNote->hasResources()) {
        QNDEBUG(QStringLiteral("Note has no resources, nothing to do"));
        return;
    }

    QString mimeTypeName;
    size_t resourceImagesCounter = 0;
    bool shouldWaitForResourceImagesToSave = false;

    QList<Resource> resources = m_pNote->resources();
    const int numResources = resources.size();
    for(int i = 0; i < numResources; ++i)
    {
        const Resource & resource = resources[i];

        if (resource.hasMime())
        {
            mimeTypeName = resource.mime();
            if (mimeTypeName.startsWith(QStringLiteral("image/"))) {
                QNTRACE(QStringLiteral("Skipping image resource ") << resource);
                continue;
            }
        }

        shouldWaitForResourceImagesToSave |= findOrBuildGenericResourceImage(resource);
        ++resourceImagesCounter;
    }

    if (resourceImagesCounter == 0) {
        QNDEBUG(QStringLiteral("No generic resources requiring building custom "
                               "images were found"));
        return;
    }

    if (shouldWaitForResourceImagesToSave) {
        QNTRACE(QStringLiteral("Some generic resource images are being saved "
                               "to files, waiting"));
        return;
    }

    QNTRACE(QStringLiteral("All generic resource images are ready"));
    provideSrcForGenericResourceImages();
    setupGenericResourceOnClickHandler();
}

bool NoteEditorPrivate::findOrBuildGenericResourceImage(const Resource & resource)
{
    QNDEBUG(QStringLiteral("NoteEditorPrivate::findOrBuildGenericResourceImage: ")
            << resource);

    if (!resource.hasDataHash() && !resource.hasAlternateDataHash())
    {
        ErrorString errorDescription(QT_TR_NOOP("Found resource without either "
                                                "data hash or alternate data hash"));
        QNWARNING(errorDescription << QStringLiteral(": ") << resource);
        Q_EMIT notifyError(errorDescription);
        return true;
    }

    const QString localUid = resource.localUid();

    const QByteArray & resourceHash = (resource.hasDataHash()
                                       ? resource.dataHash()
                                       : resource.alternateDataHash());

    QNTRACE(QStringLiteral("Looking for existing generic resource image file "
                           "for resource with hash ") << resourceHash.toHex());
    auto it = m_genericResourceImageFilePathsByResourceHash.find(resourceHash);
    if (it != m_genericResourceImageFilePathsByResourceHash.end()) {
        QNTRACE(QStringLiteral("Found generic resource image file path ")
                << QStringLiteral("for resource with hash ") << resourceHash.toHex()
                << QStringLiteral(" and local uid ") << localUid
                << QStringLiteral(": ") << it.value());
        return false;
    }

    QImage img = buildGenericResourceImage(resource);
    if (img.isNull()) {
        QNDEBUG(QStringLiteral("Can't build generic resource image"));
        return true;
    }

    saveGenericResourceImage(resource, img);
    return true;
}

void NoteEditorPrivate::provideSrcForGenericResourceImages()
{
    QNDEBUG(QStringLiteral("NoteEditorPrivate::provideSrcForGenericResourceImages"));

    GET_PAGE()
    page->executeJavaScript(QStringLiteral("provideSrcForGenericResourceImages();"));
}

void NoteEditorPrivate::setupGenericResourceOnClickHandler()
{
    QNDEBUG(QStringLiteral("NoteEditorPrivate::setupGenericResourceOnClickHandler"));

    GET_PAGE()
    page->executeJavaScript(QStringLiteral("setupGenericResourceOnClickHandler();"));
}

void NoteEditorPrivate::setupWebSocketServer()
{
    QNDEBUG(QStringLiteral("NoteEditorPrivate::setupWebSocketServer"));

    if (m_pWebSocketServer->isListening()) {
        m_pWebSocketServer->close();
        QNDEBUG(QStringLiteral("Closed the already established web socket server"));
        m_webSocketReady = false;
    }

    if (!m_pWebSocketServer->listen(QHostAddress::LocalHost, 0)) {
        ErrorString error(QT_TR_NOOP("Can't open web socket server"));
        error.details() = m_pWebSocketServer->errorString();
        QNERROR(error);
        throw NoteEditorInitializationException(error);
    }

    m_webSocketServerPort = m_pWebSocketServer->serverPort();
    QNDEBUG(QStringLiteral("Using automatically selected websocket server port ")
            << m_webSocketServerPort);

    QObject::connect(m_pWebSocketClientWrapper,
                     &WebSocketClientWrapper::clientConnected,
                     m_pWebChannel,
                     &QWebChannel::connectTo,
                     Qt::ConnectionType(Qt::UniqueConnection | Qt::QueuedConnection));
}

void NoteEditorPrivate::setupJavaScriptObjects()
{
    QNDEBUG(QStringLiteral("NoteEditorPrivate::setupJavaScriptObjects"));

    QObject::connect(m_pEnCryptElementClickHandler,
                     &EnCryptElementOnClickHandler::decrypt,
                     this, &NoteEditorPrivate::decryptEncryptedText,
                     Qt::ConnectionType(Qt::UniqueConnection | Qt::QueuedConnection));

    QObject::connect(m_pGenericResourceOpenAndSaveButtonsOnClickHandler,
                     &GenericResourceOpenAndSaveButtonsOnClickHandler::saveResourceRequest,
                     this, &NoteEditorPrivate::onSaveResourceRequest,
                     Qt::ConnectionType(Qt::UniqueConnection | Qt::QueuedConnection));

    QObject::connect(m_pGenericResourceOpenAndSaveButtonsOnClickHandler,
                     &GenericResourceOpenAndSaveButtonsOnClickHandler::openResourceRequest,
                     this, &NoteEditorPrivate::onOpenResourceRequest,
                     Qt::ConnectionType(Qt::UniqueConnection | Qt::QueuedConnection));

    QObject::connect(m_pTextCursorPositionJavaScriptHandler,
                     &TextCursorPositionJavaScriptHandler::textCursorPositionChanged,
                     this, &NoteEditorPrivate::onTextCursorPositionChange,
                     Qt::ConnectionType(Qt::UniqueConnection | Qt::QueuedConnection));

    QObject::connect(m_pHyperlinkClickJavaScriptHandler,
                     &HyperlinkClickJavaScriptHandler::hyperlinkClicked,
                     this, &NoteEditorPrivate::onHyperlinkClicked,
                     Qt::ConnectionType(Qt::UniqueConnection | Qt::QueuedConnection));

    QObject::connect(m_pWebSocketWaiter, &WebSocketWaiter::ready,
                     this, &NoteEditorPrivate::onWebSocketReady,
                     Qt::ConnectionType(Qt::UniqueConnection | Qt::QueuedConnection));

    m_pWebChannel->registerObject(QStringLiteral("webSocketWaiter"),
                                  m_pWebSocketWaiter);
    m_pWebChannel->registerObject(QStringLiteral("actionsWatcher"),
                                  m_pActionsWatcher);
    m_pWebChannel->registerObject(QStringLiteral("resourceCache"),
                                  m_pResourceInfoJavaScriptHandler);
    m_pWebChannel->registerObject(QStringLiteral("enCryptElementClickHandler"),
                                  m_pEnCryptElementClickHandler);
    m_pWebChannel->registerObject(QStringLiteral("pageMutationObserver"),
                                  m_pPageMutationHandler);
    m_pWebChannel->registerObject(QStringLiteral("openAndSaveResourceButtonsHandler"),
                                  m_pGenericResourceOpenAndSaveButtonsOnClickHandler);
    m_pWebChannel->registerObject(QStringLiteral("textCursorPositionHandler"),
                                  m_pTextCursorPositionJavaScriptHandler);
    m_pWebChannel->registerObject(QStringLiteral("contextMenuEventHandler"),
                                  m_pContextMenuEventJavaScriptHandler);
    m_pWebChannel->registerObject(QStringLiteral("genericResourceImageHandler"),
                                  m_pGenericResoureImageJavaScriptHandler);
    m_pWebChannel->registerObject(QStringLiteral("hyperlinkClickHandler"),
                                  m_pHyperlinkClickJavaScriptHandler);
    m_pWebChannel->registerObject(QStringLiteral("toDoCheckboxClickHandler"),
                                  m_pToDoCheckboxClickHandler);
    m_pWebChannel->registerObject(QStringLiteral("toDoCheckboxAutomaticInsertionHandler"),
                                  m_pToDoCheckboxAutomaticInsertionHandler);
    m_pWebChannel->registerObject(QStringLiteral("tableResizeHandler"),
                                  m_pTableResizeJavaScriptHandler);
    m_pWebChannel->registerObject(QStringLiteral("resizableImageHandler"),
                                  m_pResizableImageJavaScriptHandler);
    m_pWebChannel->registerObject(QStringLiteral("spellCheckerDynamicHelper"),
                                  m_pSpellCheckerDynamicHandler);
    QNDEBUG(QStringLiteral("Registered objects exposed to JavaScript"));

    m_setUpJavaScriptObjects = true;
}

void NoteEditorPrivate::setupTextCursorPositionTracking()
{
    QNDEBUG(QStringLiteral("NoteEditorPrivate::setupTextCursorPositionTracking"));

    QString javascript = QStringLiteral("setupTextCursorPositionTracking();");

    GET_PAGE()
    page->executeJavaScript(javascript);
}

#endif // QUENTIER_USE_QT_WEB_ENGINE

void NoteEditorPrivate::updateResource(const QString & resourceLocalUid,
                                       const QByteArray & previousResourceHash,
                                       Resource updatedResource)
{
    QNDEBUG(QStringLiteral("NoteEditorPrivate::updateResource: resource local uid = ")
            << resourceLocalUid << QStringLiteral(", previous hash = ")
            << previousResourceHash.toHex() << QStringLiteral(", updated resource: ")
            << updatedResource);

    if (Q_UNLIKELY(m_pNote.isNull())) {
        ErrorString error(QT_TR_NOOP("Can't update the resource: no note "
                                     "is set to the editor"));
        QNWARNING(error << QStringLiteral(", updated resource: ") << updatedResource);
        Q_EMIT notifyError(error);
        return;
    }

    if (Q_UNLIKELY(!updatedResource.hasNoteLocalUid())) {
        ErrorString error(QT_TR_NOOP("Can't update the resource: the updated "
                                     "resource has no note local uid"));
        QNWARNING(error << QStringLiteral(", updated resource: ") << updatedResource);
        Q_EMIT notifyError(error);
        return;
    }

    if (Q_UNLIKELY(!updatedResource.hasMime())) {
        ErrorString error(QT_TR_NOOP("Can't update the resource: the updated "
                                     "resource has no mime type"));
        QNWARNING(error << QStringLiteral(", updated resource: ") << updatedResource);
        Q_EMIT notifyError(error);
        return;
    }

    if (Q_UNLIKELY(!updatedResource.hasDataBody())) {
        ErrorString error(QT_TR_NOOP("Can't update the resource: the updated "
                                     "resource contains no data body"));
        QNWARNING(error << QStringLiteral(", updated resource: ") << updatedResource);
        Q_EMIT notifyError(error);
        return;
    }

    if (!updatedResource.hasDataHash()) {
        updatedResource.setDataHash(QCryptographicHash::hash(updatedResource.dataBody(),
                                                             QCryptographicHash::Md5));
        QNDEBUG(QStringLiteral("Set updated resource's data hash to ")
                << updatedResource.dataHash().toHex());
    }

    if (!updatedResource.hasDataSize()) {
        updatedResource.setDataSize(updatedResource.dataBody().size());
        QNDEBUG(QStringLiteral("Set updated resource's data size to ")
                << updatedResource.dataSize());
    }

    bool res = m_pNote->updateResource(updatedResource);
    if (Q_UNLIKELY(!res)) {
        ErrorString error(QT_TR_NOOP("Can't update the resource: resource to be "
                                     "updated was not found within the note"));
        QNWARNING(error << QStringLiteral(", updated resource: ") << updatedResource
                  << QStringLiteral("\nNote: ") << *m_pNote);
        Q_EMIT notifyError(error);
        return;
    }

    m_resourceInfo.removeResourceInfo(previousResourceHash);

    auto recoIt = m_recognitionIndicesByResourceHash.find(previousResourceHash);
    if (recoIt != m_recognitionIndicesByResourceHash.end()) {
        Q_UNUSED(m_recognitionIndicesByResourceHash.erase(recoIt));
    }

    updateHashForResourceTag(previousResourceHash, updatedResource.dataHash());

    /**
     * Emitting this signal would cause the update of the temporary file
     * corresponding to this resource (if any) within
     * ResourceDataInTemporaryFileStorageManager and then
     * NoteEditorPrivate::onNoteResourceTemporaryFilesReady
     * slot would get invoked where the src for img tag would be updated
     */
    Q_EMIT convertedToNote(*m_pNote);
}

void NoteEditorPrivate::setupGenericTextContextMenu(const QStringList & extraData,
                                                    const QString & selectedHtml,
                                                    bool insideDecryptedTextFragment)
{
    QNDEBUG(QStringLiteral("NoteEditorPrivate::setupGenericTextContextMenu: ")
            << QStringLiteral("selected html = ") << selectedHtml
            << QStringLiteral("; inside decrypted text fragment = ")
            << (insideDecryptedTextFragment
                ? QStringLiteral("true")
                : QStringLiteral("false")));

    m_lastSelectedHtml = selectedHtml;

    delete m_pGenericTextContextMenu;
    m_pGenericTextContextMenu = new QMenu(this);

#define ADD_ACTION_WITH_SHORTCUT(key, name, menu, slot, enabled, ...) \
    { \
        QAction * action = new QAction(name, menu); \
        action->setEnabled(enabled); \
        setupActionShortcut(key, QStringLiteral("" #__VA_ARGS__), *action); \
        QObject::connect(action, QNSIGNAL(QAction,triggered), \
                         this, QNSLOT(NoteEditorPrivate,slot)); \
        menu->addAction(action); \
    }

    bool enabled = true;

    // See if extraData contains the misspelled word
    QString misSpelledWord;
    const int extraDataSize = extraData.size();
    for(int i = 0; i < extraDataSize; ++i)
    {
        const QString & item = extraData[i];
        if (!item.startsWith(QStringLiteral("MisSpelledWord_"))) {
            continue;
        }

        misSpelledWord = item.mid(15);
    }

    if (!misSpelledWord.isEmpty())
    {
        m_lastMisSpelledWord = misSpelledWord;

        QStringList correctionSuggestions;
        if (m_pSpellChecker) {
            correctionSuggestions =
                m_pSpellChecker->spellCorrectionSuggestions(misSpelledWord);
        }

        if (!correctionSuggestions.isEmpty())
        {
            const int numCorrectionSuggestions = correctionSuggestions.size();
            for(int i = 0; i < numCorrectionSuggestions; ++i)
            {
                const QString & correctionSuggestion = correctionSuggestions[i];
                if (Q_UNLIKELY(correctionSuggestion.isEmpty())) {
                    continue;
                }

                QAction * action = new QAction(correctionSuggestion,
                                               m_pGenericTextContextMenu);
                action->setText(correctionSuggestion);
                action->setToolTip(tr("Correct the misspelled word"));
                action->setEnabled(m_isPageEditable);
                QObject::connect(action,
                                 QNSIGNAL(QAction,triggered),
                                 this,
                                 QNSLOT(NoteEditorPrivate,onSpellCheckCorrectionAction));
                m_pGenericTextContextMenu->addAction(action);
            }

            Q_UNUSED(m_pGenericTextContextMenu->addSeparator());
        }

        ADD_ACTION_WITH_SHORTCUT(ShortcutManager::SpellCheckIgnoreWord,
                                 tr("Ignore word"), m_pGenericTextContextMenu,
                                 onSpellCheckIgnoreWordAction, enabled);
        ADD_ACTION_WITH_SHORTCUT(ShortcutManager::SpellCheckAddWordToUserDictionary,
                                 tr("Add word to user dictionary"),
                                 m_pGenericTextContextMenu,
                                 onSpellCheckAddWordToUserDictionaryAction,
                                 enabled);
        Q_UNUSED(m_pGenericTextContextMenu->addSeparator());
    }

    if (insideDecryptedTextFragment)
    {
        QString cipher, keyLength, encryptedText, decryptedText, hint, id;
        ErrorString error;
        bool res = parseEncryptedTextContextMenuExtraData(extraData, encryptedText,
                                                          decryptedText, cipher,
                                                          keyLength, hint, id,
                                                          error);
        if (Q_UNLIKELY(!res))
        {
            ErrorString errorDescription(QT_TR_NOOP("Can't display the encrypted "
                                                    "text's context menu"));
            errorDescription.appendBase(error.base());
            errorDescription.appendBase(error.additionalBases());
            errorDescription.details() = error.details();
            QNWARNING(errorDescription);
            Q_EMIT notifyError(errorDescription);
            return;
        }

        m_currentContextMenuExtraData.m_encryptedText = encryptedText;
        m_currentContextMenuExtraData.m_keyLength = keyLength;
        m_currentContextMenuExtraData.m_cipher = cipher;
        m_currentContextMenuExtraData.m_hint = hint;
        m_currentContextMenuExtraData.m_id = id;
        m_currentContextMenuExtraData.m_decryptedText = decryptedText;
    }

    if (!selectedHtml.isEmpty()) {
        ADD_ACTION_WITH_SHORTCUT(QKeySequence::Cut, tr("Cut"),
                                 m_pGenericTextContextMenu, cut, m_isPageEditable);
        ADD_ACTION_WITH_SHORTCUT(QKeySequence::Copy, tr("Copy"),
                                 m_pGenericTextContextMenu, copy, enabled);
    }

    setupPasteGenericTextMenuActions();
    ADD_ACTION_WITH_SHORTCUT(ShortcutManager::Font,
                             tr("Font") + QStringLiteral("..."),
                             m_pGenericTextContextMenu,
                             fontMenu, m_isPageEditable);
    setupParagraphSubMenuForGenericTextMenu(selectedHtml);
    setupStyleSubMenuForGenericTextMenu();
    setupSpellCheckerDictionariesSubMenuForGenericTextMenu();

    Q_UNUSED(m_pGenericTextContextMenu->addSeparator());

    if (extraData.contains(QStringLiteral("InsideTable"))) {
        QMenu * pTableMenu = m_pGenericTextContextMenu->addMenu(tr("Table"));
        ADD_ACTION_WITH_SHORTCUT(ShortcutManager::InsertRow, tr("Insert row"),
                                 pTableMenu, insertTableRow, m_isPageEditable);
        ADD_ACTION_WITH_SHORTCUT(ShortcutManager::InsertColumn, tr("Insert column"),
                                 pTableMenu, insertTableColumn, m_isPageEditable);
        ADD_ACTION_WITH_SHORTCUT(ShortcutManager::RemoveRow, tr("Remove row"),
                                 pTableMenu, removeTableRow, m_isPageEditable);
        ADD_ACTION_WITH_SHORTCUT(ShortcutManager::RemoveColumn, tr("Remove column"),
                                 pTableMenu, removeTableColumn, m_isPageEditable);
        Q_UNUSED(m_pGenericTextContextMenu->addSeparator());
    }
    else {
        ADD_ACTION_WITH_SHORTCUT(ShortcutManager::InsertTable,
                                 tr("Insert table") + QStringLiteral("..."),
                                 m_pGenericTextContextMenu, insertTableDialog,
                                 m_isPageEditable);
    }

    ADD_ACTION_WITH_SHORTCUT(ShortcutManager::InsertHorizontalLine,
                             tr("Insert horizontal line"),
                             m_pGenericTextContextMenu, insertHorizontalLine,
                             m_isPageEditable);
    ADD_ACTION_WITH_SHORTCUT(ShortcutManager::AddAttachment,
                             tr("Add attachment") + QStringLiteral("..."),
                             m_pGenericTextContextMenu, addAttachmentDialog,
                             m_isPageEditable);

    Q_UNUSED(m_pGenericTextContextMenu->addSeparator());

    ADD_ACTION_WITH_SHORTCUT(ShortcutManager::InsertToDoTag, tr("Insert ToDo tag"),
                             m_pGenericTextContextMenu, insertToDoCheckbox,
                             m_isPageEditable);

    Q_UNUSED(m_pGenericTextContextMenu->addSeparator());

    QMenu * pHyperlinkMenu = m_pGenericTextContextMenu->addMenu(tr("Hyperlink"));
    ADD_ACTION_WITH_SHORTCUT(ShortcutManager::EditHyperlink,
                             tr("Add/edit") + QStringLiteral("..."),
                             pHyperlinkMenu, editHyperlinkDialog, m_isPageEditable);
    ADD_ACTION_WITH_SHORTCUT(ShortcutManager::CopyHyperlink, tr("Copy"),
                             pHyperlinkMenu, copyHyperlink, m_isPageEditable);
    ADD_ACTION_WITH_SHORTCUT(ShortcutManager::RemoveHyperlink, tr("Remove"),
                             pHyperlinkMenu, removeHyperlink, m_isPageEditable);

    if (!insideDecryptedTextFragment && !selectedHtml.isEmpty()) {
        Q_UNUSED(m_pGenericTextContextMenu->addSeparator());
        ADD_ACTION_WITH_SHORTCUT(ShortcutManager::Encrypt,
                                 tr("Encrypt selected fragment") + QStringLiteral("..."),
                                 m_pGenericTextContextMenu, encryptSelectedText,
                                 m_isPageEditable);
    }
    else if (insideDecryptedTextFragment) {
        Q_UNUSED(m_pGenericTextContextMenu->addSeparator());
        ADD_ACTION_WITH_SHORTCUT(ShortcutManager::Encrypt, tr("Encrypt back"),
                                 m_pGenericTextContextMenu,
                                 hideDecryptedTextUnderCursor, m_isPageEditable);
    }

    m_pGenericTextContextMenu->exec(m_lastContextMenuEventGlobalPos);
}

void NoteEditorPrivate::setupImageResourceContextMenu(const QByteArray & resourceHash)
{
    QNDEBUG(QStringLiteral("NoteEditorPrivate::setupImageResourceContextMenu: ")
            << QStringLiteral("resource hash = ") << resourceHash.toHex());

    m_currentContextMenuExtraData.m_resourceHash = resourceHash;

    delete m_pImageResourceContextMenu;
    m_pImageResourceContextMenu = new QMenu(this);

    bool enabled = true;

    ADD_ACTION_WITH_SHORTCUT(ShortcutManager::CopyAttachment, tr("Copy"),
                             m_pImageResourceContextMenu,
                             copyAttachmentUnderCursor, enabled);

    bool canRemoveResource =
        m_isPageEditable &&
        (m_pAccount
         ? (m_pAccount->type() != Account::Type::Evernote)
         : false);
    ADD_ACTION_WITH_SHORTCUT(ShortcutManager::RemoveAttachment, tr("Remove"),
                             m_pImageResourceContextMenu, removeAttachmentUnderCursor,
                             canRemoveResource);

    Q_UNUSED(m_pImageResourceContextMenu->addSeparator());

    ADD_ACTION_WITH_SHORTCUT(ShortcutManager::ImageRotateClockwise,
                             tr("Rotate clockwise"), m_pImageResourceContextMenu,
                             rotateImageAttachmentUnderCursorClockwise, m_isPageEditable);
    ADD_ACTION_WITH_SHORTCUT(ShortcutManager::ImageRotateCounterClockwise,
                             tr("Rotate countercloskwise"), m_pImageResourceContextMenu,
                             rotateImageAttachmentUnderCursorCounterclockwise,
                             m_isPageEditable);

    Q_UNUSED(m_pImageResourceContextMenu->addSeparator());

    ADD_ACTION_WITH_SHORTCUT(ShortcutManager::OpenAttachment, tr("Open"),
                             m_pImageResourceContextMenu,
                             openAttachmentUnderCursor, m_isPageEditable);
    ADD_ACTION_WITH_SHORTCUT(ShortcutManager::SaveAttachment,
                             tr("Save as") + QStringLiteral("..."),
                             m_pImageResourceContextMenu,
                             saveAttachmentUnderCursor, enabled);

    m_pImageResourceContextMenu->exec(m_lastContextMenuEventGlobalPos);
}

void NoteEditorPrivate::setupNonImageResourceContextMenu(const QByteArray & resourceHash)
{
    QNDEBUG(QStringLiteral("NoteEditorPrivate::setupNonImageResourceContextMenu: ")
            << QStringLiteral("resource hash = ") << resourceHash.toHex());

    m_currentContextMenuExtraData.m_resourceHash = resourceHash;

    delete m_pNonImageResourceContextMenu;
    m_pNonImageResourceContextMenu = new QMenu(this);

    bool enabled = true;

    ADD_ACTION_WITH_SHORTCUT(QKeySequence::Copy, tr("Copy"),
                             m_pNonImageResourceContextMenu, copy, enabled);

    bool canRemoveResource =
        m_isPageEditable &&
        (m_pAccount
         ? (m_pAccount->type() != Account::Type::Evernote)
         : false);
    ADD_ACTION_WITH_SHORTCUT(ShortcutManager::RemoveAttachment, tr("Remove"),
                             m_pNonImageResourceContextMenu,
                             removeAttachmentUnderCursor, canRemoveResource);

    ADD_ACTION_WITH_SHORTCUT(ShortcutManager::RenameAttachment, tr("Rename"),
                             m_pNonImageResourceContextMenu,
                             renameAttachmentUnderCursor, m_isPageEditable);

    QClipboard * pClipboard = QApplication::clipboard();
    if (pClipboard && pClipboard->mimeData(QClipboard::Clipboard))
    {
        QNTRACE(QStringLiteral("Clipboard buffer has something, adding paste action"));
        ADD_ACTION_WITH_SHORTCUT(QKeySequence::Paste, tr("Paste"),
                                 m_pNonImageResourceContextMenu, paste,
                                 m_isPageEditable);
    }

    m_pNonImageResourceContextMenu->exec(m_lastContextMenuEventGlobalPos);
}

void NoteEditorPrivate::setupEncryptedTextContextMenu(
    const QString & cipher, const QString & keyLength,
    const QString & encryptedText, const QString & hint,
    const QString & id)
{
    QNDEBUG(QStringLiteral("NoteEditorPrivate::setupEncryptedTextContextMenu: ")
            << QStringLiteral("cipher = ") << cipher
            << QStringLiteral(", key length = ") << keyLength
            << QStringLiteral(", encrypted text = ") << encryptedText
            << QStringLiteral(", hint = ") << hint
            << QStringLiteral(", en-crypt-id = ") << id);

    m_currentContextMenuExtraData.m_encryptedText = encryptedText;
    m_currentContextMenuExtraData.m_keyLength = keyLength;
    m_currentContextMenuExtraData.m_cipher = cipher;
    m_currentContextMenuExtraData.m_hint = hint;
    m_currentContextMenuExtraData.m_id = id;

    delete m_pEncryptedTextContextMenu;
    m_pEncryptedTextContextMenu = new QMenu(this);

    ADD_ACTION_WITH_SHORTCUT(ShortcutManager::Decrypt,
                             tr("Decrypt") + QStringLiteral("..."),
                             m_pEncryptedTextContextMenu,
                             decryptEncryptedTextUnderCursor, m_isPageEditable);

    m_pEncryptedTextContextMenu->exec(m_lastContextMenuEventGlobalPos);
}

void NoteEditorPrivate::setupActionShortcut(const int key, const QString & context,
                                            QAction & action)
{
    if (Q_UNLIKELY(!m_pAccount)) {
        QNDEBUG(QStringLiteral("Can't set shortcut to the action: no account "
                               "is set to the note editor"));
        return;
    }

    ShortcutManager shortcutManager;
    QKeySequence shortcut = shortcutManager.shortcut(key, *m_pAccount, context);
    if (!shortcut.isEmpty()) {
        QNTRACE(QStringLiteral("Setting shortcut ") << shortcut
                << QStringLiteral(" for action ") << action.objectName()
                << QStringLiteral(" (") << action.text() << QStringLiteral(")"));
        action.setShortcut(shortcut);
    }
}

void NoteEditorPrivate::setupFileIO()
{
    QNDEBUG(QStringLiteral("NoteEditorPrivate::setupFileIO"));

    QObject::connect(this,
                     QNSIGNAL(NoteEditorPrivate,writeNoteHtmlToFile,
                              QString,QByteArray,QUuid,bool),
                     m_pFileIOProcessorAsync,
                     QNSLOT(FileIOProcessorAsync,onWriteFileRequest,
                            QString,QByteArray,QUuid,bool));
    QObject::connect(this,
                     QNSIGNAL(NoteEditorPrivate,saveResourceToFile,
                              QString,QByteArray,QUuid,bool),
                     m_pFileIOProcessorAsync,
                     QNSLOT(FileIOProcessorAsync,onWriteFileRequest,
                            QString,QByteArray,QUuid,bool));
    QObject::connect(m_pFileIOProcessorAsync,
                     QNSIGNAL(FileIOProcessorAsync,writeFileRequestProcessed,
                              bool,ErrorString,QUuid),
                     this,
                     QNSLOT(NoteEditorPrivate,onWriteFileRequestProcessed,
                            bool,ErrorString,QUuid));

    if (m_pResourceDataInTemporaryFileStorageManager) {
        m_pResourceDataInTemporaryFileStorageManager->deleteLater();
        m_pResourceDataInTemporaryFileStorageManager = Q_NULLPTR;
    }

    m_pResourceDataInTemporaryFileStorageManager =
        new ResourceDataInTemporaryFileStorageManager();
    m_pResourceDataInTemporaryFileStorageManager->moveToThread(
        m_pFileIOProcessorAsync->thread());

    QObject::connect(this,
                     QNSIGNAL(NoteEditorPrivate,currentNoteChanged,Note),
                     m_pResourceDataInTemporaryFileStorageManager,
                     QNSLOT(ResourceDataInTemporaryFileStorageManager,
                            onCurrentNoteChanged,Note));
    QObject::connect(this,
                     QNSIGNAL(NoteEditorPrivate,convertedToNote,Note),
                     m_pResourceDataInTemporaryFileStorageManager,
                     QNSLOT(ResourceDataInTemporaryFileStorageManager,
                            onCurrentNoteChanged,Note));

    QObject::connect(m_pResourceDataInTemporaryFileStorageManager,
                     QNSIGNAL(ResourceDataInTemporaryFileStorageManager,
                              failedToPutResourceDataIntoTemporaryFile,
                              QString,QString,ErrorString),
                     this,
                     QNSLOT(NoteEditorPrivate,onFailedToPutResourceDataInTemporaryFile,
                            QString,QString,ErrorString));
    QObject::connect(m_pResourceDataInTemporaryFileStorageManager,
                     QNSIGNAL(ResourceDataInTemporaryFileStorageManager,
                              noteResourcesPreparationProgress,double,QString),
                     this,
                     QNSLOT(NoteEditorPrivate,
                            onNoteResourceTemporaryFilesPreparationProgress,
                            double,QString));
    QObject::connect(m_pResourceDataInTemporaryFileStorageManager,
                     QNSIGNAL(ResourceDataInTemporaryFileStorageManager,
                              noteResourcesPreparationError,QString,ErrorString),
                     this,
                     QNSLOT(NoteEditorPrivate,
                            onNoteResourceTemporaryFilesPreparationError,
                            QString,ErrorString));
    QObject::connect(m_pResourceDataInTemporaryFileStorageManager,
                     QNSIGNAL(ResourceDataInTemporaryFileStorageManager,
                              noteResourcesReady,QString),
                     this,
                     QNSLOT(NoteEditorPrivate,onNoteResourceTemporaryFilesReady,
                            QString));
    QObject::connect(m_pResourceDataInTemporaryFileStorageManager,
                     QNSIGNAL(ResourceDataInTemporaryFileStorageManager,
                              openResourcePreparationProgress,
                              double,QString,QString),
                     this,
                     QNSLOT(NoteEditorPrivate,
                            onOpenResourceInExternalEditorPreparationProgress,
                            double,QString,QString));
    QObject::connect(m_pResourceDataInTemporaryFileStorageManager,
                     QNSIGNAL(ResourceDataInTemporaryFileStorageManager,
                              failedToOpenResource,QString,QString,ErrorString),
                     this,
                     QNSLOT(NoteEditorPrivate,onFailedToOpenResourceInExternalEditor,
                            QString,QString,ErrorString));
    QObject::connect(m_pResourceDataInTemporaryFileStorageManager,
                     QNSIGNAL(ResourceDataInTemporaryFileStorageManager,
                              openedResource,QString,QString),
                     this,
                     QNSLOT(NoteEditorPrivate,onOpenedResourceInExternalEditor,
                            QString,QString));

    QObject::connect(this,
                     QNSIGNAL(NoteEditorPrivate,openResourceFile,QString),
                     m_pResourceDataInTemporaryFileStorageManager,
                     QNSLOT(ResourceDataInTemporaryFileStorageManager,
                            onOpenResourceRequest,QString));
    QObject::connect(m_pResourceDataInTemporaryFileStorageManager,
                     QNSIGNAL(ResourceDataInTemporaryFileStorageManager,
                              resourceFileChanged,
                              QString,QString,QByteArray,QByteArray),
                     this,
                     QNSLOT(NoteEditorPrivate,onResourceFileChanged,
                            QString,QString,QByteArray,QByteArray));

    if (m_pGenericResourceImageManager) {
        m_pGenericResourceImageManager->deleteLater();
        m_pGenericResourceImageManager = Q_NULLPTR;
    }

    m_pGenericResourceImageManager = new GenericResourceImageManager;
    m_pGenericResourceImageManager->setStorageFolderPath(
        m_genericResourceImageFileStoragePath);
    m_pGenericResourceImageManager->moveToThread(m_pFileIOProcessorAsync->thread());

#ifdef QUENTIER_USE_QT_WEB_ENGINE
    QObject::connect(this,
                     QNSIGNAL(NoteEditorPrivate,saveGenericResourceImageToFile,
                              QString,QString,QByteArray,QString,
                              QByteArray,QString,QUuid),
                     m_pGenericResourceImageManager,
                     QNSLOT(GenericResourceImageManager,
                            onGenericResourceImageWriteRequest,
                            QString,QString,QByteArray,QString,
                            QByteArray,QString,QUuid));
    QObject::connect(m_pGenericResourceImageManager,
                     QNSIGNAL(GenericResourceImageManager,
                              genericResourceImageWriteReply,
                              bool,QByteArray,QString,ErrorString,QUuid),
                     this,
                     QNSLOT(NoteEditorPrivate,onGenericResourceImageSaved,
                            bool,QByteArray,QString,ErrorString,QUuid));
    QObject::connect(this,
                     QNSIGNAL(NoteEditorPrivate,currentNoteChanged,Note),
                     m_pGenericResourceImageManager,
                     QNSLOT(GenericResourceImageManager,onCurrentNoteChanged,Note));
#endif
}

void NoteEditorPrivate::setupSpellChecker()
{
    QNDEBUG(QStringLiteral("NoteEditorPrivate::setupSpellChecker"));

    QUENTIER_CHECK_PTR(m_pSpellChecker, QStringLiteral("no spell checker was "
                                                       "passed to note editor"));

    if (!m_pSpellChecker->isReady()) {
        QObject::connect(m_pSpellChecker, QNSIGNAL(SpellChecker,ready),
                         this, QNSLOT(NoteEditorPrivate,onSpellCheckerReady));
    }
    else {
        onSpellCheckerReady();
    }
}

void NoteEditorPrivate::setupScripts()
{
    QNDEBUG(QStringLiteral("NoteEditorPrivate::setupScripts"));

    initNoteEditorResources();

    QFile file;

#define SETUP_SCRIPT(scriptPathPart, scriptVarName) \
    file.setFileName(QStringLiteral( ":/" scriptPathPart)); \
    file.open(QIODevice::ReadOnly); \
    scriptVarName = QString::fromUtf8(file.readAll()); \
    file.close()

    SETUP_SCRIPT("javascript/jquery/jquery-2.1.3.min.js", m_jQueryJs);
    SETUP_SCRIPT("javascript/jquery/jquery-ui.min.js", m_jQueryUiJs);
    SETUP_SCRIPT("javascript/scripts/pageMutationObserver.js",
                 m_pageMutationObserverJs);
    SETUP_SCRIPT("javascript/colResizable/colResizable-1.5.min.js",
                 m_resizableTableColumnsJs);
    SETUP_SCRIPT("javascript/scripts/resizableImageManager.js",
                 m_resizableImageManagerJs);
    SETUP_SCRIPT("javascript/debounce/jquery.debounce-1.0.5.js", m_debounceJs);
    SETUP_SCRIPT("javascript/rangy/rangy-core.js", m_rangyCoreJs);
    SETUP_SCRIPT("javascript/rangy/rangy-selectionsaverestore.js",
                 m_rangySelectionSaveRestoreJs);
    SETUP_SCRIPT("javascript/hilitor/hilitor-utf8.js", m_hilitorJs);
    SETUP_SCRIPT("javascript/scripts/imageAreasHilitor.js",
                 m_imageAreasHilitorJs);
    SETUP_SCRIPT("javascript/scripts/onTableResize.js", m_onTableResizeJs);
    SETUP_SCRIPT("javascript/scripts/nodeUndoRedoManager.js",
                 m_nodeUndoRedoManagerJs);
    SETUP_SCRIPT("javascript/scripts/selectionManager.js", m_selectionManagerJs);
    SETUP_SCRIPT("javascript/scripts/textEditingUndoRedoManager.js",
                 m_textEditingUndoRedoManagerJs);
    SETUP_SCRIPT("javascript/scripts/getSelectionHtml.js", m_getSelectionHtmlJs);
    SETUP_SCRIPT("javascript/scripts/snapSelectionToWord.js",
                 m_snapSelectionToWordJs);
    SETUP_SCRIPT("javascript/scripts/replaceSelectionWithHtml.js",
                 m_replaceSelectionWithHtmlJs);
    SETUP_SCRIPT("javascript/scripts/findReplaceManager.js",
                 m_findReplaceManagerJs);
    SETUP_SCRIPT("javascript/scripts/spellChecker.js", m_spellCheckerJs);
    SETUP_SCRIPT("javascript/scripts/managedPageAction.js", m_managedPageActionJs);
    SETUP_SCRIPT("javascript/scripts/setInitialCaretPosition.js",
                 m_setInitialCaretPositionJs);
    SETUP_SCRIPT("javascript/scripts/toDoCheckboxAutomaticInserter.js",
                 m_toDoCheckboxAutomaticInsertionJs);
    SETUP_SCRIPT("javascript/scripts/disablePaste.js", m_disablePasteJs);
    SETUP_SCRIPT("javascript/scripts/updateResourceHash.js",
                 m_updateResourceHashJs);
    SETUP_SCRIPT("javascript/scripts/updateImageResourceSrc.js",
                 m_updateImageResourceSrcJs);
    SETUP_SCRIPT("javascript/scripts/provideSrcForResourceImgTags.js",
                 m_provideSrcForResourceImgTagsJs);
    SETUP_SCRIPT("javascript/scripts/onResourceInfoReceived.js",
                 m_onResourceInfoReceivedJs);
    SETUP_SCRIPT("javascript/scripts/findInnermostElement.js",
                 m_findInnermostElementJs);
    SETUP_SCRIPT("javascript/scripts/determineStatesForCurrentTextCursorPosition.js",
                 m_determineStatesForCurrentTextCursorPositionJs);
    SETUP_SCRIPT("javascript/scripts/determineContextMenuEventTarget.js",
                 m_determineContextMenuEventTargetJs);
    SETUP_SCRIPT("javascript/scripts/changeFontSizeForSelection.js",
                 m_changeFontSizeForSelectionJs);
    SETUP_SCRIPT("javascript/scripts/tableManager.js", m_tableManagerJs);
    SETUP_SCRIPT("javascript/scripts/resourceManager.js", m_resourceManagerJs);
    SETUP_SCRIPT("javascript/scripts/htmlInsertionManager.js",
                 m_htmlInsertionManagerJs);
    SETUP_SCRIPT("javascript/scripts/sourceCodeFormatter.js",
                 m_sourceCodeFormatterJs);
    SETUP_SCRIPT("javascript/scripts/hyperlinkManager.js", m_hyperlinkManagerJs);
<<<<<<< HEAD
    SETUP_SCRIPT("javascript/scripts/encryptDecryptManager.js",
                 m_encryptDecryptManagerJs);
    SETUP_SCRIPT("javascript/scripts/findAndReplaceDOMText.js",
                 m_findAndReplaceDOMTextJs);
    SETUP_SCRIPT("javascript/scripts/tabAndShiftTabToIndentAndUnindentReplacer.js",
                 m_tabAndShiftTabIndentAndUnindentReplacerJs);
=======
    SETUP_SCRIPT("javascript/scripts/encryptDecryptManager.js", m_encryptDecryptManagerJs);
    SETUP_SCRIPT("javascript/scripts/findAndReplaceDOMText.js", m_findAndReplaceDOMTextJs);
    SETUP_SCRIPT("javascript/scripts/replaceStyle.js", m_replaceStyleJs);
>>>>>>> 9b7bb80b

#ifndef QUENTIER_USE_QT_WEB_ENGINE
    SETUP_SCRIPT("javascript/scripts/qWebKitSetup.js", m_qWebKitSetupJs);
#else
    SETUP_SCRIPT("qtwebchannel/qwebchannel.js", m_qWebChannelJs);
    SETUP_SCRIPT("javascript/scripts/qWebChannelSetup.js", m_qWebChannelSetupJs);
#endif

    SETUP_SCRIPT("javascript/scripts/enToDoTagsSetup.js", m_setupEnToDoTagsJs);
    SETUP_SCRIPT("javascript/scripts/flipEnToDoCheckboxState.js",
                 m_flipEnToDoCheckboxStateJs);
#ifdef QUENTIER_USE_QT_WEB_ENGINE
    SETUP_SCRIPT("javascript/scripts/provideSrcAndOnClickScriptForEnCryptImgTags.js",
                 m_provideSrcAndOnClickScriptForEnCryptImgTagsJs);
    SETUP_SCRIPT("javascript/scripts/provideSrcForGenericResourceImages.js",
                 m_provideSrcForGenericResourceImagesJs);
    SETUP_SCRIPT("javascript/scripts/onGenericResourceImageReceived.js",
                 m_onGenericResourceImageReceivedJs);
    SETUP_SCRIPT("javascript/scripts/genericResourceOnClickHandler.js",
                 m_genericResourceOnClickHandlerJs);
    SETUP_SCRIPT("javascript/scripts/setupGenericResourceOnClickHandler.js",
                 m_setupGenericResourceOnClickHandlerJs);
    SETUP_SCRIPT("javascript/scripts/clickInterceptor.js", m_clickInterceptorJs);
    SETUP_SCRIPT("javascript/scripts/notifyTextCursorPositionChanged.js",
                 m_notifyTextCursorPositionChangedJs);
    SETUP_SCRIPT("javascript/scripts/setupTextCursorPositionTracking.js",
                 m_setupTextCursorPositionTrackingJs);
#endif

#undef SETUP_SCRIPT
}

void NoteEditorPrivate::setupGeneralSignalSlotConnections()
{
    QNDEBUG(QStringLiteral("NoteEditorPrivate::setupGeneralSignalSlotConnections"));

    QObject::connect(m_pTableResizeJavaScriptHandler,
                     QNSIGNAL(TableResizeJavaScriptHandler,tableResized),
                     this,
                     QNSLOT(NoteEditorPrivate,onTableResized));
    QObject::connect(m_pResizableImageJavaScriptHandler,
                     QNSIGNAL(ResizableImageJavaScriptHandler,
                              imageResourceResized,bool),
                     this,
                     QNSLOT(NoteEditorPrivate,onImageResourceResized,bool));
    QObject::connect(m_pSpellCheckerDynamicHandler,
                     QNSIGNAL(SpellCheckerDynamicHelper,
                              lastEnteredWords,QStringList),
                     this,
                     QNSLOT(NoteEditorPrivate,onSpellCheckerDynamicHelperUpdate,
                            QStringList));
    QObject::connect(m_pToDoCheckboxClickHandler,
                     QNSIGNAL(ToDoCheckboxOnClickHandler,toDoCheckboxClicked,quint64),
                     this,
                     QNSLOT(NoteEditorPrivate,onToDoCheckboxClicked,quint64));
    QObject::connect(m_pToDoCheckboxAutomaticInsertionHandler,
                     QNSIGNAL(ToDoCheckboxAutomaticInsertionHandler,
                              notifyToDoCheckboxInsertedAutomatically),
                     this,
                     QNSLOT(NoteEditorPrivate,onToDoCheckboxAutomaticInsertion));
    QObject::connect(m_pToDoCheckboxClickHandler,
                     QNSIGNAL(ToDoCheckboxOnClickHandler,notifyError,ErrorString),
                     this,
                     QNSLOT(NoteEditorPrivate,onToDoCheckboxClickHandlerError,ErrorString));
    QObject::connect(m_pPageMutationHandler,
                     QNSIGNAL(PageMutationHandler,contentsChanged),
                     this,
                     QNSIGNAL(NoteEditorPrivate,contentChanged));
    QObject::connect(m_pPageMutationHandler,
                     QNSIGNAL(PageMutationHandler,contentsChanged),
                     this,
                     QNSIGNAL(NoteEditorPrivate,noteModified));
    QObject::connect(m_pPageMutationHandler,
                     QNSIGNAL(PageMutationHandler,contentsChanged),
                     this,
                     QNSLOT(NoteEditorPrivate,onContentChanged));
    QObject::connect(m_pContextMenuEventJavaScriptHandler,
                     QNSIGNAL(ContextMenuEventJavaScriptHandler,contextMenuEventReply,
                              QString,QString,bool,QStringList,quint64),
                     this,
                     QNSLOT(NoteEditorPrivate,onContextMenuEventReply,
                            QString,QString,bool,QStringList,quint64));
    QObject::connect(m_pActionsWatcher,
                     QNSIGNAL(ActionsWatcher,cutActionToggled),
                     this,
                     QNSLOT(NoteEditorPrivate,cut));
    QObject::connect(m_pActionsWatcher,
                     QNSIGNAL(ActionsWatcher,pasteActionToggled),
                     this,
                     QNSLOT(NoteEditorPrivate,paste));

    NoteEditorLocalStorageBroker & noteEditorLocalStorageBroker =
        NoteEditorLocalStorageBroker::instance();
    QObject::connect(this,
                     QNSIGNAL(NoteEditorPrivate,findNoteAndNotebook,QString),
                     &noteEditorLocalStorageBroker,
                     QNSLOT(NoteEditorLocalStorageBroker,
                            findNoteAndNotebook,QString));
    QObject::connect(this,
                     QNSIGNAL(NoteEditorPrivate,
                              saveNoteToLocalStorageRequest,Note),
                     &noteEditorLocalStorageBroker,
                     QNSLOT(NoteEditorLocalStorageBroker,
                            saveNoteToLocalStorage,Note));
    QObject::connect(this,
                     QNSIGNAL(NoteEditorPrivate,findResourceData,QString),
                     &noteEditorLocalStorageBroker,
                     QNSLOT(NoteEditorLocalStorageBroker,
                            findResourceData,QString));
    QObject::connect(&noteEditorLocalStorageBroker,
                     QNSIGNAL(NoteEditorLocalStorageBroker,
                              noteSavedToLocalStorage,QString),
                     this,
                     QNSLOT(NoteEditorPrivate,onNoteSavedToLocalStorage,QString));
    QObject::connect(&noteEditorLocalStorageBroker,
                     QNSIGNAL(NoteEditorLocalStorageBroker,
                              failedToSaveNoteToLocalStorage,QString,ErrorString),
                     this,
                     QNSLOT(NoteEditorPrivate,onFailedToSaveNoteToLocalStorage,
                            QString,ErrorString));
    QObject::connect(&noteEditorLocalStorageBroker,
                     QNSIGNAL(NoteEditorLocalStorageBroker,foundNoteAndNotebook,
                              Note,Notebook),
                     this,
                     QNSLOT(NoteEditorPrivate,onFoundNoteAndNotebook,
                            Note,Notebook));
    QObject::connect(&noteEditorLocalStorageBroker,
                     QNSIGNAL(NoteEditorLocalStorageBroker,
                              failedToFindNoteOrNotebook,QString,ErrorString),
                     this,
                     QNSLOT(NoteEditorPrivate,onFailedToFindNoteOrNotebook,
                            QString,ErrorString));
    QObject::connect(&noteEditorLocalStorageBroker,
                     QNSIGNAL(NoteEditorLocalStorageBroker,noteUpdated,Note),
                     this,
                     QNSLOT(NoteEditorPrivate,onNoteUpdated,Note));
    QObject::connect(&noteEditorLocalStorageBroker,
                     QNSIGNAL(NoteEditorLocalStorageBroker,notebookUpdated,Notebook),
                     this,
                     QNSLOT(NoteEditorPrivate,onNotebookUpdated,Notebook));
    QObject::connect(&noteEditorLocalStorageBroker,
                     QNSIGNAL(NoteEditorLocalStorageBroker,noteDeleted,QString),
                     this,
                     QNSLOT(NoteEditorPrivate,onNoteDeleted,QString));
    QObject::connect(&noteEditorLocalStorageBroker,
                     QNSIGNAL(NoteEditorLocalStorageBroker,notebookDeleted,QString),
                     this,
                     QNSLOT(NoteEditorPrivate,onNotebookDeleted,QString));
    QObject::connect(&noteEditorLocalStorageBroker,
                     QNSIGNAL(NoteEditorLocalStorageBroker,foundResourceData,Resource),
                     this,
                     QNSLOT(NoteEditorPrivate,onFoundResourceData,Resource));
    QObject::connect(&noteEditorLocalStorageBroker,
                     QNSIGNAL(NoteEditorLocalStorageBroker,failedToFindResourceData,
                              QString,ErrorString),
                     this,
                     QNSLOT(NoteEditorPrivate,onFailedToFindResourceData,
                            QString,ErrorString));

    Q_Q(NoteEditor);
    QObject::connect(this, QNSIGNAL(NoteEditorPrivate,notifyError,ErrorString),
                     q, QNSIGNAL(NoteEditor,notifyError,ErrorString));
    QObject::connect(this,
                     QNSIGNAL(NoteEditorPrivate,inAppNoteLinkClicked,
                              QString,QString,QString),
                     q,
                     QNSIGNAL(NoteEditor,inAppNoteLinkClicked,
                              QString,QString,QString));
    QObject::connect(this,
                     QNSIGNAL(NoteEditorPrivate,inAppNoteLinkPasteRequested,
                              QString,QString,QString,QString),
                     q,
                     QNSIGNAL(NoteEditor,inAppNoteLinkPasteRequested,
                              QString,QString,QString,QString));
    QObject::connect(this, QNSIGNAL(NoteEditorPrivate,convertedToNote,Note),
                     q, QNSIGNAL(NoteEditor,convertedToNote,Note));
    QObject::connect(this, QNSIGNAL(NoteEditorPrivate,cantConvertToNote,ErrorString),
                     q, QNSIGNAL(NoteEditor,cantConvertToNote,ErrorString));
    QObject::connect(this, QNSIGNAL(NoteEditorPrivate,noteEditorHtmlUpdated,QString),
                     q, QNSIGNAL(NoteEditor,noteEditorHtmlUpdated,QString));
    QObject::connect(this, QNSIGNAL(NoteEditorPrivate,currentNoteChanged,Note),
                     q, QNSIGNAL(NoteEditor,currentNoteChanged,Note));
    QObject::connect(this, QNSIGNAL(NoteEditorPrivate,contentChanged),
                     q, QNSIGNAL(NoteEditor,contentChanged));
    QObject::connect(this,
                     QNSIGNAL(NoteEditorPrivate,noteAndNotebookFoundInLocalStorage,
                              Note,Notebook),
                     q,
                     QNSIGNAL(NoteEditor,noteAndNotebookFoundInLocalStorage,
                              Note,Notebook));
    QObject::connect(this, QNSIGNAL(NoteEditorPrivate,noteNotFound,QString),
                     q, QNSIGNAL(NoteEditor,noteNotFound,QString));
    QObject::connect(this, QNSIGNAL(NoteEditorPrivate,noteDeleted,QString),
                     q, QNSIGNAL(NoteEditor,noteDeleted,QString));
    QObject::connect(this, QNSIGNAL(NoteEditorPrivate,noteModified),
                     q, QNSIGNAL(NoteEditor,noteModified));
    QObject::connect(this, QNSIGNAL(NoteEditorPrivate,spellCheckerNotReady),
                     q, QNSIGNAL(NoteEditor,spellCheckerNotReady));
    QObject::connect(this, QNSIGNAL(NoteEditorPrivate,spellCheckerReady),
                     q, QNSIGNAL(NoteEditor,spellCheckerReady));
    QObject::connect(this, QNSIGNAL(NoteEditorPrivate,noteLoaded),
                     q, QNSIGNAL(NoteEditor,noteLoaded));
    QObject::connect(this,
                     QNSIGNAL(NoteEditorPrivate,noteSavedToLocalStorage,QString),
                     q, QNSIGNAL(NoteEditor,noteSavedToLocalStorage,QString));
    QObject::connect(this,
                     QNSIGNAL(NoteEditorPrivate,failedToSaveNoteToLocalStorage,
                              ErrorString,QString),
                     q,
                     QNSIGNAL(NoteEditor,failedToSaveNoteToLocalStorage,
                              ErrorString,QString));
    QObject::connect(this, QNSIGNAL(NoteEditorPrivate,insertTableDialogRequested),
                     q, QNSIGNAL(NoteEditor,insertTableDialogRequested));
}

void NoteEditorPrivate::setupNoteEditorPage()
{
    QNDEBUG(QStringLiteral("NoteEditorPrivate::setupNoteEditorPage"));

    NoteEditorPage * page = new NoteEditorPage(*this);

    page->settings()->setAttribute(WebSettings::LocalContentCanAccessFileUrls, true);
    page->settings()->setAttribute(WebSettings::LocalContentCanAccessRemoteUrls, false);

#ifndef QUENTIER_USE_QT_WEB_ENGINE
    page->settings()->setAttribute(QWebSettings::PluginsEnabled, true);
    page->settings()->setAttribute(QWebSettings::DeveloperExtrasEnabled, true);
    page->setLinkDelegationPolicy(QWebPage::DelegateExternalLinks);
    page->setContentEditable(true);

    page->mainFrame()->addToJavaScriptWindowObject(
        QStringLiteral("pageMutationObserver"),
        m_pPageMutationHandler,
        OwnershipNamespace::QtOwnership);
    page->mainFrame()->addToJavaScriptWindowObject(
        QStringLiteral("resourceCache"),
        m_pResourceInfoJavaScriptHandler,
        OwnershipNamespace::QtOwnership);
    page->mainFrame()->addToJavaScriptWindowObject(
        QStringLiteral("textCursorPositionHandler"),
        m_pTextCursorPositionJavaScriptHandler,
        OwnershipNamespace::QtOwnership);
    page->mainFrame()->addToJavaScriptWindowObject(
        QStringLiteral("contextMenuEventHandler"),
        m_pContextMenuEventJavaScriptHandler,
        OwnershipNamespace::QtOwnership);
    page->mainFrame()->addToJavaScriptWindowObject(
        QStringLiteral("toDoCheckboxClickHandler"),
        m_pToDoCheckboxClickHandler,
        OwnershipNamespace::QtOwnership);
    page->mainFrame()->addToJavaScriptWindowObject(
        QStringLiteral("toDoCheckboxAutomaticInsertionHandler"),
        m_pToDoCheckboxAutomaticInsertionHandler,
        OwnershipNamespace::QtOwnership);
    page->mainFrame()->addToJavaScriptWindowObject(
        QStringLiteral("tableResizeHandler"),
        m_pTableResizeJavaScriptHandler,
        OwnershipNamespace::QtOwnership);
    page->mainFrame()->addToJavaScriptWindowObject(
        QStringLiteral("resizableImageHandler"),
        m_pResizableImageJavaScriptHandler,
        OwnershipNamespace::QtOwnership);
    page->mainFrame()->addToJavaScriptWindowObject(
        QStringLiteral("spellCheckerDynamicHelper"),
        m_pSpellCheckerDynamicHandler,
        OwnershipNamespace::QtOwnership);
    page->mainFrame()->addToJavaScriptWindowObject(
        QStringLiteral("actionsWatcher"),
        m_pActionsWatcher,
        OwnershipNamespace::QtOwnership);

    m_pPluginFactory = new NoteEditorPluginFactory(*this, page);
    if (Q_LIKELY(!m_pNote.isNull())) {
        m_pPluginFactory->setNote(*m_pNote);
    }

    QNDEBUG(QStringLiteral("Setting note editor plugin factory to the page"));
    page->setPluginFactory(m_pPluginFactory);

#endif

    setupNoteEditorPageConnections(page);
    setPage(page);

    QNTRACE(QStringLiteral("Done setting up new note editor page"));
}

void NoteEditorPrivate::setupNoteEditorPageConnections(NoteEditorPage * page)
{
    QNDEBUG(QStringLiteral("NoteEditorPrivate::setupNoteEditorPageConnections"));

    QObject::connect(page, QNSIGNAL(NoteEditorPage,javaScriptLoaded),
                     this, QNSLOT(NoteEditorPrivate,onJavaScriptLoaded));
#ifndef QUENTIER_USE_QT_WEB_ENGINE
    QObject::connect(page, QNSIGNAL(NoteEditorPage,microFocusChanged),
                     this, QNSLOT(NoteEditorPrivate,onTextCursorPositionChange));

    QWebFrame * frame = page->mainFrame();
    QObject::connect(frame, QNSIGNAL(QWebFrame,loadFinished,bool),
                     this, QNSLOT(NoteEditorPrivate,onNoteLoadFinished,bool));

    QObject::connect(page, QNSIGNAL(QWebPage,linkClicked,QUrl),
                     this, QNSLOT(NoteEditorPrivate,onHyperlinkClicked,QUrl));
#else
    QObject::connect(page, QNSIGNAL(NoteEditorPage,loadFinished,bool),
                     this, QNSLOT(NoteEditorPrivate,onNoteLoadFinished,bool));
#endif

    QObject::connect(page, QNSIGNAL(NoteEditorPage,undoActionRequested),
                     this, QNSLOT(NoteEditorPrivate,undo));
    QObject::connect(page, QNSIGNAL(NoteEditorPage,redoActionRequested),
                     this, QNSLOT(NoteEditorPrivate,redo));
}

void NoteEditorPrivate::setupTextCursorPositionJavaScriptHandlerConnections()
{
    QNDEBUG(QStringLiteral("NoteEditorPrivate::setupTextCursorPositionJavaScriptHandlerConnections"));

    // Connect JavaScript glue object's signals to slots
    QObject::connect(m_pTextCursorPositionJavaScriptHandler,
                     QNSIGNAL(TextCursorPositionJavaScriptHandler,
                              textCursorPositionBoldState,bool),
                     this,
                     QNSLOT(NoteEditorPrivate,
                            onTextCursorBoldStateChanged,bool));
    QObject::connect(m_pTextCursorPositionJavaScriptHandler,
                     QNSIGNAL(TextCursorPositionJavaScriptHandler,
                              textCursorPositionItalicState,bool),
                     this,
                     QNSLOT(NoteEditorPrivate,
                            onTextCursorItalicStateChanged,bool));
    QObject::connect(m_pTextCursorPositionJavaScriptHandler,
                     QNSIGNAL(TextCursorPositionJavaScriptHandler,
                              textCursorPositionUnderlineState,bool),
                     this,
                     QNSLOT(NoteEditorPrivate,
                            onTextCursorUnderlineStateChanged,bool));
    QObject::connect(m_pTextCursorPositionJavaScriptHandler,
                     QNSIGNAL(TextCursorPositionJavaScriptHandler,
                              textCursorPositionStrikethroughState,bool),
                     this,
                     QNSLOT(NoteEditorPrivate,
                            onTextCursorStrikethgouthStateChanged,bool));

    QObject::connect(m_pTextCursorPositionJavaScriptHandler,
                     QNSIGNAL(TextCursorPositionJavaScriptHandler,
                              textCursorPositionAlignLeftState,bool),
                     this,
                     QNSLOT(NoteEditorPrivate,
                            onTextCursorAlignLeftStateChanged,bool));
    QObject::connect(m_pTextCursorPositionJavaScriptHandler,
                     QNSIGNAL(TextCursorPositionJavaScriptHandler,
                              textCursorPositionAlignCenterState,bool),
                     this,
                     QNSLOT(NoteEditorPrivate,
                            onTextCursorAlignCenterStateChanged,bool));
    QObject::connect(m_pTextCursorPositionJavaScriptHandler,
                     QNSIGNAL(TextCursorPositionJavaScriptHandler,
                              textCursorPositionAlignRightState,bool),
                     this,
                     QNSLOT(NoteEditorPrivate,
                            onTextCursorAlignRightStateChanged,bool));
    QObject::connect(m_pTextCursorPositionJavaScriptHandler,
                     QNSIGNAL(TextCursorPositionJavaScriptHandler,
                              textCursorPositionAlignFullState,bool),
                     this,
                     QNSLOT(NoteEditorPrivate,
                            onTextCursorAlignFullStateChanged,bool));

    QObject::connect(m_pTextCursorPositionJavaScriptHandler,
                     QNSIGNAL(TextCursorPositionJavaScriptHandler,
                              textCursorPositionInsideOrderedListState,bool),
                     this,
                     QNSLOT(NoteEditorPrivate,
                            onTextCursorInsideOrderedListStateChanged,bool));
    QObject::connect(m_pTextCursorPositionJavaScriptHandler,
                     QNSIGNAL(TextCursorPositionJavaScriptHandler,
                              textCursorPositionInsideUnorderedListState,bool),
                     this,
                     QNSLOT(NoteEditorPrivate,
                            onTextCursorInsideUnorderedListStateChanged,bool));
    QObject::connect(m_pTextCursorPositionJavaScriptHandler,
                     QNSIGNAL(TextCursorPositionJavaScriptHandler,
                              textCursorPositionInsideTableState,bool),
                     this,
                     QNSLOT(NoteEditorPrivate,
                            onTextCursorInsideTableStateChanged,bool));

    QObject::connect(m_pTextCursorPositionJavaScriptHandler,
                     QNSIGNAL(TextCursorPositionJavaScriptHandler,
                              textCursorPositionOnImageResourceState,
                              bool,QByteArray),
                     this,
                     QNSLOT(NoteEditorPrivate,
                            onTextCursorOnImageResourceStateChanged,
                            bool,QByteArray));
    QObject::connect(m_pTextCursorPositionJavaScriptHandler,
                     QNSIGNAL(TextCursorPositionJavaScriptHandler,
                              textCursorPositionOnNonImageResourceState,
                              bool,QByteArray),
                     this,
                     QNSLOT(NoteEditorPrivate,
                            onTextCursorOnNonImageResourceStateChanged,
                            bool,QByteArray));
    QObject::connect(m_pTextCursorPositionJavaScriptHandler,
                     QNSIGNAL(TextCursorPositionJavaScriptHandler,
                              textCursorPositionOnEnCryptTagState,
                              bool,QString,QString,QString),
                     this,
                     QNSLOT(NoteEditorPrivate,
                            onTextCursorOnEnCryptTagStateChanged,
                            bool,QString,QString,QString));

    QObject::connect(m_pTextCursorPositionJavaScriptHandler,
                     QNSIGNAL(TextCursorPositionJavaScriptHandler,
                              textCursorPositionFontName,QString),
                     this,
                     QNSLOT(NoteEditorPrivate,
                            onTextCursorFontNameChanged,QString));
    QObject::connect(m_pTextCursorPositionJavaScriptHandler,
                     QNSIGNAL(TextCursorPositionJavaScriptHandler,
                              textCursorPositionFontSize,int),
                     this,
                     QNSLOT(NoteEditorPrivate,
                            onTextCursorFontSizeChanged,int));

    // Connect signals to signals of public class
    Q_Q(NoteEditor);

    QObject::connect(this, QNSIGNAL(NoteEditorPrivate,textBoldState,bool),
                     q, QNSIGNAL(NoteEditor,textBoldState,bool));
    QObject::connect(this, QNSIGNAL(NoteEditorPrivate,textItalicState,bool),
                     q, QNSIGNAL(NoteEditor,textItalicState,bool));
    QObject::connect(this, QNSIGNAL(NoteEditorPrivate,textUnderlineState,bool),
                     q, QNSIGNAL(NoteEditor,textUnderlineState,bool));
    QObject::connect(this, QNSIGNAL(NoteEditorPrivate,textStrikethroughState,bool),
                     q, QNSIGNAL(NoteEditor,textStrikethroughState,bool));

    QObject::connect(this, QNSIGNAL(NoteEditorPrivate,textAlignLeftState,bool),
                     q, QNSIGNAL(NoteEditor,textAlignLeftState,bool));
    QObject::connect(this, QNSIGNAL(NoteEditorPrivate,textAlignCenterState,bool),
                     q, QNSIGNAL(NoteEditor,textAlignCenterState,bool));
    QObject::connect(this, QNSIGNAL(NoteEditorPrivate,textAlignRightState,bool),
                     q, QNSIGNAL(NoteEditor,textAlignRightState,bool));
    QObject::connect(this, QNSIGNAL(NoteEditorPrivate,textAlignFullState,bool),
                     q, QNSIGNAL(NoteEditor,textAlignFullState,bool));

    QObject::connect(this,
                     QNSIGNAL(NoteEditorPrivate,textInsideOrderedListState,bool),
                     q, QNSIGNAL(NoteEditor,textInsideOrderedListState,bool));
    QObject::connect(this,
                     QNSIGNAL(NoteEditorPrivate,textInsideUnorderedListState,bool),
                     q, QNSIGNAL(NoteEditor,textInsideUnorderedListState,bool));
    QObject::connect(this, QNSIGNAL(NoteEditorPrivate,textInsideTableState,bool),
                     q, QNSIGNAL(NoteEditor,textInsideTableState,bool));

    QObject::connect(this, QNSIGNAL(NoteEditorPrivate,textFontFamilyChanged,QString),
                     q, QNSIGNAL(NoteEditor,textFontFamilyChanged,QString));
    QObject::connect(this, QNSIGNAL(NoteEditorPrivate,textFontSizeChanged,int),
                     q, QNSIGNAL(NoteEditor,textFontSizeChanged,int));
}

QString NoteEditorPrivate::noteEditorPagePrefix() const
{
    QString prefix = NOTE_EDITOR_PAGE_HEADER;
    prefix += NOTE_EDITOR_PAGE_CSS;
    prefix += QStringLiteral(
        "<title></title></head>"
        "<style id=\"bodyStyleTag\" type=\"text/css\">");
    prefix += bodyStyleCss();
    prefix += QStringLiteral("</style>");

    return prefix;
}

QString NoteEditorPrivate::bodyStyleCss() const
{
    QString css = QStringLiteral("body { color: ");

    QPalette pal = defaultPalette();

    css += pal.color(QPalette::WindowText).name();
    css += QStringLiteral("; background-color: ");
    css += pal.color(QPalette::Base).name();

    css += QStringLiteral(";} ::selection { background: ");
    css += pal.color(QPalette::Highlight).name();
    css += QStringLiteral("; color: ");
    css += pal.color(QPalette::HighlightedText).name();

    css += QStringLiteral("; }");
    return css;
}

void NoteEditorPrivate::setupSkipRulesForHtmlToEnmlConversion()
{
    QNDEBUG(QStringLiteral("NoteEditorPrivate::setupSkipRulesForHtmlToEnmlConversion"));

    m_skipRulesForHtmlToEnmlConversion.reserve(7);

    ENMLConverter::SkipHtmlElementRule tableSkipRule;
    tableSkipRule.m_attributeValueToSkip = QStringLiteral("JCLRgrip");
    tableSkipRule.m_attributeValueComparisonRule =
        ENMLConverter::SkipHtmlElementRule::StartsWith;
    tableSkipRule.m_attributeValueCaseSensitivity = Qt::CaseSensitive;
    m_skipRulesForHtmlToEnmlConversion << tableSkipRule;

    ENMLConverter::SkipHtmlElementRule hilitorSkipRule;
    hilitorSkipRule.m_includeElementContents = true;
    hilitorSkipRule.m_attributeValueToSkip = QStringLiteral("hilitorHelper");
    hilitorSkipRule.m_attributeValueCaseSensitivity = Qt::CaseInsensitive;
    hilitorSkipRule.m_attributeValueComparisonRule =
        ENMLConverter::SkipHtmlElementRule::Contains;
    m_skipRulesForHtmlToEnmlConversion << hilitorSkipRule;

    ENMLConverter::SkipHtmlElementRule imageAreaHilitorSkipRule;
    imageAreaHilitorSkipRule.m_includeElementContents = false;
    imageAreaHilitorSkipRule.m_attributeValueToSkip =
        QStringLiteral("image-area-hilitor");
    imageAreaHilitorSkipRule.m_attributeValueCaseSensitivity = Qt::CaseSensitive;
    imageAreaHilitorSkipRule.m_attributeValueComparisonRule =
        ENMLConverter::SkipHtmlElementRule::Contains;
    m_skipRulesForHtmlToEnmlConversion << imageAreaHilitorSkipRule;

    ENMLConverter::SkipHtmlElementRule spellCheckerHelperSkipRule;
    spellCheckerHelperSkipRule.m_includeElementContents = true;
    spellCheckerHelperSkipRule.m_attributeValueToSkip = QStringLiteral("misspell");
    spellCheckerHelperSkipRule.m_attributeValueCaseSensitivity = Qt::CaseSensitive;
    spellCheckerHelperSkipRule.m_attributeValueComparisonRule =
        ENMLConverter::SkipHtmlElementRule::Contains;
    m_skipRulesForHtmlToEnmlConversion << spellCheckerHelperSkipRule;

    ENMLConverter::SkipHtmlElementRule rangySelectionBoundaryRule;
    rangySelectionBoundaryRule.m_includeElementContents = false;
    rangySelectionBoundaryRule.m_attributeValueToSkip =
        QStringLiteral("rangySelectionBoundary");
    rangySelectionBoundaryRule.m_attributeValueCaseSensitivity = Qt::CaseSensitive;
    rangySelectionBoundaryRule.m_attributeValueComparisonRule =
        ENMLConverter::SkipHtmlElementRule::Contains;
    m_skipRulesForHtmlToEnmlConversion << rangySelectionBoundaryRule;

    ENMLConverter::SkipHtmlElementRule resizableImageHandleRule;
    resizableImageHandleRule.m_includeElementContents = false;
    resizableImageHandleRule.m_attributeValueToSkip =
        QStringLiteral("ui-resizable-handle");
    resizableImageHandleRule.m_attributeValueCaseSensitivity = Qt::CaseSensitive;
    resizableImageHandleRule.m_attributeValueComparisonRule =
        ENMLConverter::SkipHtmlElementRule::Contains;
    m_skipRulesForHtmlToEnmlConversion << resizableImageHandleRule;

    ENMLConverter::SkipHtmlElementRule resizableImageHelperDivRule;
    resizableImageHelperDivRule.m_includeElementContents = true;
    resizableImageHelperDivRule.m_attributeValueToSkip = QStringLiteral("ui-wrapper");
    resizableImageHelperDivRule.m_attributeValueCaseSensitivity = Qt::CaseSensitive;
    resizableImageHelperDivRule.m_attributeValueComparisonRule =
        ENMLConverter::SkipHtmlElementRule::Contains;
    m_skipRulesForHtmlToEnmlConversion << resizableImageHelperDivRule;
}

QString NoteEditorPrivate::noteNotFoundPageHtml() const
{
    if (!m_noteNotFoundPageHtml.isEmpty()) {
        return m_noteNotFoundPageHtml;
    }

    QString text = tr("Failed to find the note in the local storage");
    return composeBlankPageHtml(text);
}

QString NoteEditorPrivate::noteDeletedPageHtml() const
{
    if (!m_noteDeletedPageHtml.isEmpty()) {
        return m_noteDeletedPageHtml;
    }

    QString text = tr("Note was deleted");
    return composeBlankPageHtml(text);
}

QString NoteEditorPrivate::initialPageHtml() const
{
    if (!m_initialPageHtml.isEmpty()) {
        return m_initialPageHtml;
    }

    QString text = tr("Please select some existing note or create a new one");
    return composeBlankPageHtml(text);
}

QString NoteEditorPrivate::composeBlankPageHtml(const QString & rawText) const
{
    QString html = NOTE_EDITOR_PAGE_HEADER;
    html += QStringLiteral("<style>"
                           "body {"
                           "background-color: ");

    QColor backgroundColor = palette().color(QPalette::Window).darker(115);
    html += backgroundColor.name();

    html += QStringLiteral(";"
                           "color: ");
    QColor foregroundColor = palette().color(QPalette::WindowText);
    html += foregroundColor.name();

    html += QStringLiteral(";"
                           "-webkit-user-select: none;"
                           "}"
                           ".outer {"
                           "    display: table;"
                           "    position: absolute;"
                           "    height: 95%;"
                           "    width: 95%;"
                           "}"
                           ".middle {"
                           "    display: table-cell;"
                           "    vertical-align: middle;"
                           "}"
                           ".inner {"
                           "    text-align: center;"
                           "}"
                           "</style><title></title></head>"
                           "<body><div class=\"outer\"><div class=\"middle\">"
                           "<div class=\"inner\">\n\n\n");

    html += rawText;

    html += QStringLiteral("</div></div></div></body></html>");
    return html;
}

void NoteEditorPrivate::determineStatesForCurrentTextCursorPosition()
{
    QNDEBUG(QStringLiteral("NoteEditorPrivate::determineStatesForCurrentTextCursorPosition"));

    QString javascript =
        QStringLiteral("if (typeof window[\"determineStatesForCurrentTextCursorPosition\"]"
                       "!== 'undefined')"
                       "{ determineStatesForCurrentTextCursorPosition(); }");

    GET_PAGE()
    page->executeJavaScript(javascript);
}

void NoteEditorPrivate::determineContextMenuEventTarget()
{
    QNDEBUG(QStringLiteral("NoteEditorPrivate::determineContextMenuEventTarget"));

    QString javascript =
        QStringLiteral("determineContextMenuEventTarget(") +
        QString::number(m_contextMenuSequenceNumber) +
        QStringLiteral(", ") + QString::number(m_lastContextMenuEventPagePos.x()) +
        QStringLiteral(", ") +
        QString::number(m_lastContextMenuEventPagePos.y()) + QStringLiteral(");");

    GET_PAGE()
    page->executeJavaScript(javascript);
}

void NoteEditorPrivate::setPageEditable(const bool editable)
{
    QNDEBUG(QStringLiteral("NoteEditorPrivate::setPageEditable: ")
            << (editable ? QStringLiteral("true") : QStringLiteral("false")));

    GET_PAGE()

#ifndef QUENTIER_USE_QT_WEB_ENGINE
    page->setContentEditable(editable);
#else
    QString javascript =
        QStringLiteral("document.body.contentEditable='") +
        (editable ? QStringLiteral("true") : QStringLiteral("false")) +
        QStringLiteral("'; document.designMode='") +
        (editable ? QStringLiteral("on") : QStringLiteral("off")) +
        QStringLiteral("'; void 0;");
    page->executeJavaScript(javascript);
    QNTRACE(QStringLiteral("Queued javascript to make page ")
            << (editable ? QStringLiteral("editable") : QStringLiteral("non-editable"))
            << QStringLiteral(": ") << javascript);
#endif

    m_isPageEditable = editable;
}

bool NoteEditorPrivate::checkContextMenuSequenceNumber(const quint64 sequenceNumber) const
{
    return m_contextMenuSequenceNumber == sequenceNumber;
}

void NoteEditorPrivate::onPageHtmlReceived(
    const QString & html, const QVector<QPair<QString, QString> > & extraData)
{
    QNDEBUG(QStringLiteral("NoteEditorPrivate::onPageHtmlReceived"));
    Q_UNUSED(extraData)

    Q_EMIT noteEditorHtmlUpdated(html);

    if (!m_pendingConversionToNote) {
        return;
    }

    if (Q_UNLIKELY(m_pNote.isNull()))
    {
        m_pendingConversionToNote = false;
        ErrorString error(QT_TR_NOOP("No current note is set to note editor"));
        Q_EMIT cantConvertToNote(error);

        if (m_pendingConversionToNoteForSavingInLocalStorage) {
            m_pendingConversionToNoteForSavingInLocalStorage = false;
            Q_EMIT failedToSaveNoteToLocalStorage(error, m_noteLocalUid);
        }

        return;
    }

    if (Q_UNLIKELY(m_pNote->isInkNote()))
    {
        m_pendingConversionToNote = false;
        QNINFO(QStringLiteral("Currently selected note is an ink note, it's not "
                              "editable hence won't respond to the unexpected "
                              "change of its HTML"));
        Q_EMIT convertedToNote(*m_pNote);

        if (m_pendingConversionToNoteForSavingInLocalStorage) {
            m_pendingConversionToNoteForSavingInLocalStorage = false;
            // Pretend the note was actually saved to local storage
            Q_EMIT noteSavedToLocalStorage(m_noteLocalUid);
        }

        return;
    }

    m_lastSelectedHtml.resize(0);
    m_htmlCachedMemory = html;
    m_enmlCachedMemory.resize(0);
    ErrorString error;
    bool res = m_enmlConverter.htmlToNoteContent(m_htmlCachedMemory, m_enmlCachedMemory,
                                                 *m_decryptedTextManager, error,
                                                 m_skipRulesForHtmlToEnmlConversion);
    if (!res)
    {
        ErrorString errorDescription(QT_TR_NOOP("Can't convert note editor page's "
                                                "content to ENML"));
        errorDescription.appendBase(error.base());
        errorDescription.appendBase(error.additionalBases());
        errorDescription.details() = error.details();
        Q_EMIT notifyError(errorDescription);

        m_pendingConversionToNote = false;
        Q_EMIT cantConvertToNote(errorDescription);

        if (m_pendingConversionToNoteForSavingInLocalStorage) {
            m_pendingConversionToNoteForSavingInLocalStorage = false;
            Q_EMIT failedToSaveNoteToLocalStorage(errorDescription, m_noteLocalUid);
        }

        return;
    }

    ErrorString errorDescription;
    if (!checkNoteSize(m_enmlCachedMemory, errorDescription))
    {
        m_pendingConversionToNote = false;
        Q_EMIT cantConvertToNote(errorDescription);

        if (m_pendingConversionToNoteForSavingInLocalStorage) {
            m_pendingConversionToNoteForSavingInLocalStorage = false;
            Q_EMIT failedToSaveNoteToLocalStorage(errorDescription, m_noteLocalUid);
        }

        return;
    }

    m_pNote->setContent(m_enmlCachedMemory);

    if (m_pendingConversionToNoteForSavingInLocalStorage)
    {
        m_pendingConversionToNoteForSavingInLocalStorage = false;

        if (m_needConversionToNote) {
            m_pNote->setDirty(true);
            m_pNote->setModificationTimestamp(QDateTime::currentMSecsSinceEpoch());
        }

        saveNoteToLocalStorage();
    }

    m_needConversionToNote = false;
    m_pendingConversionToNote = false;
    Q_EMIT convertedToNote(*m_pNote);
}

void NoteEditorPrivate::onSelectedTextEncryptionDone(
    const QVariant & dummy, const QVector<QPair<QString,QString> > & extraData)
{
    QNDEBUG(QStringLiteral("NoteEditorPrivate::onSelectedTextEncryptionDone"));

    Q_UNUSED(dummy);
    Q_UNUSED(extraData);

    m_pendingConversionToNote = true;

#ifndef QUENTIER_USE_QT_WEB_ENGINE
    m_htmlCachedMemory = page()->mainFrame()->toHtml();
    onPageHtmlReceived(m_htmlCachedMemory);
#else
    page()->toHtml(
        NoteEditorCallbackFunctor<QString>(
            this,
            &NoteEditorPrivate::onPageHtmlReceived));

    provideSrcAndOnClickScriptForImgEnCryptTags();
#endif
}

void NoteEditorPrivate::onTableActionDone(
    const QVariant & dummy, const QVector<QPair<QString,QString> > & extraData)
{
    QNDEBUG(QStringLiteral("NoteEditorPrivate::onTableActionDone"));

    Q_UNUSED(dummy);
    Q_UNUSED(extraData);

    setModified();
    convertToNote();
}

int NoteEditorPrivate::resourceIndexByHash(const QList<Resource> & resources,
                                           const QByteArray & resourceHash) const
{
    QNDEBUG(QStringLiteral("NoteEditorPrivate::resourceIndexByHash: hash = ")
            << resourceHash.toHex());

    const int numResources = resources.size();
    for(int i = 0; i < numResources; ++i)
    {
        const Resource & resource = resources[i];
        if (resource.hasDataHash() && (resource.dataHash() == resourceHash)) {
            return i;
        }
    }

    return -1;
}

void NoteEditorPrivate::writeNotePageFile(const QString & html)
{
    m_writeNoteHtmlToFileRequestId = QUuid::createUuid();
    m_pendingIndexHtmlWritingToFile = true;
    QString pagePath = noteEditorPagePath();
    QNTRACE(QStringLiteral("Emitting the request to write note html to file: ")
            << QStringLiteral("request id = ") << m_writeNoteHtmlToFileRequestId);
    Q_EMIT writeNoteHtmlToFile(pagePath, html.toUtf8(),
                               m_writeNoteHtmlToFileRequestId, /* append = */ false);
}

bool NoteEditorPrivate::parseEncryptedTextContextMenuExtraData(
    const QStringList & extraData, QString & encryptedText,
    QString & decryptedText, QString & cipher, QString & keyLength,
    QString & hint, QString & id, ErrorString & errorDescription) const
{
    if (Q_UNLIKELY(extraData.empty())) {
        errorDescription.setBase(QT_TR_NOOP("Extra data from JavaScript is empty"));
        return false;
    }

    int extraDataSize = extraData.size();
    if (Q_UNLIKELY(extraDataSize != 5) && Q_UNLIKELY(extraDataSize != 6)) {
        errorDescription.setBase(QT_TR_NOOP("Extra data from JavaScript has wrong size"));
        errorDescription.details() = QString::number(extraDataSize);
        return false;
    }

    cipher = extraData[0];
    keyLength = extraData[1];
    encryptedText = extraData[2];
    hint = extraData[3];
    id = extraData[4];

    if (extraDataSize == 6) {
        decryptedText = extraData[5];
    }
    else {
        decryptedText.clear();
    }

    return true;
}

void NoteEditorPrivate::setupPasteGenericTextMenuActions()
{
    QNDEBUG(QStringLiteral("NoteEditorPrivate::setupPasteGenericTextMenuActions"));

    if (Q_UNLIKELY(!m_pGenericTextContextMenu)) {
        QNDEBUG("No generic text context menu, nothing to do");
        return;
    }

    bool clipboardHasHtml = false;
    bool clipboardHasText = false;
    bool clipboardHasImage = false;
    bool clipboardHasUrls = false;

    QClipboard * pClipboard = QApplication::clipboard();
    const QMimeData * pClipboardMimeData =
        (pClipboard ? pClipboard->mimeData(QClipboard::Clipboard) : Q_NULLPTR);
    if (pClipboardMimeData)
    {
        if (pClipboardMimeData->hasHtml()) {
            clipboardHasHtml = !pClipboardMimeData->html().isEmpty();
        }
        else if (pClipboardMimeData->hasText()) {
            clipboardHasText = !pClipboardMimeData->text().isEmpty();
        }
        else if (pClipboardMimeData->hasImage()) {
            clipboardHasImage = true;
        }
        else if (pClipboardMimeData->hasUrls()) {
            clipboardHasUrls = true;
        }
    }

    if (clipboardHasHtml || clipboardHasText || clipboardHasImage || clipboardHasUrls) {
        QNTRACE(QStringLiteral("Clipboard buffer has something, adding paste action"));
        ADD_ACTION_WITH_SHORTCUT(QKeySequence::Paste, tr("Paste"),
                                 m_pGenericTextContextMenu, paste,
                                 m_isPageEditable);
    }

    if (clipboardHasHtml)
    {
        QNTRACE(QStringLiteral("Clipboard buffer has html, adding paste "
                               "unformatted action"));
        ADD_ACTION_WITH_SHORTCUT(ShortcutManager::PasteUnformatted,
                                 tr("Paste as unformatted text"),
                                 m_pGenericTextContextMenu, pasteUnformatted,
                                 m_isPageEditable);
    }

    Q_UNUSED(m_pGenericTextContextMenu->addSeparator());
}

void NoteEditorPrivate::setupParagraphSubMenuForGenericTextMenu(const QString & selectedHtml)
{
    QNDEBUG(QStringLiteral("NoteEditorPrivate::setupParagraphSubMenuForGenericTextMenu: ")
            << QStringLiteral("selected html = ") << selectedHtml);

    if (Q_UNLIKELY(!m_pGenericTextContextMenu)) {
        QNDEBUG(QStringLiteral("No generic text context menu, nothing to do"));
        return;
    }

    if (!isPageEditable()) {
        QNDEBUG(QStringLiteral("Note is not editable, no paragraph sub-menu "
                               "actions are allowed"));
        return;
    }

    QMenu * pParagraphSubMenu = m_pGenericTextContextMenu->addMenu(tr("Paragraph"));
    ADD_ACTION_WITH_SHORTCUT(ShortcutManager::AlignLeft, tr("Align left"),
                             pParagraphSubMenu, alignLeft, m_isPageEditable);
    ADD_ACTION_WITH_SHORTCUT(ShortcutManager::AlignCenter, tr("Center text"),
                             pParagraphSubMenu, alignCenter, m_isPageEditable);
    ADD_ACTION_WITH_SHORTCUT(ShortcutManager::AlignRight, tr("Align right"),
                             pParagraphSubMenu, alignRight, m_isPageEditable);
    Q_UNUSED(pParagraphSubMenu->addSeparator());
    ADD_ACTION_WITH_SHORTCUT(ShortcutManager::IncreaseIndentation,
                             tr("Increase indentation"), pParagraphSubMenu,
                             increaseIndentation, m_isPageEditable);
    ADD_ACTION_WITH_SHORTCUT(ShortcutManager::DecreaseIndentation,
                             tr("Decrease indentation"), pParagraphSubMenu,
                             decreaseIndentation, m_isPageEditable);
    Q_UNUSED(pParagraphSubMenu->addSeparator());

    if (!selectedHtml.isEmpty()) {
        ADD_ACTION_WITH_SHORTCUT(ShortcutManager::IncreaseFontSize,
                                 tr("Increase font size"), pParagraphSubMenu,
                                 increaseFontSize, m_isPageEditable);
        ADD_ACTION_WITH_SHORTCUT(ShortcutManager::DecreaseFontSize,
                                 tr("Decrease font size"), pParagraphSubMenu,
                                 decreaseFontSize, m_isPageEditable);
        Q_UNUSED(pParagraphSubMenu->addSeparator());
    }

    ADD_ACTION_WITH_SHORTCUT(ShortcutManager::InsertNumberedList, tr("Numbered list"),
                             pParagraphSubMenu, insertNumberedList, m_isPageEditable);
    ADD_ACTION_WITH_SHORTCUT(ShortcutManager::InsertBulletedList, tr("Bulleted list"),
                             pParagraphSubMenu, insertBulletedList, m_isPageEditable);
}

void NoteEditorPrivate::setupStyleSubMenuForGenericTextMenu()
{
    QNDEBUG(QStringLiteral("NoteEditorPrivate::setupStyleSubMenuForGenericTextMenu"));

    if (Q_UNLIKELY(!m_pGenericTextContextMenu)) {
        QNDEBUG(QStringLiteral("No generic text context menu, nothing to do"));
        return;
    }

    if (!isPageEditable()) {
        QNDEBUG(QStringLiteral("Note is not editable, no style sub-menu actions "
                               "are allowed"));
        return;
    }

    QMenu * pStyleSubMenu = m_pGenericTextContextMenu->addMenu(tr("Style"));
    ADD_ACTION_WITH_SHORTCUT(QKeySequence::Bold, tr("Bold"), pStyleSubMenu,
                             textBold, m_isPageEditable);
    ADD_ACTION_WITH_SHORTCUT(QKeySequence::Italic, tr("Italic"), pStyleSubMenu,
                             textItalic, m_isPageEditable);
    ADD_ACTION_WITH_SHORTCUT(QKeySequence::Underline, tr("Underline"),
                             pStyleSubMenu, textUnderline, m_isPageEditable);
    ADD_ACTION_WITH_SHORTCUT(ShortcutManager::Strikethrough, tr("Strikethrough"),
                             pStyleSubMenu, textStrikethrough, m_isPageEditable);
    ADD_ACTION_WITH_SHORTCUT(ShortcutManager::Highlight, tr("Highlight"),
                             pStyleSubMenu, textHighlight, m_isPageEditable);
}

void NoteEditorPrivate::setupSpellCheckerDictionariesSubMenuForGenericTextMenu()
{
    QNDEBUG(QStringLiteral("NoteEditorPrivate::setupSpellCheckerDictionariesSubMenuForGenericTextMenu"));

    if (Q_UNLIKELY(!m_pGenericTextContextMenu)) {
        QNDEBUG(QStringLiteral("No generic text context menu, nothing to do"));
        return;
    }

    if (Q_UNLIKELY(!m_pSpellChecker)) {
        QNWARNING(QStringLiteral("No spell checker was set up for the note editor"));
        return;
    }

    QVector<QPair<QString,bool> > availableDictionaries =
        m_pSpellChecker->listAvailableDictionaries();
    if (Q_UNLIKELY(availableDictionaries.isEmpty())) {
        QNDEBUG(QStringLiteral("The list of available dictionaries is empty"));
        return;
    }

    QMenu * pSpellCheckerDictionariesSubMenu =
        m_pGenericTextContextMenu->addMenu(tr("Spell checker dictionaries"));
    for(auto it = availableDictionaries.constBegin(),
        end = availableDictionaries.constEnd(); it != end; ++it)
    {
        const QString & name = it->first;

        QAction * pAction = new QAction(name, pSpellCheckerDictionariesSubMenu);
        pAction->setEnabled(true);
        pAction->setCheckable(true);
        pAction->setChecked(it->second);
        QObject::connect(pAction,
                         QNSIGNAL(QAction,toggled,bool),
                         this,
                         QNSLOT(NoteEditorPrivate,
                                onSpellCheckerDictionaryEnabledOrDisabled,bool));
        pSpellCheckerDictionariesSubMenu->addAction(pAction);
    }
}

void NoteEditorPrivate::rebuildRecognitionIndicesCache()
{
    QNDEBUG(QStringLiteral("NoteEditorPrivate::rebuildRecognitionIndicesCache"));

    m_recognitionIndicesByResourceHash.clear();

    if (Q_UNLIKELY(m_pNote.isNull())) {
        QNTRACE(QStringLiteral("No note is set"));
        return;
    }

    if (!m_pNote->hasResources()) {
        QNTRACE(QStringLiteral("The note has no resources"));
        return;
    }

    QList<Resource> resources = m_pNote->resources();
    const int numResources = resources.size();
    for(int i = 0; i < numResources; ++i)
    {
        const Resource & resource = resources[i];
        if (Q_UNLIKELY(!resource.hasDataHash())) {
            QNDEBUG(QStringLiteral("Skipping the resource without the data hash: ")
                    << resource);
            continue;
        }

        if (!resource.hasRecognitionDataBody()) {
            QNTRACE(QStringLiteral("Skipping the resource without recognition data body"));
            continue;
        }

        ResourceRecognitionIndices recoIndices(resource.recognitionDataBody());
        if (recoIndices.isNull() || !recoIndices.isValid()) {
            QNTRACE(QStringLiteral("Skipping null/invalid resource recognition indices"));
            continue;
        }

        m_recognitionIndicesByResourceHash[resource.dataHash()] = recoIndices;
    }
}

void NoteEditorPrivate::enableSpellCheck()
{
    QNDEBUG(QStringLiteral("NoteEditorPrivate::enableSpellCheck"));

    if (!m_pSpellChecker->isReady()) {
        QNTRACE(QStringLiteral("Spell checker is not ready"));
        Q_EMIT spellCheckerNotReady();
        return;
    }

    refreshMisSpelledWordsList();
    applySpellCheck();
    enableDynamicSpellCheck();
}

void NoteEditorPrivate::disableSpellCheck()
{
    QNDEBUG(QStringLiteral("NoteEditorPrivate::disableSpellCheck"));

    m_currentNoteMisSpelledWords.clear();
    removeSpellCheck();
    disableDynamicSpellCheck();
}

void NoteEditorPrivate::refreshMisSpelledWordsList()
{
    QNDEBUG(QStringLiteral("NoteEditorPrivate::refreshMisSpelledWordsList"));

    if (m_pNote.isNull()) {
        QNDEBUG(QStringLiteral("No note is set to the editor"));
        return;
    }

    m_currentNoteMisSpelledWords.clear();

    ErrorString error;
    QStringList words = m_pNote->listOfWords(&error);
    if (words.isEmpty() && !error.isEmpty())
    {
        ErrorString errorDescription(QT_TR_NOOP("Can't get the list of words "
                                                "from the note"));
        errorDescription.appendBase(error.base());
        errorDescription.appendBase(error.additionalBases());
        errorDescription.details() = error.details();
        QNWARNING(errorDescription);
        Q_EMIT notifyError(errorDescription);
        return;
    }

    for(auto it = words.constBegin(), end = words.constEnd(); it != end; ++it)
    {
        const QString & originalWord = *it;
        QNTRACE(QStringLiteral("Checking the word ") << originalWord);

        QString word = originalWord;

        bool conversionResult = false;
        qint32 integerNumber = word.toInt(&conversionResult);
        if (conversionResult) {
            QNTRACE(QStringLiteral("Skipping the integer number ") << word);
            continue;
        }

        qint64 longIntegerNumber = word.toLongLong(&conversionResult);
        if (conversionResult) {
            QNTRACE(QStringLiteral("Skipping the long long integer number ")
                    << word);
            continue;
        }

        Q_UNUSED(integerNumber)
        Q_UNUSED(longIntegerNumber)

        m_stringUtils.removePunctuation(word);
        if (word.isEmpty()) {
            QNTRACE(QStringLiteral("Skipping the word which becomes empty after ")
                    << QStringLiteral("stripping off the punctuation: ")
                    << originalWord);
            continue;
        }

        word = word.trimmed();

        QNTRACE(QStringLiteral("Checking the spelling of the \"adjusted\" word ")
                << word);

        if (!m_pSpellChecker->checkSpell(word)) {
            QNTRACE(QStringLiteral("Misspelled word: \"") << word
                    << QStringLiteral("\""));
            word = originalWord;
            m_stringUtils.removePunctuation(word);
            word = word.trimmed();
            m_currentNoteMisSpelledWords << word;
            QNTRACE(QStringLiteral("Word added to the list: ") << word);
        }
    }
}

void NoteEditorPrivate::applySpellCheck(const bool applyToSelection)
{
    QNDEBUG(QStringLiteral("NoteEditorPrivate::applySpellCheck: apply to selection = ")
            << (applyToSelection ? QStringLiteral("true") : QStringLiteral("false")));

    if (m_currentNoteMisSpelledWords.isEmpty()) {
        QNDEBUG(QStringLiteral("The list of current note misspelled words is empty, "
                               "nothing to apply"));
        return;
    }

    QString javascript = QStringLiteral("if (window.hasOwnProperty('spellChecker')) "
                                        "{ spellChecker.apply");

    if (applyToSelection) {
        javascript += QStringLiteral("ToSelection");
    }

    javascript += QStringLiteral("('");
    for(auto it = m_currentNoteMisSpelledWords.constBegin(),
        end = m_currentNoteMisSpelledWords.constEnd(); it != end; ++it)
    {
        javascript += *it;
        javascript += QStringLiteral("', '");
    }
    javascript.chop(3);     // Remove trailing ", '";
    javascript += QStringLiteral("); }");

    QNTRACE(QStringLiteral("Script: ") << javascript);

    GET_PAGE()
    page->executeJavaScript(
        javascript,
        NoteEditorCallbackFunctor<QVariant>(
            this,
            &NoteEditorPrivate::onSpellCheckSetOrCleared));
}

void NoteEditorPrivate::removeSpellCheck()
{
    QNDEBUG(QStringLiteral("NoteEditorPrivate::removeSpellCheck"));

    GET_PAGE()
    page->executeJavaScript(
        QStringLiteral("if (window.hasOwnProperty('spellChecker')) "
                       "{ spellChecker.remove(); }"),
        NoteEditorCallbackFunctor<QVariant>(
            this, &NoteEditorPrivate::onSpellCheckSetOrCleared));
}

void NoteEditorPrivate::enableDynamicSpellCheck()
{
    QNDEBUG(QStringLiteral("NoteEditorPrivate::enableDynamicSpellCheck"));

    GET_PAGE()
    page->executeJavaScript(
        QStringLiteral("if (window.hasOwnProperty('spellChecker')) "
                       "{ spellChecker.enableDynamic(); }"));
}

void NoteEditorPrivate::disableDynamicSpellCheck()
{
    QNDEBUG(QStringLiteral("NoteEditorPrivate::disableDynamicSpellCheck"));

    GET_PAGE()
    page->executeJavaScript(
        QStringLiteral("if (window.hasOwnProperty('spellChecker')) "
                       "{ spellChecker.disableDynamic(); }"));
}

void NoteEditorPrivate::onSpellCheckSetOrCleared(
    const QVariant & dummy, const QVector<QPair<QString, QString> > & extraData)
{
    QNDEBUG(QStringLiteral("NoteEditorPrivate::onSpellCheckSetOrCleared"));

    Q_UNUSED(dummy)
    Q_UNUSED(extraData)

    GET_PAGE()
#ifndef QUENTIER_USE_QT_WEB_ENGINE
    m_htmlCachedMemory = page->mainFrame()->toHtml();
    onPageHtmlReceived(m_htmlCachedMemory);
#else
    page->toHtml(
        NoteEditorCallbackFunctor<QString>(
            this, &NoteEditorPrivate::onPageHtmlReceived));
#endif
}

void NoteEditorPrivate::replaceDefaultPalette()
{
    QNDEBUG(QStringLiteral("NoteEditorPrivate::replaceDefaultPalette"));

    QString css = bodyStyleCss();
    escapeStringForJavaScript(css);

    QString javascript = QString::fromUtf8("replaceStyle('%1');").arg(css);
    QNTRACE(QStringLiteral("Script: ") << javascript);

    GET_PAGE()
    page->executeJavaScript(javascript, NoteEditorCallbackFunctor<QVariant>(this, &NoteEditorPrivate::onDefaultPaletteReplaced));
}

void NoteEditorPrivate::onDefaultPaletteReplaced(const QVariant & data,
                                                 const QVector<QPair<QString,QString> > & extraData)
{
    QNDEBUG(QStringLiteral("NoteEditorPrivate::onDefaultPaletteReplaced: ") << data);

    Q_UNUSED(extraData)

    QMap<QString,QVariant> resultMap = data.toMap();

    auto statusIt = resultMap.find(QStringLiteral("status"));
    if (Q_UNLIKELY(statusIt == resultMap.end())) {
        ErrorString error(QT_TR_NOOP("Can't parse the result of default palette replacing from JavaScript"));
        QNWARNING(error);
        Q_EMIT notifyError(error);
        return;
    }

    bool res = statusIt.value().toBool();
    if (!res)
    {
        ErrorString error;

        auto errorIt = resultMap.find(QStringLiteral("error"));
        if (Q_UNLIKELY(errorIt == resultMap.end())) {
            error.setBase(QT_TR_NOOP("Can't parse the error of default palette replacing from JavaScript"));
        }
        else {
            error.setBase(QT_TR_NOOP("Can't replace default palette"));
            error.details() = errorIt.value().toString();
        }

        QNWARNING(error);
        Q_EMIT notifyError(error);
        return;
    }
}

bool NoteEditorPrivate::isNoteReadOnly() const
{
    QNDEBUG(QStringLiteral("NoteEditorPrivate::isNoteReadOnly"));

    if (m_pNote.isNull()) {
        QNTRACE(QStringLiteral("No note is set to the editor"));
        return true;
    }

    if (m_pNote->hasNoteRestrictions())
    {
        const qevercloud::NoteRestrictions & noteRestrictions =
            m_pNote->noteRestrictions();
        if (noteRestrictions.noUpdateContent.isSet() &&
            noteRestrictions.noUpdateContent.ref())
        {
            QNTRACE(QStringLiteral("Note has noUpdateContent restriction set to true"));
            return true;
        }
    }

    if (m_pNotebook.isNull()) {
        QNTRACE(QStringLiteral("No notebook is set to the editor"));
        return true;
    }

    if (!m_pNotebook->hasRestrictions()) {
        QNTRACE(QStringLiteral("Notebook has no restrictions"));
        return false;
    }

    const qevercloud::NotebookRestrictions & restrictions =
        m_pNotebook->restrictions();
    if (restrictions.noUpdateNotes.isSet() &&
        restrictions.noUpdateNotes.ref())
    {
        QNTRACE(QStringLiteral("Restriction on note updating applies"));
        return true;
    }

    return false;
}

void NoteEditorPrivate::setupAddHyperlinkDelegate(const quint64 hyperlinkId,
                                                  const QString & presetHyperlink,
                                                  const QString & replacementLinkText)
{
    AddHyperlinkToSelectedTextDelegate * delegate =
        new AddHyperlinkToSelectedTextDelegate(*this, hyperlinkId);

    QObject::connect(delegate,
                     QNSIGNAL(AddHyperlinkToSelectedTextDelegate,finished),
                     this,
                     QNSLOT(NoteEditorPrivate,
                            onAddHyperlinkToSelectedTextDelegateFinished));
    QObject::connect(delegate,
                     QNSIGNAL(AddHyperlinkToSelectedTextDelegate,cancelled),
                     this,
                     QNSLOT(NoteEditorPrivate,
                            onAddHyperlinkToSelectedTextDelegateCancelled));
    QObject::connect(delegate,
                     QNSIGNAL(AddHyperlinkToSelectedTextDelegate,
                              notifyError,ErrorString),
                     this,
                     QNSLOT(NoteEditorPrivate,
                            onAddHyperlinkToSelectedTextDelegateError,ErrorString));

    if (presetHyperlink.isEmpty()) {
        delegate->start();
    }
    else {
        delegate->startWithPresetHyperlink(presetHyperlink, replacementLinkText);
    }
}

#define COMMAND_TO_JS(command) \
    QString escapedCommand = command; \
    escapeStringForJavaScript(escapedCommand); \
    QString javascript = \
        QString::fromUtf8("managedPageAction(\"%1\", null)").arg(escapedCommand); \
    QNDEBUG(QStringLiteral("JS command: ") << javascript)

#define COMMAND_WITH_ARGS_TO_JS(command, args) \
    QString escapedCommand = command; \
    escapeStringForJavaScript(escapedCommand); \
    QString escapedArgs = args; \
    escapeStringForJavaScript(escapedArgs); \
    QString javascript = QString::fromUtf8("managedPageAction('%1', '%2')")\
                         .arg(escapedCommand,escapedArgs); \
    QNDEBUG(QStringLiteral("JS command: ") << javascript)

#ifndef QUENTIER_USE_QT_WEB_ENGINE
QVariant NoteEditorPrivate::execJavascriptCommandWithResult(const QString & command)
{
    COMMAND_TO_JS(command);
    QWebFrame * frame = page()->mainFrame();
    QVariant result = frame->evaluateJavaScript(javascript);
    QNTRACE(QStringLiteral("Executed javascript command: ") << javascript
            << QStringLiteral(", result = ") << result.toString());
    return result;
}

QVariant NoteEditorPrivate::execJavascriptCommandWithResult(const QString & command,
                                                            const QString & args)
{
    COMMAND_WITH_ARGS_TO_JS(command, args);
    QWebFrame * frame = page()->mainFrame();
    QVariant result = frame->evaluateJavaScript(javascript);
    QNTRACE(QStringLiteral("Executed javascript command: ") << javascript
            << QStringLiteral(", result = ") << result.toString());
    return result;
}
#endif

void NoteEditorPrivate::execJavascriptCommand(const QString & command)
{
    QNDEBUG(QStringLiteral("NoteEditorPrivate::execJavascriptCommand: ") << command);

    COMMAND_TO_JS(command);

    GET_PAGE()
    NoteEditorCallbackFunctor<QVariant> callback(
        this, &NoteEditorPrivate::onManagedPageActionFinished);
    page->executeJavaScript(javascript, callback);
}

void NoteEditorPrivate::execJavascriptCommand(const QString & command,
                                              const QString & args)
{
    QNDEBUG(QStringLiteral("NoteEditorPrivate::execJavascriptCommand: ") << command
            << QStringLiteral("; args: ") << args);

    COMMAND_WITH_ARGS_TO_JS(command, args);

    GET_PAGE()
    NoteEditorCallbackFunctor<QVariant> callback(
        this, &NoteEditorPrivate::onManagedPageActionFinished);
    page->executeJavaScript(javascript, callback);
}

void NoteEditorPrivate::initialize(LocalStorageManagerAsync & localStorageManager,
                                   SpellChecker & spellChecker, const Account & account,
                                   QThread * pBackgroundJobsThread)
{
    QNDEBUG(QStringLiteral("NoteEditorPrivate::initialize"));

    NoteEditorLocalStorageBroker & noteEditorLocalStorageBroker =
        NoteEditorLocalStorageBroker::instance();
    noteEditorLocalStorageBroker.setLocalStorageManager(localStorageManager);

    m_pSpellChecker = &spellChecker;

    if (pBackgroundJobsThread) {
        m_pFileIOProcessorAsync->moveToThread(pBackgroundJobsThread);
    }

    setAccount(account);
}

void NoteEditorPrivate::setAccount(const Account & account)
{
    QNDEBUG(QStringLiteral("NoteEditorPrivate::setAccount: ") << account.name());

    if (!m_pAccount.isNull() && (m_pAccount->type() == account.type()) &&
        (m_pAccount->name() == account.name()) && (m_pAccount->id() == account.id()))
    {
        QNDEBUG(QStringLiteral("The account's type, name and id were not updated "
                               "so it's the update for the account currently set "
                               "to the note editor"));
        *m_pAccount = account;
        return;
    }

    clear();

    if (m_pAccount.isNull()) {
        m_pAccount.reset(new Account(account));
    }
    else {
        *m_pAccount = account;
    }

    init();
}

void NoteEditorPrivate::setUndoStack(QUndoStack * pUndoStack)
{
    QNDEBUG(QStringLiteral("NoteEditorPrivate::setUndoStack"));

    QUENTIER_CHECK_PTR(pUndoStack,
                       QStringLiteral("null undo stack passed to note editor"));
    m_pUndoStack = pUndoStack;
}

bool NoteEditorPrivate::print(QPrinter & printer, ErrorString & errorDescription)
{
    QNDEBUG(QStringLiteral("NoteEditorPrivate::print"));

    if (Q_UNLIKELY(!m_pNote)) {
        errorDescription.setBase(QT_TR_NOOP("Can't print note: no note is set "
                                            "to the editor"));
        QNDEBUG(errorDescription);
        return false;
    }

    if (m_pendingNotePageLoad || m_pendingIndexHtmlWritingToFile ||
        m_pendingJavaScriptExecution || m_pendingNoteImageResourceTemporaryFiles)
    {
        errorDescription.setBase(QT_TR_NOOP("Can't print note: the note has not "
                                            "been fully loaded into the editor yet, "
                                            "please try again in a few seconds"));
        QNDEBUG(errorDescription);
        return false;
    }

    QTextDocument doc;

#ifndef QUENTIER_USE_QT_WEB_ENGINE
    QWebPage * pPage = page();
    if (Q_UNLIKELY(!pPage)) {
        errorDescription.setBase(QT_TR_NOOP("Can't print note: internal error, "
                                            "no note editor page"));
        QNWARNING(errorDescription);
        return false;
    }

    QWebFrame * pFrame = pPage->mainFrame();
    if (Q_UNLIKELY(!pFrame)) {
        errorDescription.setBase(QT_TR_NOOP("Can't print note: internal error, "
                                            "no main frame was found "
                                            "within the note editor page"));
        QNWARNING(errorDescription);
        return false;
    }

    /**
     * QtWebKit-based note editor uses plugins for encrypted text as well as
     * for "generic" resources; these plugins won't be printable within
     * QTextDocument, of course. For this reason need to convert
     * the HTML pieces representing these plugins to plain images
     */

    QString initialHtml = pFrame->toHtml();

    HTMLCleaner htmlCleaner;
    QString initialXml;

    QString htmlToXmlError;
    bool htmlToXmlRes = htmlCleaner.htmlToXml(initialHtml, initialXml, htmlToXmlError);
    if (Q_UNLIKELY(!htmlToXmlRes)) {
        errorDescription.setBase(QT_TR_NOOP("Can't print note: failed to convert "
                                            "the note editor's HTML to XML"));
        errorDescription.details() = htmlToXmlError;
        QNWARNING(errorDescription);
        return false;
    }

    QList<Resource> resources = m_pNote->resources();

    QString preprocessedHtml;
    QXmlStreamReader reader(initialXml);
    QXmlStreamWriter writer(&preprocessedHtml);
    writer.setAutoFormatting(true);

    int writeElementCounter = 0;
    bool insideGenericResourceImage = false;
    bool insideEnCryptTag = false;

    while(!reader.atEnd())
    {
        Q_UNUSED(reader.readNext());

        if (reader.isStartDocument()) {
            continue;
        }

        if (reader.isDTD()) {
            continue;
        }

        if (reader.isEndDocument()) {
            break;
        }

        if (reader.isStartElement())
        {
            ++writeElementCounter;

            QString elementName = reader.name().toString();
            QXmlStreamAttributes elementAttributes = reader.attributes();

            if (!elementAttributes.hasAttribute(QStringLiteral("en-tag"))) {
                writer.writeStartElement(elementName);
                writer.writeAttributes(elementAttributes);
                continue;
            }

            QString enTagAttr =
                elementAttributes.value(QStringLiteral("en-tag")).toString();
            if (enTagAttr == QStringLiteral("en-media"))
            {
                if (elementName == QStringLiteral("img")) {
                    writer.writeStartElement(elementName);
                    writer.writeAttributes(elementAttributes);
                    continue;
                }

                QString typeAttr =
                    elementAttributes.value(QStringLiteral("type")).toString();

                QString hashAttr =
                    elementAttributes.value(QStringLiteral("hash")).toString();
                if (Q_UNLIKELY(hashAttr.isEmpty())) {
                    errorDescription.setBase(QT_TR_NOOP("Can't print note: found "
                                                        "generic resource image "
                                                        "without hash attribute"));
                    QNWARNING(errorDescription);
                    return false;
                }

                QByteArray hashAttrByteArray =
                    QByteArray::fromHex(hashAttr.toLocal8Bit());
                QNTRACE(QStringLiteral("Will look for resource with hash ")
                        << hashAttrByteArray);

                const Resource * pTargetResource = Q_NULLPTR;
                for(auto it = resources.constBegin(),
                    end = resources.constEnd(); it != end; ++it)
                {
                    const Resource & resource = *it;
                    QNTRACE(QStringLiteral("Examining resource: data hash = ")
                            << (resource.hasDataHash()
                                ? QString::fromLocal8Bit(resource.dataHash())
                                : QStringLiteral("<null>")));

                    if (resource.hasDataHash() &&
                        (resource.dataHash() == hashAttrByteArray))
                    {
                        pTargetResource = &resource;
                        break;
                    }
                }

                if (Q_UNLIKELY(!pTargetResource))
                {
                    errorDescription.setBase(QT_TR_NOOP("Can't print note: could "
                                                        "not find one of resources "
                                                        "referenced in the note "
                                                        "text within the actual "
                                                        "note's resources"));
                    errorDescription.details() = QStringLiteral("hash = ");
                    errorDescription.details() += hashAttr;
                    QNWARNING(errorDescription);
                    return false;
                }

                QImage genericResourceImage =
                    buildGenericResourceImage(*pTargetResource);
                if (Q_UNLIKELY(genericResourceImage.isNull()))
                {
                    errorDescription.setBase(QT_TR_NOOP("Can't print note: could "
                                                        "not generate the generic "
                                                        "resource image"));
                    QNWARNING(errorDescription);
                    return false;
                }

                writer.writeStartElement(QStringLiteral("img"));

                QXmlStreamAttributes filteredAttributes;
                filteredAttributes.append(QStringLiteral("en-tag"),
                                          QStringLiteral("en-media"));
                filteredAttributes.append(QStringLiteral("type"), typeAttr);
                filteredAttributes.append(QStringLiteral("hash"), hashAttr);

                hashAttr.prepend(QStringLiteral(":"));
                filteredAttributes.append(QStringLiteral("src"),  hashAttr);

                doc.addResource(QTextDocument::ImageResource, QUrl(hashAttr),
                                genericResourceImage);

                writer.writeAttributes(filteredAttributes);

                insideGenericResourceImage = true;
            }
            else if (enTagAttr == QStringLiteral("en-crypt"))
            {
                QString enCryptImageFilePath =
                    QStringLiteral(":/encrypted_area_icons/en-crypt/en-crypt.png");
                QImage encryptedTextImage(enCryptImageFilePath, "PNG");
                enCryptImageFilePath.prepend(QStringLiteral("qrc"));

                writer.writeStartElement(QStringLiteral("img"));

                QXmlStreamAttributes filteredAttributes;
                filteredAttributes.append(QStringLiteral("type"),
                                          QStringLiteral("image/png"));
                filteredAttributes.append(QStringLiteral("src"),
                                          enCryptImageFilePath);
                filteredAttributes.append(QStringLiteral("en-tag"),
                                          QStringLiteral("en-crypt"));

                writer.writeAttributes(filteredAttributes);

                doc.addResource(QTextDocument::ImageResource,
                                QUrl(enCryptImageFilePath),
                                encryptedTextImage);

                insideEnCryptTag = true;
            }
            else
            {
                writer.writeStartElement(elementName);
                writer.writeAttributes(elementAttributes);
            }
        }

        if ((writeElementCounter > 0) && reader.isCharacters())
        {
            if (insideGenericResourceImage) {
                insideGenericResourceImage = false;
                continue;
            }

            if (insideEnCryptTag) {
                insideEnCryptTag = false;
                continue;
            }

            if (reader.isCDATA()) {
                writer.writeCDATA(reader.text().toString());
                QNTRACE(QStringLiteral("Wrote CDATA: ")
                        << reader.text().toString());
            }
            else {
                writer.writeCharacters(reader.text().toString());
                QNTRACE(QStringLiteral("Wrote characters: ")
                        << reader.text().toString());
            }
        }

        if ((writeElementCounter > 0) && reader.isEndElement()) {
            writer.writeEndElement();
            --writeElementCounter;
        }
    }

    if (Q_UNLIKELY(reader.hasError()))
    {
        errorDescription.setBase(QT_TR_NOOP("Can't print note: failed to read "
                                            "the XML translated from "
                                            "the note editor's HTML"));
        errorDescription.details() = reader.errorString();
        errorDescription.details() += QStringLiteral("; error code = ");
        errorDescription.details() += QString::number(reader.error());
        QNWARNING(errorDescription);
        return false;
    }

    int bodyOpeningTagStartIndex = preprocessedHtml.indexOf(QStringLiteral("<body"));
    if (Q_UNLIKELY(bodyOpeningTagStartIndex < 0))
    {
        errorDescription.setBase(QT_TR_NOOP("Can't print note: can't find "
                                            "the body tag within the preprocessed "
                                            "HTML prepared for conversion to "
                                            "QTextDocument"));
        QNWARNING(errorDescription << QStringLiteral("; preprocessed HTML: ")
                  << preprocessedHtml);
        return false;
    }

    int bodyOpeningTagEndIndex = preprocessedHtml.indexOf(QStringLiteral(">"),
                                                          bodyOpeningTagStartIndex);
    if (Q_UNLIKELY(bodyOpeningTagEndIndex < 0))
    {
        errorDescription.setBase(QT_TR_NOOP("Can't print note: can't find the end "
                                            "of the body tag within the preprocessed "
                                            "HTML prepared for conversion to "
                                            "QTextDocument"));
        QNWARNING(errorDescription << QStringLiteral("; preprocessed HTML: ")
                  << preprocessedHtml);
        return false;
    }

    preprocessedHtml.replace(0, bodyOpeningTagEndIndex, noteEditorPagePrefix());

    int bodyClosingTagIndex = preprocessedHtml.indexOf(QStringLiteral("</body>"),
                                                       bodyOpeningTagEndIndex);
    if (Q_UNLIKELY(bodyClosingTagIndex < 0))
    {
        errorDescription.setBase(QT_TR_NOOP("Can't print note: can't find "
                                            "the enclosing body tag within "
                                            "the preprocessed HTML prepared "
                                            "for conversion to QTextDocument"));
        QNWARNING(errorDescription << QStringLiteral("; preprocessed HTML: ")
                  << preprocessedHtml);
        return false;
    }

    preprocessedHtml.insert(bodyClosingTagIndex + 7, QStringLiteral("</html>"));
    preprocessedHtml.replace(QStringLiteral("<br></br>"), QStringLiteral("</br>"));

    m_htmlForPrinting = preprocessedHtml;

#else // QUENTIER_USE_QT_WEB_ENGINE
    m_htmlForPrinting.resize(0);

    QTimer * pConversionTimer = new QTimer(this);
    pConversionTimer->setSingleShot(true);

    EventLoopWithExitStatus eventLoop;
    QObject::connect(pConversionTimer, QNSIGNAL(QTimer,timeout),
                     &eventLoop, QNSLOT(EventLoopWithExitStatus,exitAsTimeout));
    QObject::connect(this, QNSIGNAL(NoteEditorPrivate,htmlReadyForPrinting),
                     &eventLoop, QNSLOT(EventLoopWithExitStatus,exitAsSuccess));

    pConversionTimer->start(500);

    QTimer::singleShot(0, this, SLOT(getHtmlForPrinting()));

    int result = eventLoop.exec(QEventLoop::ExcludeUserInputEvents);

    pConversionTimer->deleteLater();
    pConversionTimer = Q_NULLPTR;

    if (result == EventLoopWithExitStatus::ExitStatus::Timeout) {
        errorDescription.setBase(QT_TR_NOOP("Can't print note: failed to get "
                                            "the note editor page's HTML in time"));
        QNWARNING(errorDescription);
        return false;
    }
#endif // QUENTIER_USE_QT_WEB_ENGINE

    ErrorString error;
    bool res = m_enmlConverter.htmlToQTextDocument(m_htmlForPrinting, doc, error,
                                                   m_skipRulesForHtmlToEnmlConversion);
    if (Q_UNLIKELY(!res)) {
        errorDescription.setBase(QT_TR_NOOP("Can't print note"));
        errorDescription.appendBase(error.base());
        errorDescription.appendBase(error.additionalBases());
        errorDescription.details() = error.details();
        QNWARNING(errorDescription);
        return false;
    }

    doc.print(&printer);
    return true;
}

bool NoteEditorPrivate::exportToPdf(const QString & absoluteFilePath,
                                    ErrorString & errorDescription)
{
    QNDEBUG("NoteEditorPrivate::exportToPdf: " << absoluteFilePath);

    if (Q_UNLIKELY(!m_pNote)) {
        errorDescription.setBase(QT_TR_NOOP("Can't export note to pdf: no note "
                                            "is set to the editor"));
        QNDEBUG(errorDescription);
        return false;
    }

    if (m_pendingNotePageLoad ||
        m_pendingIndexHtmlWritingToFile ||
        m_pendingJavaScriptExecution ||
        m_pendingNoteImageResourceTemporaryFiles)
    {
        errorDescription.setBase(QT_TR_NOOP("Can't export note to pdf: the note "
                                            "has not been fully loaded into "
                                            "the editor yet, please try again "
                                            "in a few seconds"));
        QNDEBUG(errorDescription);
        return false;
    }

    QString filePath = absoluteFilePath;
    if (!filePath.endsWith(QStringLiteral(".pdf"))) {
        filePath += QStringLiteral(".pdf");
    }

    QFileInfo pdfFileInfo(filePath);
    if (pdfFileInfo.exists() && !pdfFileInfo.isWritable())
    {
        errorDescription.setBase(QT_TR_NOOP("Can't export note to pdf: the output "
                                            "pdf file already exists "
                                            "and it is not writable"));
        errorDescription.details() = filePath;
        QNDEBUG(errorDescription);
        return false;
    }

#if defined(QUENTIER_USE_QT_WEB_ENGINE) && (QT_VERSION >= QT_VERSION_CHECK(5, 7, 0))
    QWebEnginePage * pPage = page();
    if (Q_UNLIKELY(!pPage)) {
        errorDescription.setBase(QT_TR_NOOP("Can't export note to pdf: "
                                            "internal error, no note editor page"));
        QNWARNING(errorDescription);
        return false;
    }

    QPageSize pageSize(QPageSize::A4);
    QMarginsF margins(20.0, 20.0, 20.0, 20.0);
    QPageLayout pageLayout(pageSize, QPageLayout::Portrait, margins);

    pPage->printToPdf(filePath, pageLayout);
    return true;
#else
    QPrinter printer(QPrinter::PrinterResolution);
    printer.setOutputFormat(QPrinter::PdfFormat);
    printer.setPaperSize(QPrinter::A4);
    printer.setOutputFileName(filePath);
    return print(printer, errorDescription);
#endif // QUENTIER_USE_QT_WEB_ENGINE
}

bool NoteEditorPrivate::exportToEnex(const QStringList & tagNames,
                                     QString & enex, ErrorString & errorDescription)
{
    QNDEBUG(QStringLiteral("NoteEditorPrivate::exportToEnex"));

    if (Q_UNLIKELY(!m_pNote)) {
        errorDescription.setBase(QT_TR_NOOP("Can't export note to enex: no note "
                                            "is set to the editor"));
        QNDEBUG(errorDescription);
        return false;
    }

    if (m_pendingNotePageLoad ||
        m_pendingIndexHtmlWritingToFile ||
        m_pendingJavaScriptExecution ||
        m_pendingNoteImageResourceTemporaryFiles)
    {
        errorDescription.setBase(QT_TR_NOOP("Can't export note to enex: the note "
                                            "has not been fully loaded into "
                                            "the editor yet, please try again "
                                            "in a few seconds"));
        QNDEBUG(errorDescription);
        return false;
    }

    if (m_needConversionToNote)
    {
        // Need to save the editor's content into a note before proceeding
        QTimer * pSaveNoteTimer = new QTimer(this);
        pSaveNoteTimer->setSingleShot(true);

        EventLoopWithExitStatus eventLoop;
        QObject::connect(pSaveNoteTimer, QNSIGNAL(QTimer,timeout),
                         &eventLoop, QNSLOT(EventLoopWithExitStatus,exitAsTimeout));
        QObject::connect(this, SIGNAL(convertedToNote(Note)),
                         &eventLoop, SLOT(exitAsSuccess()));
        QObject::connect(this, SIGNAL(cantConvertToNote(ErrorString)),
                         &eventLoop, SLOT(exitAsFailure()));

        pSaveNoteTimer->start(500);

        QTimer::singleShot(0, this, SLOT(convertToNote()));

        int result = eventLoop.exec(QEventLoop::ExcludeUserInputEvents);
        if (result == EventLoopWithExitStatus::ExitStatus::Timeout)
        {
            errorDescription.setBase(QT_TR_NOOP("Can't export note to enex: "
                                                "failed to save the edited note "
                                                "in time"));
            QNWARNING(errorDescription);
            return false;
        }
        else if (result == EventLoopWithExitStatus::ExitStatus::Failure)
        {
            errorDescription.setBase(QT_TR_NOOP("Can't export note to enex: "
                                                "failed to save the edited note"));
            QNWARNING(errorDescription);
            return false;
        }

        QNDEBUG(QStringLiteral("Successfully saved the edited note"));
    }

    QVector<Note> notes;
    notes << *m_pNote;

    notes[0].setTagLocalUids(QStringList());
    QHash<QString, QString> tagNamesByTagLocalUid;

    for(auto it = tagNames.constBegin(),
        end = tagNames.constEnd(); it != end; ++it)
    {
        QString fakeTagLocalUid = UidGenerator::Generate();
        notes[0].addTagLocalUid(fakeTagLocalUid);
        tagNamesByTagLocalUid[fakeTagLocalUid] = *it;
    }

    ENMLConverter::EnexExportTags::type exportTagsOption =
        (tagNames.isEmpty()
         ? ENMLConverter::EnexExportTags::No
         : ENMLConverter::EnexExportTags::Yes);
    return m_enmlConverter.exportNotesToEnex(notes, tagNamesByTagLocalUid,
                                             exportTagsOption, enex,
                                             errorDescription);
}

QString NoteEditorPrivate::currentNoteLocalUid() const
{
    return m_noteLocalUid;
}

void NoteEditorPrivate::setCurrentNoteLocalUid(const QString & noteLocalUid)
{
    QNDEBUG(QStringLiteral("NoteEditorPrivate::setCurrentNoteLocalUid: ")
            << QStringLiteral("note local uid = ") << noteLocalUid);

    if (m_noteLocalUid == noteLocalUid) {
        QNDEBUG(QStringLiteral("Already have this note local uid set"));
        return;
    }

    m_pNote.reset(Q_NULLPTR);
    m_pNotebook.reset(Q_NULLPTR);

    clearCurrentNoteInfo();

    m_noteLocalUid = noteLocalUid;
    clearEditorContent();

    if (!m_noteLocalUid.isEmpty()) {
        QNTRACE(QStringLiteral("Emitting the request to find note and notebook ")
                << QStringLiteral("for note local uid ") << m_noteLocalUid);
        Q_EMIT findNoteAndNotebook(m_noteLocalUid);
    }
}

void NoteEditorPrivate::clear()
{
    QNDEBUG(QStringLiteral("NoteEditorPrivate::clear"));

    m_pNote.reset(Q_NULLPTR);
    m_pNotebook.reset(Q_NULLPTR);
    clearCurrentNoteInfo();
    clearEditorContent();
}

void NoteEditorPrivate::convertToNote()
{
    QNDEBUG(QStringLiteral("NoteEditorPrivate::convertToNote"));

    if (m_pendingConversionToNote) {
        QNDEBUG(QStringLiteral("Already pending the conversion of "
                               "note editor page to HTML"));
        return;
    }

    m_pendingConversionToNote = true;

    ErrorString error;
    bool res = htmlToNoteContent(error);
    if (!res) {
        m_pendingConversionToNote = false;
    }
}

void NoteEditorPrivate::saveNoteToLocalStorage()
{
    QNDEBUG(QStringLiteral("NoteEditorPrivate::saveNoteToLocalStorage"));

    if (Q_UNLIKELY(!m_pNote)) {
        ErrorString errorDescription(QT_TR_NOOP("Can't save note to local storage: "
                                                "no note is loaded to the editor"));
        QNWARNING(errorDescription);
        Q_EMIT failedToSaveNoteToLocalStorage(errorDescription, m_noteLocalUid);
        return;
    }

    if (Q_UNLIKELY(m_pNote->isInkNote())) {
        QNDEBUG(QStringLiteral("Ink notes are read-only so won't save it "
                               "to the local storage, will just pretend "
                               "it was saved"));
        Q_EMIT noteSavedToLocalStorage(m_noteLocalUid);
        return;
    }

    if (m_pendingNoteSavingInLocalStorage)
    {
        QNDEBUG(QStringLiteral("Note is already being saved to local storage"));

        if (m_needConversionToNote) {
            QNDEBUG(QStringLiteral("It appears the note editor content has been "
                                   "changed since save note request was last "
                                   "issued; will repeat the attempt to save "
                                   "the note after the current attemtp is finished"));
            m_shouldRepeatSavingNoteInLocalStorage = true;
        }

        return;
    }

    if (m_needConversionToNote) {
        m_pendingConversionToNoteForSavingInLocalStorage = true;
        convertToNote();
        return;
    }

    m_pendingNoteSavingInLocalStorage = true;
    QNDEBUG(QStringLiteral("Emitting the request to save the note in local storage"));
    QNTRACE(*m_pNote);
    Q_EMIT saveNoteToLocalStorageRequest(*m_pNote);
}

void NoteEditorPrivate::setNoteTitle(const QString & noteTitle)
{
    QNDEBUG(QStringLiteral("NoteEditorPrivate::setNoteTitle: ") << noteTitle);

    if (Q_UNLIKELY(m_pNote.isNull())) {
        ErrorString error(QT_TR_NOOP("Can't set title to the note: no note "
                                     "is set to the editor"));
        QNWARNING(error << QStringLiteral(", title to set: ") << noteTitle);
        Q_EMIT notifyError(error);
        return;
    }

    if (!m_pNote->hasTitle() && noteTitle.isEmpty()) {
        QNDEBUG(QStringLiteral("Note title is still empty, nothing to do"));
        return;
    }

    if (m_pNote->hasTitle() && (m_pNote->title() == noteTitle)) {
        QNDEBUG(QStringLiteral("Note title hasn't changed, nothing to do"));
        return;
    }

    m_pNote->setTitle(noteTitle);

    if (m_pNote->hasNoteAttributes()) {
        qevercloud::NoteAttributes & attributes = m_pNote->noteAttributes();
        attributes.noteTitleQuality.clear();
    }

    setModified();
}

void NoteEditorPrivate::setTagIds(const QStringList & tagLocalUids,
                                  const QStringList & tagGuids)
{
    QNDEBUG(QStringLiteral("NoteEditorPrivate::setTagIds: tag local uids: ")
            << tagLocalUids.join(QStringLiteral(", "))
            << QStringLiteral("; tag guids: ")
            << tagGuids.join(QStringLiteral(", ")));

    if (Q_UNLIKELY(m_pNote.isNull()))
    {
        ErrorString error(QT_TR_NOOP("Can't set tags to the note: no note "
                                     "is set to the editor"));
        QNWARNING(error << QStringLiteral(", tag local uids: ")
                  << tagLocalUids.join(QStringLiteral(", "))
                  << QStringLiteral("; tag guids: ")
                  << tagGuids.join(QStringLiteral(", ")));
        Q_EMIT notifyError(error);
        return;
    }

    QStringList previousTagLocalUids =
        (m_pNote->hasTagLocalUids() ? m_pNote->tagLocalUids() : QStringList());
    QStringList previousTagGuids =
        (m_pNote->hasTagGuids() ? m_pNote->tagGuids() : QStringList());

    if (!tagLocalUids.isEmpty() && !tagGuids.isEmpty())
    {
        if (tagLocalUids.size() != tagGuids.size())
        {
            ErrorString error(QT_TR_NOOP("Can't set tags to the note: the number "
                                         "of tag local uids is different from "
                                         "the number of tag guids"));
            QNWARNING(error << QStringLiteral(", tag local uids: ")
                      << tagLocalUids.join(QStringLiteral(", "))
                      << QStringLiteral("; tag guids: ")
                      << tagGuids.join(QStringLiteral(", ")));
            Q_EMIT notifyError(error);
            return;
        }

        if ((tagLocalUids == previousTagLocalUids) &&
            (tagGuids == previousTagGuids))
        {
            QNDEBUG(QStringLiteral("The list of tag ids hasn't changed, "
                                   "nothing to do"));
            return;
        }

        m_pNote->setTagLocalUids(tagLocalUids);
        m_pNote->setTagGuids(tagGuids);
        setModified();

        return;
    }

    if (!tagLocalUids.isEmpty())
    {
        if (tagLocalUids == previousTagLocalUids)
        {
            QNDEBUG(QStringLiteral("The list of tag local uids hasn't changed, "
                                   "nothing to do"));
            return;
        }

        m_pNote->setTagLocalUids(tagLocalUids);
        m_pNote->setTagGuids(QStringList());
        setModified();

        return;
    }

    if (!tagGuids.isEmpty())
    {
        if (tagGuids == previousTagGuids)
        {
            QNDEBUG(QStringLiteral("The list of tag guids hasn't changed, "
                                   "nothing to do"));
            return;
        }

        m_pNote->setTagGuids(tagGuids);
        m_pNote->setTagLocalUids(QStringList());
        setModified();

        return;
    }

    if (previousTagLocalUids.isEmpty() && previousTagGuids.isEmpty())
    {
        QNDEBUG(QStringLiteral("Tag local uids and/or guids were empty and "
                               "are still empty, nothing to do"));
        return;
    }

    m_pNote->setTagLocalUids(QStringList());
    m_pNote->setTagGuids(QStringList());
    setModified();
}

void NoteEditorPrivate::updateFromNote()
{
    QNDEBUG(QStringLiteral("NoteEditorPrivate::updateFromNote"));
    noteToEditorContent();
}

void NoteEditorPrivate::setNoteHtml(const QString & html)
{
    QNDEBUG(QStringLiteral("NoteEditorPrivate::setNoteHtml"));

    m_pendingConversionToNote = true;
    onPageHtmlReceived(html);

    writeNotePageFile(html);
}

void NoteEditorPrivate::addResourceToNote(const Resource & resource)
{
    QNDEBUG(QStringLiteral("NoteEditorPrivate::addResourceToNote"));
    QNTRACE(resource);

    if (Q_UNLIKELY(m_pNote.isNull())) {
        ErrorString error(QT_TR_NOOP("Can't add the resource to note: no note "
                                     "is set to the editor"));
        QNWARNING(error << QStringLiteral(", resource to add: ") << resource);
        Q_EMIT notifyError(error);
        return;
    }

    if (resource.hasDataHash() && resource.hasRecognitionDataBody())
    {
        ResourceRecognitionIndices recoIndices(resource.recognitionDataBody());
        if (!recoIndices.isNull() && recoIndices.isValid()) {
            m_recognitionIndicesByResourceHash[resource.dataHash()] = recoIndices;
            QNDEBUG(QStringLiteral("Set recognition indices for new resource: ")
                    << recoIndices);
        }
    }

    m_pNote->addResource(resource);
    setModified();
}

void NoteEditorPrivate::removeResourceFromNote(const Resource & resource)
{
    QNDEBUG(QStringLiteral("NoteEditorPrivate::removeResourceFromNote"));
    QNTRACE(resource);

    if (Q_UNLIKELY(m_pNote.isNull())) {
        ErrorString error(QT_TR_NOOP("Can't remove the resource from note: "
                                     "no note is set to the editor"));
        QNWARNING(error << QStringLiteral(", resource to remove: ") << resource);
        Q_EMIT notifyError(error);
        return;
    }

    m_pNote->removeResource(resource);
    setModified();

    if (resource.hasDataHash())
    {
        auto it = m_recognitionIndicesByResourceHash.find(resource.dataHash());
        if (it != m_recognitionIndicesByResourceHash.end()) {
            Q_UNUSED(m_recognitionIndicesByResourceHash.erase(it));
            highlightRecognizedImageAreas(m_lastSearchHighlightedText,
                                          m_lastSearchHighlightedTextCaseSensitivity);
        }

        auto imageIt = m_genericResourceImageFilePathsByResourceHash.find(resource.dataHash());
        if (imageIt != m_genericResourceImageFilePathsByResourceHash.end()) {
            Q_UNUSED(m_genericResourceImageFilePathsByResourceHash.erase(imageIt))
        }
    }
}

void NoteEditorPrivate::replaceResourceInNote(const Resource & resource)
{
    QNDEBUG(QStringLiteral("NoteEditorPrivate::replaceResourceInNote"));
    QNTRACE(resource);

    if (Q_UNLIKELY(m_pNote.isNull())) {
        ErrorString error(QT_TR_NOOP("Can't replace the resource within note: "
                                     "no note is set to the editor"));
        QNWARNING(error << QStringLiteral(", replacement resource: ") << resource);
        Q_EMIT notifyError(error);
        return;
    }

    if (Q_UNLIKELY(!m_pNote->hasResources())) {
        ErrorString error(QT_TR_NOOP("Can't replace the resource within note: "
                                     "note has no resources"));
        QNWARNING(error << QStringLiteral(", replacement resource: ") << resource);
        Q_EMIT notifyError(error);
        return;
    }

    QList<Resource> resources = m_pNote->resources();
    int resourceIndex = -1;
    const int numResources = resources.size();
    for(int i = 0; i < numResources; ++i)
    {
        const Resource & currentResource = resources[i];
        if (currentResource.localUid() == resource.localUid()) {
            resourceIndex = i;
            break;
        }
    }

    if (Q_UNLIKELY(resourceIndex < 0)) {
        ErrorString error(QT_TR_NOOP("Can't replace the resource within note: "
                                     "can't find the resource to be replaced"));
        QNWARNING(error << QStringLiteral(", replacement resource: ") << resource);
        Q_EMIT notifyError(error);
        return;
    }

    const Resource & targetResource = resources[resourceIndex];
    QByteArray previousResourceHash;
    if (targetResource.hasDataHash()) {
        previousResourceHash = targetResource.dataHash();
    }

    updateResource(targetResource.localUid(), previousResourceHash, resource);
}

void NoteEditorPrivate::setNoteResources(const QList<Resource> & resources)
{
    QNDEBUG(QStringLiteral("NoteEditorPrivate::setNoteResources"));

    if (Q_UNLIKELY(m_pNote.isNull())) {
        ErrorString error(QT_TR_NOOP("Can't set the resources to the note: "
                                     "no note is set to the editor"));
        QNWARNING(error);
        Q_EMIT notifyError(error);
        return;
    }

    m_pNote->setResources(resources);
    rebuildRecognitionIndicesCache();

    Q_EMIT convertedToNote(*m_pNote);
}

bool NoteEditorPrivate::isModified() const
{
    return m_needConversionToNote || m_needSavingNoteInLocalStorage;
}

bool NoteEditorPrivate::isEditorPageModified() const
{
    return m_needConversionToNote;
}

void NoteEditorPrivate::setFocusToEditor()
{
    QNDEBUG(QStringLiteral("NoteEditorPrivate::setFocusToEditor"));

#ifdef QUENTIER_USE_QT_WEB_ENGINE
#if QT_VERSION < QT_VERSION_CHECK(5, 9, 0)
    QNDEBUG(QStringLiteral("Working around the Qt bug "
                           "https://bugreports.qt.io/browse/QTBUG-58515"));

    QWidget * pFocusWidget = qApp->focusWidget();
    if (pFocusWidget) {
        QNDEBUG(QStringLiteral("Removing focus from widget: ") << pFocusWidget);
        pFocusWidget->clearFocus();
    }
#endif
#endif

    setFocus();

#ifdef QUENTIER_USE_QT_WEB_ENGINE
#if (QT_VERSION < QT_VERSION_CHECK(5, 9, 0)) && (QT_VERSION >= QT_VERSION_CHECK(5, 7, 0))
    QRect r = rect();
    QPoint bottomRight = r.bottomRight();
    bottomRight.setX(bottomRight.x() - 1);
    bottomRight.setY(bottomRight.y() - 1);
    QMouseEvent event(QEvent::MouseButtonPress, bottomRight, bottomRight,
                      mapToGlobal(bottomRight),
                      Qt::LeftButton, Qt::MouseButtons(Qt::LeftButton),
                      Qt::NoModifier, Qt::MouseEventNotSynthesized);
    QNDEBUG(QStringLiteral("Sending QMouseEvent to the note editor: point x = ")
            << bottomRight.x()
            << QStringLiteral(", y = ") << bottomRight.y());
    QApplication::sendEvent(this, &event);
#endif
#endif
}

void NoteEditorPrivate::setModified()
{
    QNDEBUG(QStringLiteral("NoteEditorPrivate::setModified"));

    if (!m_pNote) {
        QNDEBUG(QStringLiteral("No note is set to the editor"));
        return;
    }

    if (!m_needConversionToNote && !m_needSavingNoteInLocalStorage ) {
        m_needConversionToNote = true;
        m_needSavingNoteInLocalStorage = true;
        QNTRACE(QStringLiteral("Emitting noteModified signal"));
        Q_EMIT noteModified();
    }
}

QString NoteEditorPrivate::noteEditorPagePath() const
{
    QNDEBUG(QStringLiteral("NoteEditorPrivate::noteEditorPagePath"));

    if (m_pNote.isNull()) {
        QNDEBUG(QStringLiteral("No note is set to the editor"));
        return m_noteEditorPageFolderPath + QStringLiteral("/index.html");
    }

    return m_noteEditorPageFolderPath + QStringLiteral("/") +
           m_pNote->localUid() + QStringLiteral(".html");
}

void NoteEditorPrivate::setRenameResourceDelegateSubscriptions(
    RenameResourceDelegate & delegate)
{
    QObject::connect(&delegate,
                     QNSIGNAL(RenameResourceDelegate,finished,
                              QString,QString,Resource,bool),
                     this,
                     QNSLOT(NoteEditorPrivate,onRenameResourceDelegateFinished,
                            QString,QString,Resource,bool));
    QObject::connect(&delegate,
                     QNSIGNAL(RenameResourceDelegate,notifyError,ErrorString),
                     this,
                     QNSLOT(NoteEditorPrivate,
                            onRenameResourceDelegateError,ErrorString));
    QObject::connect(&delegate,
                     QNSIGNAL(RenameResourceDelegate,cancelled),
                     this,
                     QNSLOT(NoteEditorPrivate,onRenameResourceDelegateCancelled));
}

void NoteEditorPrivate::removeSymlinksToImageResourceFile(const QString & resourceLocalUid)
{
    QNDEBUG(QStringLiteral("NoteEditorPrivate::removeSymlinksToImageResourceFile: ")
            << QStringLiteral("resource local uid = ") << resourceLocalUid);

    if (Q_UNLIKELY(m_pNote.isNull())) {
        QNDEBUG(QStringLiteral("Can't remove symlinks to resource image file: "
                               "no note is set to the editor"));
        return;
    }

    QString fileStorageDirPath =
        ResourceDataInTemporaryFileStorageManager::imageResourceFileStorageFolderPath() +
        QStringLiteral("/") + m_pNote->localUid();
    QString fileStoragePathPrefix = fileStorageDirPath + QStringLiteral("/") +
                                    resourceLocalUid;

    QDir dir(fileStorageDirPath);
    QNTRACE(QStringLiteral("Resource file storage dir ")
            << (dir.exists()
                ? QStringLiteral("exists")
                : QStringLiteral("doesn't exist")));

    QFileInfoList entryList = dir.entryInfoList(QDir::Files | QDir::NoDotAndDotDot);

    const int numEntries = entryList.size();
    QNTRACE(QStringLiteral("Found ") << numEntries
            << QStringLiteral(" files in the image resources folder: ")
            << QDir::toNativeSeparators(fileStorageDirPath));

    QString entryFilePath;
    for(int i = 0; i < numEntries; ++i)
    {
        const QFileInfo & entry = qAsConst(entryList)[i];

        if (!entry.isSymLink()) {
            continue;
        }

        entryFilePath = entry.absoluteFilePath();
        QNTRACE(QStringLiteral("See if we need to remove the symlink to resource ")
                << QStringLiteral("image file ") << entryFilePath);

        if (!entryFilePath.startsWith(fileStoragePathPrefix)) {
            continue;
        }

        Q_UNUSED(removeFile(entryFilePath))
    }
}

QString NoteEditorPrivate::createSymlinkToImageResourceFile(const QString & fileStoragePath,
                                                            const QString & localUid,
                                                            ErrorString & errorDescription)
{
    QNDEBUG(QStringLiteral("NoteEditorPrivate::createSymlinkToImageResourceFile: ")
            << QStringLiteral("file storage path = ") << fileStoragePath
            << QStringLiteral(", local uid = ") << localUid);

    QString linkFilePath = fileStoragePath;
    linkFilePath.remove(linkFilePath.size() - 4, 4);
    linkFilePath += QStringLiteral("_");
    linkFilePath += QString::number(QDateTime::currentMSecsSinceEpoch());

#ifdef Q_OS_WIN
    linkFilePath += QStringLiteral(".lnk");
#else
    linkFilePath += QStringLiteral(".png");
#endif

    QNTRACE(QStringLiteral("Link file path = ") << linkFilePath);

    removeSymlinksToImageResourceFile(localUid);

    QFile imageResourceFile(fileStoragePath);
    bool res = imageResourceFile.link(linkFilePath);
    if (Q_UNLIKELY(!res))
    {
        errorDescription.setBase(QT_TR_NOOP("Can't process the image resource "
                                            "update: can't create a symlink "
                                            "to the resource file"));
        errorDescription.details() = imageResourceFile.errorString();
        errorDescription.details() += QStringLiteral(", error code = ");
        errorDescription.details() += QString::number(imageResourceFile.error());
        return QString();
    }

    return linkFilePath;
}

void NoteEditorPrivate::onDropEvent(QDropEvent * pEvent)
{
    QNDEBUG(QStringLiteral("NoteEditorPrivate::onDropEvent"));

    if (Q_UNLIKELY(!pEvent)) {
        QNWARNING(QStringLiteral("Null pointer to drop event was detected"));
        return;
    }

    const QMimeData * pMimeData = pEvent->mimeData();
    if (Q_UNLIKELY(!pMimeData)) {
        QNWARNING(QStringLiteral("Null pointer to mime data from drop event "
                                 "was detected"));
        return;
    }

    QList<QUrl> urls = pMimeData->urls();
    typedef QList<QUrl>::iterator Iter;
    Iter urlsEnd = urls.end();
    for(Iter it = urls.begin(); it != urlsEnd; ++it)
    {
        if (Q_UNLIKELY(!it->isLocalFile())) {
            continue;
        }

        QString filePath = it->toLocalFile();
        dropFile(filePath);
    }

    pEvent->acceptProposedAction();
}

const Account * NoteEditorPrivate::accountPtr() const
{
    return m_pAccount.data();
}

const Resource NoteEditorPrivate::attachResourceToNote(const QByteArray & data,
                                                       const QByteArray & dataHash,
                                                       const QMimeType & mimeType,
                                                       const QString & filename,
                                                       const QString & sourceUrl)
{
    QNDEBUG(QStringLiteral("NoteEditorPrivate::attachResourceToNote: hash = ")
            << dataHash.toHex() << QStringLiteral(", mime type = ") << mimeType.name()
            << QStringLiteral(", filename = ") << filename
            << QStringLiteral(", source url = ") << sourceUrl);

    Resource resource;
    QString resourceLocalUid = resource.localUid();

    // Force the resource to have empty local uid for now
    resource.setLocalUid(QString());

    if (Q_UNLIKELY(m_pNote.isNull())) {
        QNINFO(QStringLiteral("Can't attach resource to note editor: no actual "
                              "note was selected"));
        return resource;
    }

    // Now can return the local uid back to the resource
    resource.setLocalUid(resourceLocalUid);

    resource.setDataBody(data);

    if (!dataHash.isEmpty()) {
        resource.setDataHash(dataHash);
    }

    resource.setDataSize(data.size());
    resource.setMime(mimeType.name());
    resource.setDirty(true);

    if (!filename.isEmpty())
    {
        if (!resource.hasResourceAttributes()) {
            resource.setResourceAttributes(qevercloud::ResourceAttributes());
        }

        qevercloud::ResourceAttributes & attributes = resource.resourceAttributes();
        attributes.fileName = filename;
    }

    if (!sourceUrl.isEmpty())
    {
        if (!resource.hasResourceAttributes()) {
            resource.setResourceAttributes(qevercloud::ResourceAttributes());
        }

        qevercloud::ResourceAttributes & attributes = resource.resourceAttributes();
        attributes.sourceURL = sourceUrl;
    }

    resource.setNoteLocalUid(m_pNote->localUid());
    if (m_pNote->hasGuid()) {
        resource.setNoteGuid(m_pNote->guid());
    }

    m_pNote->addResource(resource);
    Q_EMIT convertedToNote(*m_pNote);

    return resource;
}

template <typename T>
QString NoteEditorPrivate::composeHtmlTable(const T width, const T singleColumnWidth,
                                            const int rows, const int columns,
                                            const bool relative)
{
    // Table header
    QString htmlTable = QStringLiteral("<div><table style=\"border-collapse: "
                                       "collapse; margin-left: 0px; "
                                       "table-layout: fixed; width: ");
    htmlTable += QString::number(width);
    if (relative) {
        htmlTable += QStringLiteral("%");
    }
    else {
        htmlTable += QStringLiteral("px");
    }
    htmlTable += QStringLiteral(";\" ><tbody>");

    for(int i = 0; i < rows; ++i)
    {
        // Row header
        htmlTable += QStringLiteral("<tr>");

        for(int j = 0; j < columns; ++j)
        {
            // Column header
            htmlTable += QStringLiteral("<td style=\"border: 1px solid "
                                        "rgb(219, 219, 219); padding: 10 px; "
                                        "margin: 0px; width: ");
            htmlTable += QString::number(singleColumnWidth);
            if (relative) {
                htmlTable += QStringLiteral("%");
            }
            else {
                htmlTable += QStringLiteral("px");
            }
            htmlTable += QStringLiteral(";\">");

            // Blank line to preserve the size
            htmlTable += QStringLiteral("<div><br></div>");

            // End column
            htmlTable += QStringLiteral("</td>");
        }

        // End row
        htmlTable += QStringLiteral("</tr>");
    }

    // End table
    htmlTable += QStringLiteral("</tbody></table></div>");
    return htmlTable;
}

void NoteEditorPrivate::undo()
{
    QNDEBUG(QStringLiteral("NoteEditorPrivate::undo"));

    CHECK_NOTE_EDITABLE(QT_TR_NOOP("Can't perform undo"))

    if (m_pUndoStack->canUndo()) {
        m_pUndoStack->undo();
        setModified();
    }
}

void NoteEditorPrivate::redo()
{
    QNDEBUG(QStringLiteral("NoteEditorPrivate::redo"));

    CHECK_NOTE_EDITABLE(QT_TR_NOOP("Can't perform redo"))

    if (m_pUndoStack->canRedo()) {
        m_pUndoStack->redo();
        setModified();
    }
}

void NoteEditorPrivate::undoPageAction()
{
    QNDEBUG(QStringLiteral("NoteEditorPrivate::undoPageAction"));

    CHECK_NOTE_EDITABLE(QT_TR_NOOP("Can't undo page action"))

    GET_PAGE()
    page->executeJavaScript(QStringLiteral("textEditingUndoRedoManager.undo()"));
    setModified();
    updateJavaScriptBindings();
}

void NoteEditorPrivate::redoPageAction()
{
    QNDEBUG(QStringLiteral("NoteEditorPrivate::redoPageAction"));

    CHECK_NOTE_EDITABLE(QT_TR_NOOP("Can't redo page action"))

    GET_PAGE()
    page->executeJavaScript(QStringLiteral("textEditingUndoRedoManager.redo()"));
    setModified();
    updateJavaScriptBindings();
}

void NoteEditorPrivate::flipEnToDoCheckboxState(const quint64 enToDoIdNumber)
{
    QNDEBUG(QStringLiteral("NoteEditorPrivate::flipEnToDoCheckboxState: ")
            << enToDoIdNumber);

    CHECK_NOTE_EDITABLE(QT_TR_NOOP("Can't flip the todo checkbox state"))

    GET_PAGE()
    QString javascript = QString::fromUtf8("flipEnToDoCheckboxState(%1);")
                         .arg(QString::number(enToDoIdNumber));
    page->executeJavaScript(javascript);
    setModified();
}

qint64 NoteEditorPrivate::noteResourcesSize() const
{
    QNTRACE(QStringLiteral("NoteEditorPrivate::noteResourcesSize"));

    if (Q_UNLIKELY(!m_pNote)) {
        QNTRACE(QStringLiteral("No note - returning zero"));
        return qint64(0);
    }

    if (Q_UNLIKELY(!m_pNote->hasResources())) {
        QNTRACE(QStringLiteral("Note has no resources - returning zero"));
        return qint64(0);
    }

    qint64 size = 0;
    QList<Resource> resources = m_pNote->resources();
    for(auto it = resources.constBegin(),
        end = resources.constEnd(); it != end; ++it)
    {
        const Resource & resource = *it;
        QNTRACE(QStringLiteral("Computing size contributions for resource: ")
                << resource);

        if (resource.hasDataSize()) {
            size += resource.dataSize();
        }

        if (resource.hasAlternateDataSize()) {
            size += resource.alternateDataSize();
        }

        if (resource.hasRecognitionDataSize()) {
            size += resource.recognitionDataSize();
        }
    }

    QNTRACE(QStringLiteral("Computed note resources size: ") << size);
    return size;
}

qint64 NoteEditorPrivate::noteContentSize() const
{
    if (Q_UNLIKELY(!m_pNote)) {
        return qint64(0);
    }

    if (Q_UNLIKELY(!m_pNote->hasContent())) {
        return qint64(0);
    }

    return static_cast<qint64>(m_pNote->content().size());
}

qint64 NoteEditorPrivate::noteSize() const
{
    return noteContentSize() + noteResourcesSize();
}

void NoteEditorPrivate::onSpellCheckCorrectionAction()
{
    QNDEBUG(QStringLiteral("NoteEditorPrivate::onSpellCheckCorrectionAction"));

    if (!m_spellCheckerEnabled) {
        QNDEBUG(QStringLiteral("Not enabled, won't do anything"));
        return;
    }

    QAction * pAction = qobject_cast<QAction*>(sender());
    if (Q_UNLIKELY(!pAction)) {
        ErrorString error(QT_TR_NOOP("Can't get the action which has toggled "
                                     "the spelling correction"));
        QNWARNING(error);
        Q_EMIT notifyError(error);
        return;
    }

    QString correction = pAction->text();
    if (Q_UNLIKELY(correction.isEmpty())) {
        QNWARNING(QStringLiteral("No correction specified"));
        return;
    }

    correction.remove(QStringLiteral("&"));

    GET_PAGE()
    page->executeJavaScript(
        QStringLiteral("spellChecker.correctSpelling('") +
        correction + QStringLiteral("');"),
        NoteEditorCallbackFunctor<QVariant>(
            this, &NoteEditorPrivate::onSpellCheckCorrectionActionDone));
}

void NoteEditorPrivate::onSpellCheckIgnoreWordAction()
{
    QNDEBUG(QStringLiteral("NoteEditorPrivate::onSpellCheckIgnoreWordAction"));

    if (!m_spellCheckerEnabled) {
        QNDEBUG(QStringLiteral("Not enabled, won't do anything"));
        return;
    }

    if (Q_UNLIKELY(!m_pSpellChecker)) {
        QNDEBUG(QStringLiteral("Spell checker is null, won't do anything"));
        return;
    }

    m_pSpellChecker->ignoreWord(m_lastMisSpelledWord);
    m_currentNoteMisSpelledWords.removeAll(m_lastMisSpelledWord);
    applySpellCheck();

    SpellCheckIgnoreWordUndoCommand * pCommand =
        new SpellCheckIgnoreWordUndoCommand(
            *this, m_lastMisSpelledWord, m_pSpellChecker);

    QObject::connect(pCommand,
                     QNSIGNAL(SpellCheckIgnoreWordUndoCommand,
                              notifyError,ErrorString),
                     this,
                     QNSLOT(NoteEditorPrivate,onUndoCommandError,ErrorString));
    m_pUndoStack->push(pCommand);
}

void NoteEditorPrivate::onSpellCheckAddWordToUserDictionaryAction()
{
    QNDEBUG(QStringLiteral("NoteEditorPrivate::onSpellCheckAddWordToUserDictionaryAction"));

    if (!m_spellCheckerEnabled) {
        QNDEBUG(QStringLiteral("Not enabled, won't do anything"));
        return;
    }

    if (Q_UNLIKELY(!m_pSpellChecker)) {
        QNDEBUG(QStringLiteral("Spell checker is null, won't do anything"));
        return;
    }

    m_pSpellChecker->addToUserWordlist(m_lastMisSpelledWord);
    m_currentNoteMisSpelledWords.removeAll(m_lastMisSpelledWord);
    applySpellCheck();

    SpellCheckAddToUserWordListUndoCommand * pCommand =
        new SpellCheckAddToUserWordListUndoCommand(
            *this, m_lastMisSpelledWord, m_pSpellChecker);

    QObject::connect(pCommand,
                     QNSIGNAL(SpellCheckAddToUserWordListUndoCommand,
                              notifyError,ErrorString),
                     this,
                     QNSLOT(NoteEditorPrivate,onUndoCommandError,ErrorString));
    m_pUndoStack->push(pCommand);
}

void NoteEditorPrivate::onSpellCheckCorrectionActionDone(
    const QVariant & data, const QVector<QPair<QString,QString> > & extraData)
{
    QNDEBUG(QStringLiteral("NoteEditorPrivate::onSpellCheckCorrectionActionDone: ")
            << data);

    Q_UNUSED(extraData)

    QMap<QString,QVariant> resultMap = data.toMap();

    auto statusIt = resultMap.find(QStringLiteral("status"));
    if (Q_UNLIKELY(statusIt == resultMap.end())) {
        ErrorString error(QT_TR_NOOP("Can't parse the result of spelling "
                                     "correction from JavaScript"));
        QNWARNING(error);
        Q_EMIT notifyError(error);
        return;
    }

    bool res = statusIt.value().toBool();
    if (!res)
    {
        ErrorString error;

        auto errorIt = resultMap.find(QStringLiteral("error"));
        if (Q_UNLIKELY(errorIt == resultMap.end())) {
            error.setBase(QT_TR_NOOP("Can't parse the error of spelling "
                                     "correction from JavaScript"));
        }
        else {
            error.setBase(QT_TR_NOOP("Can't correct spelling"));
            error.details() = errorIt.value().toString();
        }

        QNWARNING(error);
        Q_EMIT notifyError(error);
        return;
    }

    SpellCorrectionUndoCommand * pCommand =
        new SpellCorrectionUndoCommand(
            *this,
            NoteEditorCallbackFunctor<QVariant>(
                this, &NoteEditorPrivate::onSpellCheckCorrectionUndoRedoFinished));

    QObject::connect(pCommand,
                     QNSIGNAL(SpellCorrectionUndoCommand,notifyError,ErrorString),
                     this,
                     QNSLOT(NoteEditorPrivate,onUndoCommandError,ErrorString));
    m_pUndoStack->push(pCommand);

    applySpellCheck();

    convertToNote();
}

void NoteEditorPrivate::onSpellCheckCorrectionUndoRedoFinished(
    const QVariant & data, const QVector<QPair<QString,QString> > & extraData)
{
    QNDEBUG(QStringLiteral("NoteEditorPrivate::onSpellCheckCorrectionUndoRedoFinished"));

    Q_UNUSED(extraData)

    QMap<QString,QVariant> resultMap = data.toMap();

    auto statusIt = resultMap.find(QStringLiteral("status"));
    if (Q_UNLIKELY(statusIt == resultMap.end())) {
        ErrorString error(QT_TR_NOOP("Can't parse the result of spelling "
                                     "correction undo/redo from JavaScript"));
        QNWARNING(error);
        Q_EMIT notifyError(error);
        return;
    }

    bool res = statusIt.value().toBool();
    if (!res)
    {
        ErrorString error;

        auto errorIt = resultMap.find(QStringLiteral("error"));
        if (Q_UNLIKELY(errorIt == resultMap.end())) {
            error.setBase(QT_TR_NOOP("Can't parse the error of spelling "
                                     "correction undo/redo from JavaScript"));
        }
        else {
            error.setBase(QT_TR_NOOP("Can't undo/redo the spelling correction"));
            error.details() = errorIt.value().toString();
        }

        QNWARNING(error);
        Q_EMIT notifyError(error);
        return;
    }

    convertToNote();
}

void NoteEditorPrivate::onSpellCheckerDynamicHelperUpdate(QStringList words)
{
    QNDEBUG(QStringLiteral("NoteEditorPrivate::onSpellCheckerDynamicHelperUpdate: ")
            << words.join(QStringLiteral(";")));

    if (!m_spellCheckerEnabled) {
        QNTRACE(QStringLiteral("No spell checking is enabled, nothing to do"));
        return;
    }

    if (Q_UNLIKELY(!m_pSpellChecker)) {
        QNDEBUG(QStringLiteral("Spell checker is null, won't do anything"));
        return;
    }

    for(auto it = words.begin(), end = words.end(); it != end; ++it)
    {
        QString word = *it;
        word = word.trimmed();
        m_stringUtils.removePunctuation(word);

        if (m_pSpellChecker->checkSpell(word)) {
            QNTRACE(QStringLiteral("No misspelling detected"));
            continue;
        }

        if (!m_currentNoteMisSpelledWords.contains(word)) {
            m_currentNoteMisSpelledWords << word;
        }
    }

    QNTRACE(QStringLiteral("Current note's misspelled words: ")
            << m_currentNoteMisSpelledWords.join(QStringLiteral(", ")));

    applySpellCheck(/* apply to selection = */ true);
}

void NoteEditorPrivate::onSpellCheckerReady()
{
    QNDEBUG(QStringLiteral("NoteEditorPrivate::onSpellCheckerReady"));

    QObject::disconnect(m_pSpellChecker, QNSIGNAL(SpellChecker,ready),
                        this, QNSLOT(NoteEditorPrivate,onSpellCheckerReady));

    if (m_spellCheckerEnabled) {
        enableSpellCheck();
    }
    else {
        disableSpellCheck();
    }

    Q_EMIT spellCheckerReady();
}

void NoteEditorPrivate::onImageResourceResized(bool pushUndoCommand)
{
    QNDEBUG(QStringLiteral("NoteEditorPrivate::onImageResourceResized: push undo command = ")
            << (pushUndoCommand ? QStringLiteral("true") : QStringLiteral("false")));

    if (pushUndoCommand) {
        ImageResizeUndoCommand * pCommand = new ImageResizeUndoCommand(*this);
        QObject::connect(pCommand,
                         QNSIGNAL(ImageResizeUndoCommand,notifyError,ErrorString),
                         this,
                         QNSLOT(NoteEditorPrivate,onUndoCommandError,ErrorString));
        m_pUndoStack->push(pCommand);
    }

    convertToNote();
}

void NoteEditorPrivate::copy()
{
    QNDEBUG(QStringLiteral("NoteEditorPrivate::copy"));
    GET_PAGE()
    page->triggerAction(WebPage::Copy);
}

void NoteEditorPrivate::paste()
{
    QNDEBUG(QStringLiteral("NoteEditorPrivate::paste"));

    CHECK_NOTE_EDITABLE(QT_TR_NOOP("Can't paste"))

    GET_PAGE()

    QClipboard * pClipboard = QApplication::clipboard();
    if (Q_UNLIKELY(!pClipboard)) {
        QNWARNING(QStringLiteral("Can't access the application clipboard "
                                 "to analyze the pasted content"));
        execJavascriptCommand(QStringLiteral("insertText"));
        setModified();
        return;
    }

    const QMimeData * pMimeData = pClipboard->mimeData(QClipboard::Clipboard);
    if (pMimeData)
    {
        QNTRACE(QStringLiteral("Mime data to paste: ") << pMimeData
                << QStringLiteral("\nMime data has html: ")
                << (pMimeData->hasHtml()
                    ? QStringLiteral("true")
                    : QStringLiteral("false"))
                << QStringLiteral(", html: ") << pMimeData->html()
                << QStringLiteral(", mime data has text: ")
                << (pMimeData->hasText()
                    ? QStringLiteral("true")
                    : QStringLiteral("false"))
                << QStringLiteral(", text: ") << pMimeData->text()
                << QStringLiteral(", mime data has image: ")
                << (pMimeData->hasImage()
                    ? QStringLiteral("true")
                    : QStringLiteral("false")));

        if (pMimeData->hasImage()) {
            pasteImageData(*pMimeData);
            return;
        }

        if (pMimeData->hasHtml())
        {
            QString html = pMimeData->html();
            QNDEBUG(QStringLiteral("HTML from mime data: ") << html);

            InsertHtmlDelegate * pInsertHtmlDelegate =
                new InsertHtmlDelegate(html, *this, m_enmlConverter,
                                       m_pResourceDataInTemporaryFileStorageManager,
                                       m_resourceFileStoragePathsByResourceLocalUid,
                                       m_resourceInfo, this);
            QObject::connect(pInsertHtmlDelegate,
                             QNSIGNAL(InsertHtmlDelegate,finished,
                                      QList<Resource>,QStringList),
                             this,
                             QNSLOT(NoteEditorPrivate,onInsertHtmlDelegateFinished,
                                    QList<Resource>,QStringList));
            QObject::connect(pInsertHtmlDelegate,
                             QNSIGNAL(InsertHtmlDelegate,notifyError,ErrorString),
                             this,
                             QNSLOT(NoteEditorPrivate,
                                    onInsertHtmlDelegateError,ErrorString));

            pInsertHtmlDelegate->start();
            return;
        }
    }
    else
    {
        QNDEBUG(QStringLiteral("Unable to retrieve the mime data from the clipboard"));
    }

    QString textToPaste = pClipboard->text();
    QNTRACE(QStringLiteral("Text to paste: ") << textToPaste);

    if (textToPaste.isEmpty()) {
        QNDEBUG(QStringLiteral("The text to paste is empty"));
        return;
    }

    bool shouldBeHyperlink = textToPaste.startsWith(QStringLiteral("http://")) ||
                             textToPaste.startsWith(QStringLiteral("https://")) ||
                             textToPaste.startsWith(QStringLiteral("mailto:")) ||
                             textToPaste.startsWith(QStringLiteral("ftp://"));
    bool shouldBeAttachment = textToPaste.startsWith(QStringLiteral("file://"));
    bool shouldBeInAppLink = textToPaste.startsWith(QStringLiteral("evernote://"));

    if (!shouldBeHyperlink && !shouldBeAttachment && !shouldBeInAppLink)
    {
        QNTRACE(QStringLiteral("The pasted text doesn't appear to be a url "
                               "of hyperlink or attachment"));
        execJavascriptCommand(QStringLiteral("insertText"), textToPaste);
        return;
    }

    QUrl url(textToPaste);
    if (shouldBeAttachment)
    {
        if (!url.isValid())
        {
            QNTRACE(QStringLiteral("The pasted text seemed like file url but "
                                   "the url isn't valid after all, fallback "
                                   "to simple paste"));
            execJavascriptCommand(QStringLiteral("insertText"), textToPaste);
            setModified();
        }
        else
        {
            dropFile(url.toLocalFile());
        }

        return;
    }

    if (!url.isValid()) {
        url.setScheme(QStringLiteral("evernote"));
    }

    if (!url.isValid()) {
        QNDEBUG(QStringLiteral("It appears we don't paste a url"));
        execJavascriptCommand(QStringLiteral("insertText"), textToPaste);
        setModified();
        return;
    }

    QNDEBUG(QStringLiteral("Was able to create the url from pasted text, "
                           "inserting a hyperlink"));

    if (shouldBeInAppLink)
    {
        QString userId, shardId, noteGuid;
        ErrorString errorDescription;
        bool res = parseInAppLink(textToPaste, userId, shardId, noteGuid,
                                  errorDescription);
        if (!res) {
            QNWARNING(errorDescription);
            Q_EMIT notifyError(errorDescription);
            return;
        }

        if (Q_UNLIKELY(!checkGuid(noteGuid)))
        {
            errorDescription.setBase(QT_TR_NOOP("Can't insert in-app note link: "
                                                "note guid is invalid"));
            errorDescription.details() = noteGuid;
            QNWARNING(errorDescription);
            Q_EMIT notifyError(errorDescription);
            return;
        }

        QNTRACE(QStringLiteral("Parsed in-app note link: user id = ") << userId
                << QStringLiteral(", shard id = ") << shardId
                << QStringLiteral(", note guid = ") << noteGuid);
        Q_EMIT inAppNoteLinkPasteRequested(textToPaste, userId, shardId, noteGuid);
        return;
    }

#if QT_VERSION >= QT_VERSION_CHECK(5, 0, 0)
    textToPaste = url.toString(QUrl::FullyEncoded);
#else
    textToPaste = url.toString(QUrl::None);
#endif

    quint64 hyperlinkId = m_lastFreeHyperlinkIdNumber++;
    setupAddHyperlinkDelegate(hyperlinkId, textToPaste);
}

void NoteEditorPrivate::pasteUnformatted()
{
    QNDEBUG(QStringLiteral("NoteEditorPrivate::pasteUnformatted"));
    CHECK_NOTE_EDITABLE(QT_TR_NOOP("Can't paste the unformatted text"));

    QClipboard * pClipboard = QApplication::clipboard();
    if (Q_UNLIKELY(!pClipboard))
    {
        QNWARNING(QStringLiteral("Can't access the application clipboard "
                                 "to analyze the pasted content"));
        execJavascriptCommand(QStringLiteral("insertText"));
        setModified();
        return;
    }

    QString textToPaste = pClipboard->text();
    QNTRACE(QStringLiteral("Text to paste: ") << textToPaste);
    if (textToPaste.isEmpty()) {
        return;
    }

    execJavascriptCommand(QStringLiteral("insertText"), textToPaste);
    setModified();
}

void NoteEditorPrivate::selectAll()
{
    QNDEBUG(QStringLiteral("NoteEditorPrivate::selectAll"));
    GET_PAGE()
    page->triggerAction(WebPage::SelectAll);
}

void NoteEditorPrivate::formatSelectionAsSourceCode()
{
    QNDEBUG(QStringLiteral("NoteEditorPrivate::formatSelectionAsSourceCode"));
    GET_PAGE()
    page->executeJavaScript(
        QStringLiteral("sourceCodeFormatter.format()"),
        NoteEditorCallbackFunctor<QVariant>(
            this, &NoteEditorPrivate::onSelectionFormattedAsSourceCode));
}

void NoteEditorPrivate::fontMenu()
{
    QNDEBUG(QStringLiteral("NoteEditorPrivate::fontMenu"));

    bool fontWasChosen = false;
    QFont chosenFont = QFontDialog::getFont(&fontWasChosen, m_font, this);
    if (!fontWasChosen) {
        return;
    }

    setFont(chosenFont);

    textBold();
    Q_EMIT textBoldState(chosenFont.bold());

    textItalic();
    Q_EMIT textItalicState(chosenFont.italic());

    textUnderline();
    Q_EMIT textUnderlineState(chosenFont.underline());

    textStrikethrough();
    Q_EMIT textStrikethroughState(chosenFont.strikeOut());
}

void NoteEditorPrivate::cut()
{
    QNDEBUG(QStringLiteral("NoteEditorPrivate::cut"));
    GET_PAGE()
    CHECK_NOTE_EDITABLE(QT_TR_NOOP("Can't cut note content"))

    // NOTE: managed action can't properly copy the current selection into
    // the clipboard on all platforms, so triggering copy action first
    page->triggerAction(WebPage::Copy);

    execJavascriptCommand(QStringLiteral("cut"));
    setModified();
}

void NoteEditorPrivate::textBold()
{
    QNDEBUG(QStringLiteral("NoteEditorPrivate::textBold"));
    CHECK_NOTE_EDITABLE(QT_TR_NOOP("Can't toggle bold text"))
    execJavascriptCommand(QStringLiteral("bold"));
    setModified();
}

void NoteEditorPrivate::textItalic()
{
    QNDEBUG(QStringLiteral("NoteEditorPrivate::textItalic"));
    CHECK_NOTE_EDITABLE(QT_TR_NOOP("Can't toggle italic text"))
    execJavascriptCommand(QStringLiteral("italic"));
    setModified();
}

void NoteEditorPrivate::textUnderline()
{
    QNDEBUG(QStringLiteral("NoteEditorPrivate::textUnderline"));
    CHECK_NOTE_EDITABLE(QT_TR_NOOP("Can't toggle underline text"))
    execJavascriptCommand(QStringLiteral("underline"));
    setModified();
}

void NoteEditorPrivate::textStrikethrough()
{
    QNDEBUG(QStringLiteral("NoteEditorPrivate::textStrikethrough"));
    CHECK_NOTE_EDITABLE(QT_TR_NOOP("Can't toggle strikethrough text"))
    execJavascriptCommand(QStringLiteral("strikethrough"));
    setModified();
}

void NoteEditorPrivate::textHighlight()
{
    QNDEBUG(QStringLiteral("NoteEditorPrivate::textHighlight"));

    CHECK_NOTE_EDITABLE(QT_TR_NOOP("Can't highlight text"))
    setBackgroundColor(QColor(255, 255, 127));
    setModified();
}

void NoteEditorPrivate::alignLeft()
{
    QNDEBUG(QStringLiteral("NoteEditorPrivate::alignLeft"));
    CHECK_NOTE_EDITABLE(QT_TR_NOOP("Can't justify the text to the left"))
    execJavascriptCommand(QStringLiteral("justifyleft"));
    setModified();
}

void NoteEditorPrivate::alignCenter()
{
    QNDEBUG(QStringLiteral("NoteEditorPrivate::alignCenter"));
    CHECK_NOTE_EDITABLE(QT_TR_NOOP("Can't justify the text to the center"))
    execJavascriptCommand(QStringLiteral("justifycenter"));
    setModified();
}

void NoteEditorPrivate::alignRight()
{
    QNDEBUG(QStringLiteral("NoteEditorPrivate::alignRight"));
    CHECK_NOTE_EDITABLE(QT_TR_NOOP("Can't justify the text to the right"))
    execJavascriptCommand(QStringLiteral("justifyright"));
    setModified();
}

void NoteEditorPrivate::alignFull()
{
    QNDEBUG(QStringLiteral("NoteEditorPrivate::alignFull"));
    CHECK_NOTE_EDITABLE(QT_TR_NOOP("Can't do full text justification"))
    execJavascriptCommand(QStringLiteral("justifyfull"));
    setModified();
}

QString NoteEditorPrivate::selectedText() const
{
    return page()->selectedText();
}

bool NoteEditorPrivate::hasSelection() const
{
    return page()->hasSelection();
}

void NoteEditorPrivate::findNext(const QString & text, const bool matchCase) const
{
    QNDEBUG(QStringLiteral("NoteEditorPrivate::findNext: ") << text
            << QStringLiteral("; match case = ")
            << (matchCase ? QStringLiteral("true") : QStringLiteral("false")));

    findText(text, matchCase);
}

void NoteEditorPrivate::findPrevious(const QString & text, const bool matchCase) const
{
    QNDEBUG(QStringLiteral("NoteEditorPrivate::findPrevious: ") << text
            << QStringLiteral("; match case = ")
            << (matchCase ? QStringLiteral("true") : QStringLiteral("false")));

    findText(text, matchCase, /* search backward = */ true);
}

void NoteEditorPrivate::replace(const QString & textToReplace,
                                const QString & replacementText,
                                const bool matchCase)
{
    QNDEBUG(QStringLiteral("NoteEditorPrivate::replace: text to replace = ")
            << textToReplace << QStringLiteral("; replacement text = ")
            << replacementText << QStringLiteral("; match case = ")
            << (matchCase ? QStringLiteral("true") : QStringLiteral("false")));

    GET_PAGE()
    CHECK_NOTE_EDITABLE(QT_TR_NOOP("Can't replace text"))

    QString escapedTextToReplace = textToReplace;
    escapeStringForJavaScript(escapedTextToReplace);

    QString escapedReplacementText = replacementText;
    escapeStringForJavaScript(escapedReplacementText);

    QString javascript =
        QString::fromUtf8("findReplaceManager.replace('%1', '%2', %3);")
        .arg(escapedTextToReplace, escapedReplacementText,
             (matchCase ? QStringLiteral("true") : QStringLiteral("false")));

    page->executeJavaScript(javascript, ReplaceCallback(this));

    ReplaceUndoCommand * pCommand =
        new ReplaceUndoCommand(textToReplace, matchCase, *this, ReplaceCallback(this));
    QObject::connect(pCommand,
                     QNSIGNAL(ReplaceUndoCommand,notifyError,ErrorString),
                     this,
                     QNSLOT(NoteEditorPrivate,onUndoCommandError,ErrorString));
    m_pUndoStack->push(pCommand);

    setSearchHighlight(textToReplace, matchCase, /* force = */ true);
    findNext(textToReplace, matchCase);
}

void NoteEditorPrivate::replaceAll(const QString & textToReplace,
                                   const QString & replacementText,
                                   const bool matchCase)
{
    QNDEBUG(QStringLiteral("NoteEditorPrivate::replaceAll: text to replace = ")
            << textToReplace << QStringLiteral("; replacement text = ")
            << replacementText << QStringLiteral("; match case = ")
            << (matchCase ? QStringLiteral("true") : QStringLiteral("false")));

    GET_PAGE()
    CHECK_NOTE_EDITABLE(QT_TR_NOOP("Can't replace all occurrences"))

    QString escapedTextToReplace = textToReplace;
    escapeStringForJavaScript(escapedTextToReplace);

    QString escapedReplacementText = replacementText;
    escapeStringForJavaScript(escapedReplacementText);

    QString javascript =
        QString::fromUtf8("findReplaceManager.replaceAll('%1', '%2', %3);")
        .arg(escapedTextToReplace, escapedReplacementText,
             (matchCase ? QStringLiteral("true") : QStringLiteral("false")));

    page->executeJavaScript(javascript, ReplaceCallback(this));

    ReplaceAllUndoCommand * pCommand =
        new ReplaceAllUndoCommand(textToReplace, matchCase, *this, ReplaceCallback(this));
    QObject::connect(pCommand,
                     QNSIGNAL(ReplaceAllUndoCommand,notifyError,ErrorString),
                     this,
                     QNSLOT(NoteEditorPrivate,onUndoCommandError,ErrorString));
    m_pUndoStack->push(pCommand);

    setSearchHighlight(textToReplace, matchCase, /* force = */ true);
}

void NoteEditorPrivate::onReplaceJavaScriptDone(const QVariant & data)
{
    QNDEBUG(QStringLiteral("NoteEditorPrivate::onReplaceJavaScriptDone"));

    Q_UNUSED(data)

    setModified();
    convertToNote();
}

void NoteEditorPrivate::insertToDoCheckbox()
{
    QNDEBUG(QStringLiteral("NoteEditorPrivate::insertToDoCheckbox"));

    GET_PAGE()
    CHECK_NOTE_EDITABLE(QT_TR_NOOP("Can't insert checkbox"))

    QString javascript =
        QString::fromUtf8("toDoCheckboxAutomaticInserter.insertToDo(%1);")
        .arg(m_lastFreeEnToDoIdNumber++);

    page->executeJavaScript(
        javascript,
        NoteEditorCallbackFunctor<QVariant>(
            this, &NoteEditorPrivate::onToDoCheckboxInserted));
}

void NoteEditorPrivate::insertInAppNoteLink(const QString & userId,
                                            const QString & shardId,
                                            const QString & noteGuid,
                                            const QString & linkText)
{
    QNDEBUG(QStringLiteral("NoteEditorPrivate::insertInAppNoteLink: user id = ")
            << userId << QStringLiteral(", shard id = ") << shardId
            << QStringLiteral(", note guid = ") << noteGuid);

    QString urlString = QStringLiteral("evernote:///view/") + userId +
                        QStringLiteral("/") + shardId + QStringLiteral("/") +
                        noteGuid + QStringLiteral("/") + noteGuid;

    quint64 hyperlinkId = m_lastFreeHyperlinkIdNumber++;
    setupAddHyperlinkDelegate(hyperlinkId, urlString, linkText);
}

void NoteEditorPrivate::setSpellcheck(const bool enabled)
{
    QNDEBUG(QStringLiteral("NoteEditorPrivate::setSpellcheck: enabled = ")
            << (enabled ? QStringLiteral("true") : QStringLiteral("false")));

    if (m_spellCheckerEnabled == enabled) {
        QNTRACE(QStringLiteral("Spell checker enabled flag didn't change"));
        return;
    }

    m_spellCheckerEnabled = enabled;
    if (m_spellCheckerEnabled) {
        enableSpellCheck();
    }
    else {
        disableSpellCheck();
    }
}

bool NoteEditorPrivate::spellCheckEnabled() const
{
    return m_spellCheckerEnabled;
}

void NoteEditorPrivate::setFont(const QFont & font)
{
    QNDEBUG(QStringLiteral("NoteEditorPrivate::setFont: ") << font.family()
            << QStringLiteral(", point size = ") << font.pointSize()
            << QStringLiteral(", previous font family = ") << m_font.family()
            << QStringLiteral(", previous font point size = ") << m_font.pointSize());

    if (m_font.family() == font.family()) {
        QNTRACE(QStringLiteral("Font family hasn't changed, nothing to to do"));
        return;
    }

    CHECK_NOTE_EDITABLE(QT_TR_NOOP("Can't change font"))

    m_font = font;
    QString fontName = font.family();
    execJavascriptCommand(QStringLiteral("fontName"), fontName);
    Q_EMIT textFontFamilyChanged(font.family());

    if (hasSelection()) {
        setModified();
    }
}

void NoteEditorPrivate::setFontHeight(const int height)
{
    QNDEBUG(QStringLiteral("NoteEditorPrivate::setFontHeight: ") << height);

    if (height <= 0) {
        ErrorString error(QT_TR_NOOP("Detected incorrect font size"));
        error.details() = QString::number(height);
        QNINFO(error);
        Q_EMIT notifyError(error);
        return;
    }

    CHECK_NOTE_EDITABLE(QT_TR_NOOP("Can't change the font height"))

    m_font.setPointSize(height);
    GET_PAGE()
    page->executeJavaScript(QStringLiteral("changeFontSizeForSelection(") +
                            QString::number(height) + QStringLiteral(");"));
    Q_EMIT textFontSizeChanged(height);

    if (hasSelection()) {
        setModified();
    }
}

void NoteEditorPrivate::setFontColor(const QColor & color)
{
    QNDEBUG(QStringLiteral("NoteEditorPrivate::setFontColor: ") << color.name()
            << QStringLiteral(", rgb: ") << QString::number(color.rgb(), 16));

    CHECK_NOTE_EDITABLE(QT_TR_NOOP("Can't set the font color"))

    if (!color.isValid()) {
        ErrorString error(QT_TR_NOOP("Detected invalid font color"));
        error.details() = color.name();
        QNINFO(error);
        Q_EMIT notifyError(error);
        return;
    }

    execJavascriptCommand(QStringLiteral("foreColor"), color.name());

    if (hasSelection()) {
        setModified();
    }
}

void NoteEditorPrivate::setBackgroundColor(const QColor & color)
{
    QNDEBUG(QStringLiteral("NoteEditorPrivate::setBackgroundColor: ")
            << color.name() << QStringLiteral(", rgb: ")
            << QString::number(color.rgb(), 16));

    CHECK_NOTE_EDITABLE(QT_TR_NOOP("Can't set the background color"))

    if (!color.isValid()) {
        ErrorString error(QT_TR_NOOP("Detected invalid background color"));
        error.details() = color.name();
        QNINFO(error);
        Q_EMIT notifyError(error);
        return;
    }

    execJavascriptCommand(QStringLiteral("hiliteColor"), color.name());

    if (hasSelection()) {
        setModified();
    }
}

QPalette NoteEditorPrivate::defaultPalette() const
{
    QPalette pal = palette();

    if (!m_pPalette.isNull())
    {
        QColor fontColor = m_pPalette->color(QPalette::WindowText);
        if (fontColor.isValid()) {
            pal.setColor(QPalette::WindowText, fontColor);
        }

        QColor backgroundColor = m_pPalette->color(QPalette::Base);
        if (backgroundColor.isValid()) {
            pal.setColor(QPalette::Base, backgroundColor);
        }

        QColor highlightColor = m_pPalette->color(QPalette::Highlight);
        if (highlightColor.isValid()) {
            pal.setColor(QPalette::Highlight, highlightColor);
        }

        QColor highlightedTextColor = m_pPalette->color(QPalette::HighlightedText);
        if (highlightedTextColor.isValid()) {
            pal.setColor(QPalette::HighlightedText, highlightedTextColor);
        }
    }

    return pal;
}

void NoteEditorPrivate::setDefaultPalette(const QPalette & pal)
{
    QNINFO(QStringLiteral("NoteEditorPrivate::setDefaultPalette"));

    if (m_pPalette.isNull())
    {
        m_pPalette.reset(new QPalette(pal));
    }
    else
    {
        if (*m_pPalette == pal) {
            QNTRACE(QStringLiteral("Palette did not change"));
            return;
        }

        *m_pPalette = pal;
    }

    if (Q_UNLIKELY(m_pNote.isNull())) {
        return;
    }

    if (m_pendingNotePageLoad || m_pendingIndexHtmlWritingToFile || m_pendingJavaScriptExecution) {
        m_pendingDefaultPaletteReplacement = true;
        return;
    }

    replaceDefaultPalette();
}

void NoteEditorPrivate::insertHorizontalLine()
{
    QNDEBUG(QStringLiteral("NoteEditorPrivate::insertHorizontalLine"));

    CHECK_NOTE_EDITABLE(QT_TR_NOOP("Can't insert a horizontal line"))
    execJavascriptCommand(QStringLiteral("insertHorizontalRule"));
    setModified();
}

void NoteEditorPrivate::increaseFontSize()
{
    changeFontSize(/* increase = */ true);
}

void NoteEditorPrivate::decreaseFontSize()
{
    changeFontSize(/* decrease = */ false);
}

void NoteEditorPrivate::increaseIndentation()
{
    changeIndentation(/* increase = */ true);
}

void NoteEditorPrivate::decreaseIndentation()
{
    changeIndentation(/* increase = */ false);
}

void NoteEditorPrivate::insertBulletedList()
{
    QNDEBUG(QStringLiteral("NoteEditorPrivate::insertBulletedList"));

    CHECK_NOTE_EDITABLE(QT_TR_NOOP("Can't insert an unordered list"))
    execJavascriptCommand(QStringLiteral("insertUnorderedList"));
    setModified();
}

void NoteEditorPrivate::insertNumberedList()
{
    QNDEBUG(QStringLiteral("NoteEditorPrivate::insertNumberedList"));

    CHECK_NOTE_EDITABLE(QT_TR_NOOP("Can't insert a numbered list"))
    execJavascriptCommand(QStringLiteral("insertOrderedList"));
    setModified();
}

void NoteEditorPrivate::insertTableDialog()
{
    QNDEBUG(QStringLiteral("NoteEditorPrivate::insertTableDialog"));

    CHECK_NOTE_EDITABLE(QT_TR_NOOP("Can't insert a table"))
    Q_EMIT insertTableDialogRequested();
}

#define CHECK_NUM_COLUMNS() \
    if (columns <= 0) { \
        ErrorString error(QT_TRANSLATE_NOOP("NoteEditorPrivate", \
                                            "Detected attempt to insert a table "\
                                            "with negative or zero number "\
                                            "of columns")); \
        error.details() = QString::number(columns); \
        QNWARNING(error); \
        Q_EMIT notifyError(error); \
        return; \
    }

#define CHECK_NUM_ROWS() \
    if (rows <= 0) { \
        ErrorString error(QT_TRANSLATE_NOOP("NoteEditorPrivate", \
                                            "Detected attempt to insert a table "\
                                            "with negative or zero number of rows")); \
        error.details() = QString::number(rows); \
        QNWARNING(error); \
        Q_EMIT notifyError(error); \
        return; \
    }

void NoteEditorPrivate::insertFixedWidthTable(const int rows,
                                              const int columns,
                                              const int widthInPixels)
{
    QNDEBUG(QStringLiteral("NoteEditorPrivate::insertFixedWidthTable: rows = ")
            << rows << QStringLiteral(", columns = ") << columns
            << QStringLiteral(", width in pixels = ") << widthInPixels);

    CHECK_NOTE_EDITABLE(QT_TR_NOOP("Can't insert a fixed width table"))

    CHECK_NUM_COLUMNS();
    CHECK_NUM_ROWS();

    int pageWidth = geometry().width();
    if (widthInPixels > 2 * pageWidth) {
        ErrorString error(QT_TR_NOOP("Can't insert table, width is too large "
                                     "(more than twice the page width)"));
        error.details() = QString::number(widthInPixels);
        QNWARNING(error);
        Q_EMIT notifyError(error);
        return;
    }
    else if (widthInPixels <= 0) {
        ErrorString error(QT_TR_NOOP("Can't insert table, bad width"));
        error.details() = QString::number(widthInPixels);
        QNWARNING(error);
        Q_EMIT notifyError(error);
        return;
    }

    int singleColumnWidth = widthInPixels / columns;
    if (singleColumnWidth == 0) {
        ErrorString error(QT_TR_NOOP("Can't insert table, bad width for specified "
                                     "number of columns (single column width is zero)"));
        error.details() = QString::number(widthInPixels);
        error.details() += QStringLiteral(", ");
        error.details() += QString::number(columns);
        error.details() += QStringLiteral("columns");
        QNWARNING(error);
        Q_EMIT notifyError(error);
        return;
    }

    QString htmlTable = composeHtmlTable(widthInPixels, singleColumnWidth,
                                         rows, columns, /* relative = */ false);
    execJavascriptCommand(QStringLiteral("insertHTML"), htmlTable);
    setModified();
    updateColResizableTableBindings();
}

void NoteEditorPrivate::insertRelativeWidthTable(const int rows,
                                                 const int columns,
                                                 const double relativeWidth)
{
    QNDEBUG(QStringLiteral("NoteEditorPrivate::insertRelativeWidthTable: rows = ")
            << rows << QStringLiteral(", columns = ") << columns
            << QStringLiteral(", relative width = ") << relativeWidth);

    CHECK_NOTE_EDITABLE(QT_TR_NOOP("Can't insert a relative width table"))

    CHECK_NUM_COLUMNS();
    CHECK_NUM_ROWS();

    if (relativeWidth <= 0.01)
    {
        ErrorString error(QT_TR_NOOP("Can't insert table, relative width is too small"));
        error.details() = QString::number(relativeWidth);
        error.details() += QStringLiteral("%");
        QNWARNING(error);
        Q_EMIT notifyError(error);
        return;
    }
    else if (relativeWidth > 100.0 + 1.0e-9)
    {
        ErrorString error(QT_TR_NOOP("Can't insert table, relative width is too large"));
        error.details() = QString::number(relativeWidth);
        error.details() += QStringLiteral("%");
        QNWARNING(error);
        Q_EMIT notifyError(error);
        return;
    }

    double singleColumnWidth = relativeWidth / columns;
    QString htmlTable = composeHtmlTable(relativeWidth, singleColumnWidth,
                                         rows, columns, /* relative = */ true);
    execJavascriptCommand(QStringLiteral("insertHTML"), htmlTable);
    setModified();
    updateColResizableTableBindings();
}

void NoteEditorPrivate::insertTableRow()
{
    QNDEBUG(QStringLiteral("NoteEditorPrivate::insertTableRow"));

    CHECK_NOTE_EDITABLE(QT_TR_NOOP("Can't insert a table row"))

    NoteEditorCallbackFunctor<QVariant> callback(
        this, &NoteEditorPrivate::onTableActionDone);

    GET_PAGE()
    page->executeJavaScript(QStringLiteral("tableManager.insertRow();"), callback);

    pushTableActionUndoCommand(tr("Insert row"), callback);
}

void NoteEditorPrivate::insertTableColumn()
{
    QNDEBUG(QStringLiteral("NoteEditorPrivate::insertTableColumn"));

    CHECK_NOTE_EDITABLE(QT_TR_NOOP("Can't insert a table column"))

    NoteEditorCallbackFunctor<QVariant> callback(
        this, &NoteEditorPrivate::onTableActionDone);

    GET_PAGE()
    page->executeJavaScript(QStringLiteral("tableManager.insertColumn();"), callback);

    pushTableActionUndoCommand(tr("Insert column"), callback);
}

void NoteEditorPrivate::removeTableRow()
{
    QNDEBUG(QStringLiteral("NoteEditorPrivate::removeTableRow"));

    CHECK_NOTE_EDITABLE(QT_TR_NOOP("Can't remove the table row"))

    NoteEditorCallbackFunctor<QVariant> callback(
        this, &NoteEditorPrivate::onTableActionDone);

    GET_PAGE()
    page->executeJavaScript(QStringLiteral("tableManager.removeRow();"), callback);

    pushTableActionUndoCommand(tr("Remove row"), callback);
}

void NoteEditorPrivate::removeTableColumn()
{
    QNDEBUG(QStringLiteral("NoteEditorPrivate::removeTableColumn"));

    CHECK_NOTE_EDITABLE(QT_TR_NOOP("Can't remove the table column"))

    NoteEditorCallbackFunctor<QVariant> callback(
        this, &NoteEditorPrivate::onTableActionDone);

    GET_PAGE()
    page->executeJavaScript(QStringLiteral("tableManager.removeColumn();"), callback);

    pushTableActionUndoCommand(tr("Remove column"), callback);
}

void NoteEditorPrivate::addAttachmentDialog()
{
    QNDEBUG(QStringLiteral("NoteEditorPrivate::addAttachmentDialog"));

    CHECK_NOTE_EDITABLE(QT_TR_NOOP("Can't add an attachment"))

    CHECK_ACCOUNT(QT_TR_NOOP("Internal error, can't add an attachment"))

    QString addAttachmentInitialFolderPath;

    ApplicationSettings appSettings(*m_pAccount, NOTE_EDITOR_SETTINGS_NAME);
    QVariant lastAttachmentAddLocation =
        appSettings.value(NOTE_EDITOR_LAST_ATTACHMENT_ADD_LOCATION_KEY);
    if (!lastAttachmentAddLocation.isNull() && lastAttachmentAddLocation.isValid())
    {
        QNTRACE(QStringLiteral("Found last attachment add location: ")
                << lastAttachmentAddLocation);
        QFileInfo lastAttachmentAddDirInfo(lastAttachmentAddLocation.toString());
        if (!lastAttachmentAddDirInfo.exists()) {
            QNTRACE(QStringLiteral("Cached last attachment add directory "
                                   "does not exist"));
        }
        else if (!lastAttachmentAddDirInfo.isDir()) {
            QNTRACE(QStringLiteral("Cached last attachment add directory path "
                                   "is not a directory really"));
        }
        else if (!lastAttachmentAddDirInfo.isWritable()) {
            QNTRACE(QStringLiteral("Cached last attachment add directory path "
                                   "is not writable"));
        }
        else {
            addAttachmentInitialFolderPath = lastAttachmentAddDirInfo.absolutePath();
        }
    }

    QString absoluteFilePath =
        QFileDialog::getOpenFileName(this,
                                     tr("Add attachment") + QStringLiteral("..."),
                                     addAttachmentInitialFolderPath);
    if (absoluteFilePath.isEmpty()) {
        QNTRACE(QStringLiteral("User cancelled adding the attachment"));
        return;
    }

    QNTRACE(QStringLiteral("Absolute file path of chosen attachment: ")
            << absoluteFilePath);

    QFileInfo fileInfo(absoluteFilePath);
    QString absoluteDirPath = fileInfo.absoluteDir().absolutePath();
    if (!absoluteDirPath.isEmpty()) {
        appSettings.setValue(NOTE_EDITOR_LAST_ATTACHMENT_ADD_LOCATION_KEY,
                             absoluteDirPath);
        QNTRACE(QStringLiteral("Updated last attachment add location to ")
                << absoluteDirPath);
    }

    dropFile(absoluteFilePath);
}

void NoteEditorPrivate::saveAttachmentDialog(const QByteArray & resourceHash)
{
    QNDEBUG(QStringLiteral("NoteEditorPrivate::saveAttachmentDialog"));
    onSaveResourceRequest(resourceHash);
}

void NoteEditorPrivate::saveAttachmentUnderCursor()
{
    QNDEBUG(QStringLiteral("NoteEditorPrivate::saveAttachmentUnderCursor"));

    if ((m_currentContextMenuExtraData.m_contentType != QStringLiteral("ImageResource")) &&
        (m_currentContextMenuExtraData.m_contentType != QStringLiteral("NonImageResource")))
    {
        ErrorString error(QT_TR_NOOP("can't save attachment under cursor: wrong "
                                     "current context menu extra data's content type"));
        QNWARNING(error << QStringLiteral(": content type = ")
                  << m_currentContextMenuExtraData.m_contentType);
        Q_EMIT notifyError(error);
        return;
    }

    saveAttachmentDialog(m_currentContextMenuExtraData.m_resourceHash);

    m_currentContextMenuExtraData.m_contentType.resize(0);
}

void NoteEditorPrivate::openAttachment(const QByteArray & resourceHash)
{
    QNDEBUG(QStringLiteral("NoteEditorPrivate::openAttachment"));

    CHECK_NOTE_EDITABLE(QT_TR_NOOP("Can't open the attachment"))
    onOpenResourceRequest(resourceHash);
}

void NoteEditorPrivate::openAttachmentUnderCursor()
{
    QNDEBUG(QStringLiteral("NoteEditorPrivate::openAttachmentUnderCursor"));

    if ((m_currentContextMenuExtraData.m_contentType != QStringLiteral("ImageResource")) &&
        (m_currentContextMenuExtraData.m_contentType != QStringLiteral("NonImageResource")))
    {
        ErrorString error(QT_TR_NOOP("Can't open attachment under cursor: wrong "
                                     "current context menu extra data's content type"));
        error.details() = m_currentContextMenuExtraData.m_contentType;
        QNWARNING(error << QStringLiteral(": content type = ")
                  << m_currentContextMenuExtraData.m_contentType);
        Q_EMIT notifyError(error);
        return;
    }

    openAttachment(m_currentContextMenuExtraData.m_resourceHash);

    m_currentContextMenuExtraData.m_contentType.resize(0);
}

void NoteEditorPrivate::copyAttachment(const QByteArray & resourceHash)
{
    if (Q_UNLIKELY(m_pNote.isNull())) {
        ErrorString error(QT_TR_NOOP("Can't copy the attachment: no note "
                                     "is set to the editor"));
        QNWARNING(error);
        Q_EMIT notifyError(error);
        return;
    }

    QList<Resource> resources = m_pNote->resources();
    int resourceIndex = resourceIndexByHash(resources, resourceHash);
    if (Q_UNLIKELY(resourceIndex < 0))
    {
        ErrorString error(QT_TR_NOOP("The attachment to be copied was not found "
                                     "within the note"));
        QNWARNING(error << QStringLiteral(", resource hash = ")
                  << resourceHash.toHex());
        Q_EMIT notifyError(error);
        return;
    }

    const Resource & resource = resources[resourceIndex];

    if (Q_UNLIKELY(!resource.hasDataBody() && !resource.hasAlternateDataBody()))
    {
        ErrorString error(QT_TR_NOOP("Can't copy the attachment as it has neither "
                                     "data body nor alternate data body"));
        QNWARNING(error << QStringLiteral(", resource hash = ") << resourceHash.toHex());
        Q_EMIT notifyError(error);
        return;
    }

    if (Q_UNLIKELY(!resource.hasMime())) {
        ErrorString error(QT_TR_NOOP("Can't copy the attachment as it has no mime type"));
        QNWARNING(error << QStringLiteral(", resource hash = ") << resourceHash.toHex());
        Q_EMIT notifyError(error);
        return;
    }

    const QByteArray & data = (resource.hasDataBody()
                               ? resource.dataBody()
                               : resource.alternateDataBody());
    const QString & mimeType = resource.mime();

    QClipboard * pClipboard = QApplication::clipboard();
    if (Q_UNLIKELY(!pClipboard))
    {
        ErrorString error(QT_TR_NOOP("Can't copy the attachment: can't get access "
                                     "to clipboard"));
        QNWARNING(error);
        Q_EMIT notifyError(error);
        return;
    }

    QMimeData * pMimeData = new QMimeData;
    pMimeData->setData(mimeType, data);
    pClipboard->setMimeData(pMimeData);
}

void NoteEditorPrivate::copyAttachmentUnderCursor()
{
    QNDEBUG(QStringLiteral("NoteEditorPrivate::copyAttachmentUnderCursor"));

    if ((m_currentContextMenuExtraData.m_contentType != QStringLiteral("ImageResource")) &&
        (m_currentContextMenuExtraData.m_contentType != QStringLiteral("NonImageResource")))
    {
        ErrorString error(QT_TR_NOOP("Can't copy the attachment under cursor: "
                                     "wrong current context menu extra data's "
                                     "content type"));
        error.details() = m_currentContextMenuExtraData.m_contentType;
        QNWARNING(error);
        Q_EMIT notifyError(error);
        return;
    }

    copyAttachment(m_currentContextMenuExtraData.m_resourceHash);

    m_currentContextMenuExtraData.m_contentType.resize(0);
}

void NoteEditorPrivate::removeAttachment(const QByteArray & resourceHash)
{
    QNDEBUG(QStringLiteral("NoteEditorPrivate::removeAttachment: hash = ")
            << resourceHash.toHex());

    if (Q_UNLIKELY(m_pNote.isNull())) {
        ErrorString error(QT_TR_NOOP("Can't remove the attachment by hash: "
                                     "no note is set to the editor"));
        QNWARNING(error);
        Q_EMIT notifyError(error);
        return;
    }

    CHECK_NOTE_EDITABLE(QT_TR_NOOP("Can't remove the attachment"))

    bool foundResourceToRemove = false;
    QList<Resource> resources = m_pNote->resources();
    const int numResources = resources.size();
    for(int i = 0; i < numResources; ++i)
    {
        const Resource & resource = resources[i];
        if (resource.hasDataHash() && (resource.dataHash() == resourceHash))
        {
            m_resourceInfo.removeResourceInfo(resource.dataHash());

            NoteEditorLocalStorageBroker & noteEditorLocalStorageBroker =
                NoteEditorLocalStorageBroker::instance();
            LocalStorageManagerAsync * pLocalStorageManager =
                noteEditorLocalStorageBroker.localStorageManager();
            if (Q_UNLIKELY(!pLocalStorageManager)) {
                ErrorString error(QT_TR_NOOP("Can't remove the attachment: note "
                                             "editor is not initialized properly"));
                QNWARNING(error);
                Q_EMIT notifyError(error);
                return;
            }

            RemoveResourceDelegate * delegate =
                new RemoveResourceDelegate(resource, *this, *pLocalStorageManager);
            QObject::connect(delegate,
                             QNSIGNAL(RemoveResourceDelegate,finished,Resource,bool),
                             this,
                             QNSLOT(NoteEditorPrivate,
                                    onRemoveResourceDelegateFinished,Resource,bool));
            QObject::connect(delegate,
                             QNSIGNAL(RemoveResourceDelegate,cancelled,QString),
                             this,
                             QNSLOT(NoteEditorPrivate,
                                    onRemoveResourceDelegateCancelled,QString));
            QObject::connect(delegate,
                             QNSIGNAL(RemoveResourceDelegate,notifyError,ErrorString),
                             this,
                             QNSLOT(NoteEditorPrivate,
                                    onRemoveResourceDelegateError,ErrorString));
            delegate->start();

            foundResourceToRemove = true;
            break;
        }
    }

    if (Q_UNLIKELY(!foundResourceToRemove))
    {
        ErrorString error(QT_TR_NOOP("Can't remove the attachment by hash: "
                                     "no resource with such hash was found "
                                     "within the note"));
        error.details() = QString::fromUtf8(resourceHash.toHex());
        QNWARNING(error);
        Q_EMIT notifyError(error);
    }
}

void NoteEditorPrivate::removeAttachmentUnderCursor()
{
    QNDEBUG(QStringLiteral("NoteEditorPrivate::removeAttachmentUnderCursor"));

    if ((m_currentContextMenuExtraData.m_contentType != QStringLiteral("ImageResource")) &&
        (m_currentContextMenuExtraData.m_contentType != QStringLiteral("NonImageResource")))
    {
        ErrorString error(QT_TR_NOOP("Can't remove the attachment under cursor: "
                                     "wrong current context menu extra data's "
                                     "content type"));
        error.details() = m_currentContextMenuExtraData.m_contentType;
        QNWARNING(error);
        Q_EMIT notifyError(error);
        return;
    }

    removeAttachment(m_currentContextMenuExtraData.m_resourceHash);

    m_currentContextMenuExtraData.m_contentType.resize(0);
}

void NoteEditorPrivate::renameAttachmentUnderCursor()
{
    QNDEBUG(QStringLiteral("NoteEditorPrivate::renameAttachmentUnderCursor"));

    if (m_currentContextMenuExtraData.m_contentType != QStringLiteral("NonImageResource"))
    {
        ErrorString error(QT_TR_NOOP("Can't rename the attachment under cursor: "
                                     "wrong current context menu extra data's "
                                     "content type"));
        error.details() = m_currentContextMenuExtraData.m_contentType;
        QNWARNING(error);
        Q_EMIT notifyError(error);
        return;
    }

    renameAttachment(m_currentContextMenuExtraData.m_resourceHash);

    m_currentContextMenuExtraData.m_contentType.resize(0);
}

void NoteEditorPrivate::renameAttachment(const QByteArray & resourceHash)
{
    QNDEBUG(QStringLiteral("NoteEditorPrivate::renameAttachment: resource hash = ")
            << resourceHash.toHex());

    ErrorString errorPrefix(QT_TR_NOOP("Can't rename the attachment"));
    CHECK_NOTE_EDITABLE(errorPrefix)

    if (Q_UNLIKELY(m_pNote.isNull())) {
        ErrorString error = errorPrefix;
        error.appendBase(QT_TR_NOOP("No note is set to the editor"));
        QNWARNING(error);
        Q_EMIT notifyError(error);
        return;
    }

    int targetResourceIndex = -1;
    QList<Resource> resources = m_pNote->resources();
    const int numResources = resources.size();
    for(int i = 0; i < numResources; ++i)
    {
        const Resource & resource = resources[i];
        if (!resource.hasDataHash() || (resource.dataHash() != resourceHash)) {
            continue;
        }

        targetResourceIndex = i;
        break;
    }

    if (Q_UNLIKELY(targetResourceIndex < 0)) {
        ErrorString error = errorPrefix;
        error.appendBase(QT_TR_NOOP("Can't find the corresponding resource in the note"));
        QNWARNING(error);
        Q_EMIT notifyError(error);
        return;
    }

    Resource & resource = resources[targetResourceIndex];
    if (Q_UNLIKELY(!resource.hasDataBody())) {
        ErrorString error = errorPrefix;
        error.appendBase(QT_TR_NOOP("The resource doesn't have the data body set"));
        QNWARNING(error);
        Q_EMIT notifyError(error);
        return;
    }

    if (Q_UNLIKELY(!resource.hasDataHash())) {
        ErrorString error = errorPrefix;
        error.appendBase(QT_TR_NOOP("The resource doesn't have the data hash set"));
        QNWARNING(error << QStringLiteral(", resource: ") << resource);
        Q_EMIT notifyError(error);
        return;
    }

    RenameResourceDelegate * delegate =
        new RenameResourceDelegate(
            resource,
            *this,
            m_pGenericResourceImageManager,
            m_genericResourceImageFilePathsByResourceHash);

    setRenameResourceDelegateSubscriptions(*delegate);
    delegate->start();
}

void NoteEditorPrivate::rotateImageAttachment(const QByteArray & resourceHash,
                                              const Rotation::type rotationDirection)
{
    QNDEBUG(QStringLiteral("NoteEditorPrivate::rotateImageAttachment: resource hash = ")
            << resourceHash.toHex() << QStringLiteral(", rotation: ")
            << rotationDirection);

    ErrorString errorPrefix(QT_TR_NOOP("Can't rotate the image attachment"));
    CHECK_NOTE_EDITABLE(errorPrefix)

    if (Q_UNLIKELY(m_pNote.isNull())) {
        ErrorString error = errorPrefix;
        error.appendBase(QT_TR_NOOP("No note is set to the editor"));
        QNWARNING(error);
        Q_EMIT notifyError(error);
        return;
    }

    int targetResourceIndex = -1;
    QList<Resource> resources = m_pNote->resources();
    const int numResources = resources.size();
    for(int i = 0; i < numResources; ++i)
    {
        const Resource & resource = qAsConst(resources)[i];
        if (!resource.hasDataHash() || (resource.dataHash() != resourceHash)) {
            continue;
        }

        if (Q_UNLIKELY(!resource.hasMime()))
        {
            ErrorString error = errorPrefix;
            error.appendBase(QT_TR_NOOP("The corresponding attachment's "
                                        "mime type is not set"));
            QNWARNING(error << QStringLiteral(", resource: ") << resource);
            Q_EMIT notifyError(error);
            return;
        }

        if (Q_UNLIKELY(!resource.mime().startsWith(QStringLiteral("image/"))))
        {
            ErrorString error = errorPrefix;
            error.appendBase(QT_TR_NOOP("The corresponding attachment's mime type "
                                        "indicates it is not an image"));
            error.details() = resource.mime();
            QNWARNING(error << QStringLiteral(", resource: ") << resource);
            Q_EMIT notifyError(error);
            return;
        }

        targetResourceIndex = i;
        break;
    }

    if (Q_UNLIKELY(targetResourceIndex < 0))
    {
        ErrorString error = errorPrefix;
        error.appendBase(QT_TR_NOOP("Can't find the corresponding attachment "
                                    "within the note"));
        QNWARNING(error);
        Q_EMIT notifyError(error);
        return;
    }

    Resource & resource = resources[targetResourceIndex];
    if (!resource.hasDataBody())
    {
        QNDEBUG(QStringLiteral("The resource to be rotated doesn't have data body "
                               "set, requesting it from NoteEditorLocalStorageBroker"));
        QString resourceLocalUid = resource.localUid();
        m_rotationTypeByResourceLocalUidsPendingFindDataInLocalStorage[resourceLocalUid] =
            rotationDirection;
        Q_EMIT findResourceData(resourceLocalUid);
        return;
    }

    if (Q_UNLIKELY(!resource.hasDataHash())) {
        ErrorString error = errorPrefix;
        error.appendBase(QT_TR_NOOP("The attachment doesn't have the data hash set"));
        QNWARNING(error << QStringLiteral(", resource: ") << resource);
        Q_EMIT notifyError(error);
        return;
    }

    ImageResourceRotationDelegate * delegate =
        new ImageResourceRotationDelegate(resource.dataHash(), rotationDirection,
                                          *this, m_resourceInfo,
                                          *m_pResourceDataInTemporaryFileStorageManager,
                                          m_resourceFileStoragePathsByResourceLocalUid);

    QObject::connect(delegate,
                     QNSIGNAL(ImageResourceRotationDelegate,finished,
                              QByteArray,QByteArray,QByteArray,QByteArray,
                              QSize,Resource,INoteEditorBackend::Rotation::type),
                     this,
                     QNSLOT(NoteEditorPrivate,onImageResourceRotationDelegateFinished,
                            QByteArray,QByteArray,QByteArray,QByteArray,
                            QSize,Resource,INoteEditorBackend::Rotation::type));
    QObject::connect(delegate,
                     QNSIGNAL(ImageResourceRotationDelegate,notifyError,ErrorString),
                     this,
                     QNSLOT(NoteEditorPrivate,
                            onImageResourceRotationDelegateError,ErrorString));

    delegate->start();
}

void NoteEditorPrivate::rotateImageAttachmentUnderCursor(
    const Rotation::type rotationDirection)
{
    QNDEBUG(QStringLiteral("INoteEditorBackend::rotateImageAttachmentUnderCursor: ")
            << QStringLiteral("rotation: ") << rotationDirection);

    if (m_currentContextMenuExtraData.m_contentType != QStringLiteral("ImageResource"))
    {
        ErrorString error(QT_TR_NOOP("Can't rotate the image attachment under "
                                     "cursor: wrong current context menu extra "
                                     "data's content type"));
        error.details() = m_currentContextMenuExtraData.m_contentType;
        QNWARNING(error);
        Q_EMIT notifyError(error);
        return;
    }

    rotateImageAttachment(m_currentContextMenuExtraData.m_resourceHash,
                          rotationDirection);

    m_currentContextMenuExtraData.m_contentType.resize(0);
}

void NoteEditorPrivate::rotateImageAttachmentUnderCursorClockwise()
{
    QNDEBUG(QStringLiteral("NoteEditorPrivate::"
                           "rotateImageAttachmentUnderCursorClockwise"));
    rotateImageAttachmentUnderCursor(Rotation::Clockwise);
}

void NoteEditorPrivate::rotateImageAttachmentUnderCursorCounterclockwise()
{
    QNDEBUG(QStringLiteral("NoteEditorPrivate::"
                           "rotateImageAttachmentUnderCursorCounterclockwise"));
    rotateImageAttachmentUnderCursor(Rotation::Counterclockwise);
}

void NoteEditorPrivate::encryptSelectedText()
{
    QNDEBUG(QStringLiteral("NoteEditorPrivate::encryptSelectedText"));

    CHECK_NOTE_EDITABLE(QT_TR_NOOP("Can't encrypt the selected text"))

    EncryptSelectedTextDelegate * delegate =
        new EncryptSelectedTextDelegate(this, m_encryptionManager, m_decryptedTextManager);

    QObject::connect(delegate,
                     QNSIGNAL(EncryptSelectedTextDelegate,finished),
                     this,
                     QNSLOT(NoteEditorPrivate,onEncryptSelectedTextDelegateFinished));
    QObject::connect(delegate,
                     QNSIGNAL(EncryptSelectedTextDelegate,notifyError,ErrorString),
                     this,
                     QNSLOT(NoteEditorPrivate,
                            onEncryptSelectedTextDelegateError,ErrorString));
    QObject::connect(delegate,
                     QNSIGNAL(EncryptSelectedTextDelegate,cancelled),
                     this,
                     QNSLOT(NoteEditorPrivate,onEncryptSelectedTextDelegateCancelled));
    delegate->start(m_lastSelectedHtml);
}

void NoteEditorPrivate::decryptEncryptedTextUnderCursor()
{
    QNDEBUG(QStringLiteral("NoteEditorPrivate::decryptEncryptedTextUnderCursor"));

    if (Q_UNLIKELY(m_currentContextMenuExtraData.m_contentType != QStringLiteral("EncryptedText")))
    {
        ErrorString error(QT_TR_NOOP("Can't decrypt the encrypted text under "
                                     "cursor: wrong current context menu extra "
                                     "data's content type"));
        error.details() = m_currentContextMenuExtraData.m_contentType;
        QNWARNING(error);
        Q_EMIT notifyError(error);
        return;
    }

    decryptEncryptedText(m_currentContextMenuExtraData.m_encryptedText,
                         m_currentContextMenuExtraData.m_cipher,
                         m_currentContextMenuExtraData.m_keyLength,
                         m_currentContextMenuExtraData.m_hint,
                         m_currentContextMenuExtraData.m_id);

    m_currentContextMenuExtraData.m_contentType.resize(0);
}

void NoteEditorPrivate::decryptEncryptedText(QString encryptedText, QString cipher,
                                             QString length, QString hint,
                                             QString enCryptIndex)
{
    QNDEBUG(QStringLiteral("NoteEditorPrivate::decryptEncryptedText"));

    CHECK_NOTE_EDITABLE(QT_TR_NOOP("Can't decrypt the encrypted text"))

    DecryptEncryptedTextDelegate * delegate =
        new DecryptEncryptedTextDelegate(enCryptIndex, encryptedText, cipher,
                                         length, hint, this, m_encryptionManager,
                                         m_decryptedTextManager);

    QObject::connect(delegate,
                     QNSIGNAL(DecryptEncryptedTextDelegate,finished,
                              QString,QString,size_t,QString,QString,
                              QString,bool,bool),
                     this,
                     QNSLOT(NoteEditorPrivate,onDecryptEncryptedTextDelegateFinished,
                            QString,QString,size_t,QString,QString,
                            QString,bool,bool));
    QObject::connect(delegate,
                     QNSIGNAL(DecryptEncryptedTextDelegate,cancelled),
                     this,
                     QNSLOT(NoteEditorPrivate,onDecryptEncryptedTextDelegateCancelled));
    QObject::connect(delegate,
                     QNSIGNAL(DecryptEncryptedTextDelegate,notifyError,ErrorString),
                     this,
                     QNSLOT(NoteEditorPrivate,
                            onDecryptEncryptedTextDelegateError,ErrorString));

    delegate->start();
}

void NoteEditorPrivate::hideDecryptedTextUnderCursor()
{
    QNDEBUG(QStringLiteral("NoteEditorPrivate::hideDecryptedTextUnderCursor"));

    if (Q_UNLIKELY(m_currentContextMenuExtraData.m_contentType != QStringLiteral("GenericText")))
    {
        ErrorString error(QT_TR_NOOP("Can't hide the decrypted text under cursor: "
                                     "wrong current context menu extra data's "
                                     "content type"));
        error.details() = m_currentContextMenuExtraData.m_contentType;
        QNWARNING(error);
        Q_EMIT notifyError(error);
        return;
    }

    if (Q_UNLIKELY(!m_currentContextMenuExtraData.m_insideDecryptedText))
    {
        ErrorString error(QT_TR_NOOP("Can't hide the decrypted text under cursor: "
                                     "the cursor doesn't appear to be inside "
                                     "the decrypted text area"));
        QNWARNING(error);
        Q_EMIT notifyError(error);
        return;
    }

    hideDecryptedText(m_currentContextMenuExtraData.m_encryptedText,
                      m_currentContextMenuExtraData.m_decryptedText,
                      m_currentContextMenuExtraData.m_cipher,
                      m_currentContextMenuExtraData.m_keyLength,
                      m_currentContextMenuExtraData.m_hint,
                      m_currentContextMenuExtraData.m_id);

    m_currentContextMenuExtraData.m_contentType.resize(0);
}

void NoteEditorPrivate::hideDecryptedText(QString encryptedText,
                                          QString decryptedText,
                                          QString cipher,
                                          QString keyLength,
                                          QString hint,
                                          QString id)
{
    QNDEBUG(QStringLiteral("NoteEditorPrivate::hideDecryptedText"));

    bool conversionResult = false;
    size_t keyLengthInt = static_cast<size_t>(keyLength.toInt(&conversionResult));
    if (Q_UNLIKELY(!conversionResult))
    {
        ErrorString error(QT_TR_NOOP("Can't hide the decrypted text: can't convert "
                                     "the key length attribute to an integer"));
        error.details() = keyLength;
        QNWARNING(error);
        Q_EMIT notifyError(error);
        return;
    }

    bool rememberForSession = false;
    QString originalDecryptedText;
    bool foundOriginalDecryptedText =
        m_decryptedTextManager->findDecryptedTextByEncryptedText(encryptedText,
                                                                 originalDecryptedText,
                                                                 rememberForSession);
    if (foundOriginalDecryptedText && (decryptedText != originalDecryptedText))
    {
        QNDEBUG(QStringLiteral("The original decrypted text doesn't match "
                               "the newer one, will return-encrypt "
                               "the decrypted text"));
        QString newEncryptedText;
        bool reEncryptedText =
            m_decryptedTextManager->modifyDecryptedText(encryptedText,
                                                        decryptedText,
                                                        newEncryptedText);
        if (Q_UNLIKELY(!reEncryptedText))
        {
            ErrorString error(QT_TR_NOOP("Can't hide the decrypted text: "
                                         "the decrypted text was modified "
                                         "but it failed to get return-encrypted"));
            error.details() = keyLength;
            QNWARNING(error);
            Q_EMIT notifyError(error);
            return;
        }

        QNDEBUG(QStringLiteral("Old encrypted text = ") << encryptedText
                << QStringLiteral(", new encrypted text = ") << newEncryptedText);
        encryptedText = newEncryptedText;
    }

    quint64 enCryptIndex = m_lastFreeEnCryptIdNumber++;
    QString html = ENMLConverter::encryptedTextHtml(encryptedText, hint, cipher,
                                                    keyLengthInt, enCryptIndex);
    escapeStringForJavaScript(html);

    QString javascript =
        QStringLiteral("encryptDecryptManager.replaceDecryptedTextWithEncryptedText('") +
        id + QStringLiteral("', '") + html + QStringLiteral("');");

    GET_PAGE()
    page->executeJavaScript(
        javascript,
        NoteEditorCallbackFunctor<QVariant>(
            this, &NoteEditorPrivate::onHideDecryptedTextFinished));
}

void NoteEditorPrivate::editHyperlinkDialog()
{
    QNDEBUG(QStringLiteral("NoteEditorPrivate::editHyperlinkDialog"));

    CHECK_NOTE_EDITABLE(QT_TR_NOOP("Can't edit the hyperlink"))

    // NOTE: when adding the new hyperlink, the selected html can be empty, it's ok
    m_lastSelectedHtmlForHyperlink = m_lastSelectedHtml;

    QString javascript = QStringLiteral("hyperlinkManager.findSelectedHyperlinkId();");
    GET_PAGE()
    page->executeJavaScript(
        javascript,
        NoteEditorCallbackFunctor<QVariant>(
            this, &NoteEditorPrivate::onFoundSelectedHyperlinkId));
}

void NoteEditorPrivate::copyHyperlink()
{
    QNDEBUG(QStringLiteral("NoteEditorPrivate::copyHyperlink"));

    GET_PAGE()
    page->executeJavaScript(
        QStringLiteral("hyperlinkManager.getSelectedHyperlinkData();"),
        NoteEditorCallbackFunctor<QVariant>(
            this, &NoteEditorPrivate::onFoundHyperlinkToCopy));
}

void NoteEditorPrivate::removeHyperlink()
{
    QNDEBUG(QStringLiteral("NoteEditorPrivate::removeHyperlink"));

    CHECK_NOTE_EDITABLE(QT_TR_NOOP("Can't remove the hyperlink"))

    RemoveHyperlinkDelegate * delegate = new RemoveHyperlinkDelegate(*this);
    QObject::connect(delegate,
                     QNSIGNAL(RemoveHyperlinkDelegate,finished),
                     this,
                     QNSLOT(NoteEditorPrivate,onRemoveHyperlinkDelegateFinished));
    QObject::connect(delegate,
                     QNSIGNAL(RemoveHyperlinkDelegate,notifyError,ErrorString),
                     this,
                     QNSLOT(NoteEditorPrivate,
                            onRemoveHyperlinkDelegateError,ErrorString));
    delegate->start();
}

void NoteEditorPrivate::onNoteLoadCancelled()
{
    stop();
    QNINFO(QStringLiteral("Note load has been cancelled"));
    // TODO: add some overlay widget for NoteEditor to properly indicate visually
    // that the note load has been cancelled
}

void NoteEditorPrivate::onTableResized()
{
    QNDEBUG(QStringLiteral("NoteEditorPrivate::onTableResized"));
    convertToNote();
}

void NoteEditorPrivate::onFoundSelectedHyperlinkId(
    const QVariant & hyperlinkData,
    const QVector<QPair<QString, QString> > & extraData)
{
    QNDEBUG(QStringLiteral("NoteEditorPrivate::onFoundSelectedHyperlinkId: ")
            << hyperlinkData);
    Q_UNUSED(extraData)

    QMap<QString,QVariant> resultMap = hyperlinkData.toMap();

    auto statusIt = resultMap.find(QStringLiteral("status"));
    if (Q_UNLIKELY(statusIt == resultMap.end()))
    {
        ErrorString error(QT_TR_NOOP("Can't parse the result of the attempt "
                                     "to find the hyperlink data by id from JavaScript"));
        QNWARNING(error);
        Q_EMIT notifyError(error);
        return;
    }

    bool res = statusIt.value().toBool();
    if (!res)
    {
        QNTRACE(QStringLiteral("No hyperlink id under cursor was found, assuming "
                               "we're adding the new hyperlink to the selected text"));

        GET_PAGE()

        quint64 hyperlinkId = m_lastFreeHyperlinkIdNumber++;
        setupAddHyperlinkDelegate(hyperlinkId);
        return;
    }

    auto dataIt = resultMap.find(QStringLiteral("data"));
    if (Q_UNLIKELY(dataIt == resultMap.end())) {
        ErrorString error(QT_TR_NOOP("Can't parse the seemingly positive result of the attempt "
                                     "to find the hyperlink data by id from JavaScript"));
        QNWARNING(error);
        Q_EMIT notifyError(error);
        return;
    }

    QString hyperlinkDataStr = dataIt.value().toString();

    bool conversionResult = false;
    quint64 hyperlinkId = hyperlinkDataStr.toULongLong(&conversionResult);
    if (!conversionResult) {
        ErrorString error(QT_TR_NOOP("Can't add or edit hyperlink under cursor: "
                                     "can't convert hyperlink id number to unsigned int"));
        error.details() = hyperlinkDataStr;
        QNWARNING(error);
        Q_EMIT notifyError(error);
        return;
    }

    QNTRACE(QStringLiteral("Will edit the hyperlink with id ") << hyperlinkId);
    EditHyperlinkDelegate * delegate = new EditHyperlinkDelegate(*this, hyperlinkId);
    QObject::connect(delegate,
                     QNSIGNAL(EditHyperlinkDelegate,finished),
                     this,
                     QNSLOT(NoteEditorPrivate,onEditHyperlinkDelegateFinished));
    QObject::connect(delegate,
                     QNSIGNAL(EditHyperlinkDelegate,cancelled),
                     this,
                     QNSLOT(NoteEditorPrivate,onEditHyperlinkDelegateCancelled));
    QObject::connect(delegate,
                     QNSIGNAL(EditHyperlinkDelegate,notifyError,ErrorString),
                     this,
                     QNSLOT(NoteEditorPrivate,
                            onEditHyperlinkDelegateError,ErrorString));
    delegate->start();
}

void NoteEditorPrivate::onFoundHyperlinkToCopy(
    const QVariant & hyperlinkData,
    const QVector<QPair<QString, QString> > & extraData)
{
    QNDEBUG(QStringLiteral("NoteEditorPrivate::onFoundHyperlinkToCopy: ")
            << hyperlinkData);
    Q_UNUSED(extraData);

    QStringList hyperlinkDataList = hyperlinkData.toStringList();
    if (hyperlinkDataList.isEmpty()) {
        QNTRACE(QStringLiteral("Hyperlink data to copy was not found"));
        return;
    }

    if (hyperlinkDataList.size() != 3) {
        ErrorString error(QT_TR_NOOP("Can't copy the hyperlink: can't get text "
                                     "and hyperlink from JavaScript"));
        error.details() = hyperlinkDataList.join(QStringLiteral(","));
        QNWARNING(error);
        Q_EMIT notifyError(error);
        return;
    }

    QClipboard * pClipboard = QApplication::clipboard();
    if (Q_UNLIKELY(!pClipboard)) {
        QNWARNING(QStringLiteral("Unable to get window system clipboard"));
    }
    else {
        pClipboard->setText(hyperlinkDataList[1]);
    }
}

void NoteEditorPrivate::dropFile(const QString & filePath)
{
    QNDEBUG(QStringLiteral("NoteEditorPrivate::dropFile: ") << filePath);

    CHECK_NOTE_EDITABLE(QT_TR_NOOP("Can't add the attachment via drag'n'drop"))

    AddResourceDelegate * delegate =
    new AddResourceDelegate(filePath, *this, m_pResourceDataInTemporaryFileStorageManager,
                            m_pFileIOProcessorAsync, m_pGenericResourceImageManager,
                            m_genericResourceImageFilePathsByResourceHash);

    QObject::connect(delegate,
                     QNSIGNAL(AddResourceDelegate,finished,Resource,QString),
                     this,
                     QNSLOT(NoteEditorPrivate,onAddResourceDelegateFinished,
                            Resource,QString));
    QObject::connect(delegate,
                     QNSIGNAL(AddResourceDelegate,notifyError,ErrorString),
                     this,
                     QNSLOT(NoteEditorPrivate,
                            onAddResourceDelegateError,ErrorString));

    delegate->start();
}

void NoteEditorPrivate::pasteImageData(const QMimeData & mimeData)
{
    QNDEBUG(QStringLiteral("NoteEditorPrivate::pasteImageData"));

    QImage image = qvariant_cast<QImage>(mimeData.imageData());
    QByteArray data;
    QBuffer imageDataBuffer(&data);
    imageDataBuffer.open(QIODevice::WriteOnly);
    image.save(&imageDataBuffer, "PNG");

    QString mimeType = QStringLiteral("image/png");

    AddResourceDelegate * delegate =
        new AddResourceDelegate(data, mimeType, *this,
                                m_pResourceDataInTemporaryFileStorageManager,
                                m_pFileIOProcessorAsync, m_pGenericResourceImageManager,
                                m_genericResourceImageFilePathsByResourceHash);

    QObject::connect(delegate,
                     QNSIGNAL(AddResourceDelegate,finished,Resource,QString),
                     this,
                     QNSLOT(NoteEditorPrivate,onAddResourceDelegateFinished,
                            Resource,QString));
    QObject::connect(delegate,
                     QNSIGNAL(AddResourceDelegate,notifyError,ErrorString),
                     this,
                     QNSLOT(NoteEditorPrivate,onAddResourceDelegateError,ErrorString));

    delegate->start();
}

void NoteEditorPrivate::escapeStringForJavaScript(QString & str) const
{
    // Escape all escape sequences to avoid syntax errors
    str.replace(QStringLiteral("\\"), QStringLiteral("\\\\"));
    str.replace(QStringLiteral("\b"), QStringLiteral("\\b"));
    str.replace(QStringLiteral("\f"), QStringLiteral("\\f"));
    str.replace(QStringLiteral("\n"), QStringLiteral("\\n"));
    str.replace(QStringLiteral("\r"), QStringLiteral("\\r"));
    str.replace(QStringLiteral("\t"), QStringLiteral("\\t"));
    str.replace(QStringLiteral("\v"), QStringLiteral("\\v"));
    str.replace(QStringLiteral("\?"), QStringLiteral("\\?"));

    // Escape single and double quotes
    ENMLConverter::escapeString(str, /* simplify = */ false);
}

} // namespace quentier

void initNoteEditorResources()
{
    Q_INIT_RESOURCE(underline);
    Q_INIT_RESOURCE(css);
    Q_INIT_RESOURCE(checkbox_icons);
    Q_INIT_RESOURCE(encrypted_area_icons);
    Q_INIT_RESOURCE(generic_resource_icons);
    Q_INIT_RESOURCE(jquery);
    Q_INIT_RESOURCE(colResizable);
    Q_INIT_RESOURCE(debounce);
    Q_INIT_RESOURCE(rangy);
    Q_INIT_RESOURCE(scripts);
    Q_INIT_RESOURCE(hilitor);

    QNDEBUG(QStringLiteral("Initialized NoteEditor's qrc resources"));
}<|MERGE_RESOLUTION|>--- conflicted
+++ resolved
@@ -219,11 +219,8 @@
     m_toDoCheckboxAutomaticInsertionJs(),
     m_disablePasteJs(),
     m_findAndReplaceDOMTextJs(),
-<<<<<<< HEAD
     m_tabAndShiftTabIndentAndUnindentReplacerJs(),
-=======
     m_replaceStyleJs(),
->>>>>>> 9b7bb80b
 #ifndef QUENTIER_USE_QT_WEB_ENGINE
     m_qWebKitSetupJs(),
 #else
@@ -5847,18 +5844,13 @@
     SETUP_SCRIPT("javascript/scripts/sourceCodeFormatter.js",
                  m_sourceCodeFormatterJs);
     SETUP_SCRIPT("javascript/scripts/hyperlinkManager.js", m_hyperlinkManagerJs);
-<<<<<<< HEAD
     SETUP_SCRIPT("javascript/scripts/encryptDecryptManager.js",
                  m_encryptDecryptManagerJs);
     SETUP_SCRIPT("javascript/scripts/findAndReplaceDOMText.js",
                  m_findAndReplaceDOMTextJs);
     SETUP_SCRIPT("javascript/scripts/tabAndShiftTabToIndentAndUnindentReplacer.js",
                  m_tabAndShiftTabIndentAndUnindentReplacerJs);
-=======
-    SETUP_SCRIPT("javascript/scripts/encryptDecryptManager.js", m_encryptDecryptManagerJs);
-    SETUP_SCRIPT("javascript/scripts/findAndReplaceDOMText.js", m_findAndReplaceDOMTextJs);
     SETUP_SCRIPT("javascript/scripts/replaceStyle.js", m_replaceStyleJs);
->>>>>>> 9b7bb80b
 
 #ifndef QUENTIER_USE_QT_WEB_ENGINE
     SETUP_SCRIPT("javascript/scripts/qWebKitSetup.js", m_qWebKitSetupJs);
