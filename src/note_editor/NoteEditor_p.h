--- conflicted
+++ resolved
@@ -1,9 +1,5 @@
 /*
-<<<<<<< HEAD
  * Copyright 2016-2024 Dmitry Ivanov
-=======
- * Copyright 2016-2022 Dmitry Ivanov
->>>>>>> f281384b
  *
  * This file is part of libquentier
  *
@@ -952,11 +948,6 @@
     void clearCurrentNoteInfo();
     void reloadCurrentNote();
 
-<<<<<<< HEAD
-    void clearPrepareNoteImageResourcesProgressDialog();
-
-=======
->>>>>>> f281384b
     void clearPrepareResourceForOpeningProgressDialog(
         const QString & resourceLocalId);
 
