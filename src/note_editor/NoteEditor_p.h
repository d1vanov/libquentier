/*
 * Copyright 2016-2019 Dmitry Ivanov
 *
 * This file is part of libquentier
 *
 * libquentier is free software; you can redistribute it and/or modify
 * it under the terms of the GNU Lesser General Public License as published by
 * the Free Software Foundation, version 3 of the License.
 *
 * libquentier is distributed in the hope that it will be useful,
 * but WITHOUT ANY WARRANTY; without even the implied warranty of
 * MERCHANTABILITY or FITNESS FOR A PARTICULAR PURPOSE.  See the
 * GNU Lesser General Public License for more details.
 *
 * You should have received a copy of the GNU Lesser General Public License
 * along with libquentier. If not, see <http://www.gnu.org/licenses/>.
 */

#ifndef LIB_QUENTIER_NOTE_EDITOR_NOTE_EDITOR_P_H
#define LIB_QUENTIER_NOTE_EDITOR_NOTE_EDITOR_P_H

#include "ResourceInfo.h"
#include "NoteEditorPage.h"
#include <quentier/note_editor/INoteEditorBackend.h>
#include <quentier/note_editor/NoteEditor.h>
#include <quentier/enml/DecryptedTextManager.h>
#include <quentier/enml/ENMLConverter.h>
#include <quentier/utility/EncryptionManager.h>
#include <quentier/utility/StringUtils.h>
#include <quentier/types/ErrorString.h>
#include <quentier/types/Notebook.h>
#include <quentier/types/ResourceRecognitionIndices.h>
#include <QObject>
#include <QMimeType>
#include <QFont>
#include <QColor>
#include <QImage>
#include <QUndoStack>
#include <QPointer>
#include <QScopedPointer>
#include <QProgressDialog>
#include <QMimeData>

#ifdef QUENTIER_USE_QT_WEB_ENGINE
#include <QWebEngineView>
typedef QWebEngineView WebView;
typedef QWebEnginePage WebPage;
#else
#include "NoteEditorPluginFactory.h"
#include <QWebView>
typedef QWebView WebView;
typedef QWebPage WebPage;
#endif

QT_FORWARD_DECLARE_CLASS(QByteArray)
QT_FORWARD_DECLARE_CLASS(QMimeType)
QT_FORWARD_DECLARE_CLASS(QImage)
QT_FORWARD_DECLARE_CLASS(QThread)

#ifdef QUENTIER_USE_QT_WEB_ENGINE
QT_FORWARD_DECLARE_CLASS(QWebChannel)
QT_FORWARD_DECLARE_CLASS(QWebSocketServer)
QT_FORWARD_DECLARE_CLASS(WebSocketClientWrapper)
#endif

namespace quentier {

QT_FORWARD_DECLARE_CLASS(ResourceInfoJavaScriptHandler)
QT_FORWARD_DECLARE_CLASS(ResourceDataInTemporaryFileStorageManager)
QT_FORWARD_DECLARE_CLASS(FileIOProcessorAsync)
QT_FORWARD_DECLARE_CLASS(LocalStorageManagerAsync)

QT_FORWARD_DECLARE_CLASS(TextCursorPositionJavaScriptHandler)
QT_FORWARD_DECLARE_CLASS(ContextMenuEventJavaScriptHandler)
QT_FORWARD_DECLARE_CLASS(TableResizeJavaScriptHandler)
QT_FORWARD_DECLARE_CLASS(PageMutationHandler)
QT_FORWARD_DECLARE_CLASS(ToDoCheckboxOnClickHandler)
QT_FORWARD_DECLARE_CLASS(ToDoCheckboxAutomaticInsertionHandler)
QT_FORWARD_DECLARE_CLASS(GenericResourceImageManager)
QT_FORWARD_DECLARE_CLASS(RenameResourceDelegate)
QT_FORWARD_DECLARE_CLASS(SpellChecker)
QT_FORWARD_DECLARE_CLASS(SpellCheckerDynamicHelper)
QT_FORWARD_DECLARE_CLASS(ResizableImageJavaScriptHandler)
QT_FORWARD_DECLARE_CLASS(ActionsWatcher)

#ifdef QUENTIER_USE_QT_WEB_ENGINE
QT_FORWARD_DECLARE_CLASS(EnCryptElementOnClickHandler)
QT_FORWARD_DECLARE_CLASS(GenericResourceOpenAndSaveButtonsOnClickHandler)
QT_FORWARD_DECLARE_CLASS(GenericResourceImageJavaScriptHandler)
QT_FORWARD_DECLARE_CLASS(HyperlinkClickJavaScriptHandler)
QT_FORWARD_DECLARE_CLASS(WebSocketWaiter)
#endif

class Q_DECL_HIDDEN NoteEditorPrivate: public WebView,
                                       public INoteEditorBackend
{
    Q_OBJECT
public:
    explicit NoteEditorPrivate(NoteEditor & noteEditor);
    virtual ~NoteEditorPrivate();

#ifndef QUENTIER_USE_QT_WEB_ENGINE
    QVariant execJavascriptCommandWithResult(const QString & command);
    QVariant execJavascriptCommandWithResult(const QString & command,
                                             const QString & args);
#endif

    void execJavascriptCommand(const QString & command);
    void execJavascriptCommand(const QString & command, const QString & args);

Q_SIGNALS:
    void contentChanged();
    void noteAndNotebookFoundInLocalStorage(Note note, Notebook notebook);
    void noteNotFound(QString noteLocalUid);
    void noteDeleted(QString noteLocalUid);

    void noteModified();
    void notifyError(ErrorString error);

    void inAppNoteLinkClicked(QString userId, QString shardId, QString noteGuid);
    void inAppNoteLinkPasteRequested(QString url, QString userId,
                                     QString shardId, QString noteGuid);

    void convertedToNote(Note note);
    void cantConvertToNote(ErrorString error);

    void noteEditorHtmlUpdated(QString html);

    void currentNoteChanged(Note note);

    void spellCheckerNotReady();
    void spellCheckerReady();

    void noteLoaded();

    // Signals to notify anyone interested of the formatting at the current cursor position
    void textBoldState(bool state);
    void textItalicState(bool state);
    void textUnderlineState(bool state);
    void textStrikethroughState(bool state);
    void textAlignLeftState(bool state);
    void textAlignCenterState(bool state);
    void textAlignRightState(bool state);
    void textAlignFullState(bool state);
    void textInsideOrderedListState(bool state);
    void textInsideUnorderedListState(bool state);
    void textInsideTableState(bool state);

    void textFontFamilyChanged(QString fontFamily);
    void textFontSizeChanged(int fontSize);

    void insertTableDialogRequested();

public:
    // Force the conversion from ENML to HTML
    void updateFromNote();

    // Resets the note's HTML to the given one
    void setNoteHtml(const QString & html);

    const Account * accountPtr() const;

    const Resource attachResourceToNote(const QByteArray & data,
                                        const QByteArray & dataHash,
                                        const QMimeType & mimeType,
                                        const QString & filename,
                                        const QString & sourceUrl = QString());
    void addResourceToNote(const Resource & resource);
    void removeResourceFromNote(const Resource & resource);
    void replaceResourceInNote(const Resource & resource);
    void setNoteResources(const QList<Resource> & resources);

    QImage buildGenericResourceImage(const Resource & resource);

#ifdef QUENTIER_USE_QT_WEB_ENGINE
    void saveGenericResourceImage(const Resource & resource,
                                  const QImage & image);
    void provideSrcForGenericResourceImages();
    void setupGenericResourceOnClickHandler();
#endif

    void updateResource(const QString & resourceLocalUid,
                        const QByteArray & previousResourceHash,
                        Resource updatedResource);

    Note * notePtr() { return m_pNote.data(); }
    void setModified();

    bool isPageEditable() const { return m_isPageEditable; }

    QString noteEditorPagePath() const;
    const QString & genericResourceImageFileStoragePath() const
    { return m_genericResourceImageFileStoragePath; }

    void setRenameResourceDelegateSubscriptions(RenameResourceDelegate & delegate);

    void removeSymlinksToImageResourceFile(const QString & resourceLocalUid);
    QString createSymlinkToImageResourceFile(const QString & fileStoragePath,
                                             const QString & localUid,
                                             ErrorString & errorDescription);

    void onDropEvent(QDropEvent * pEvent);
    void dropFile(const QString & filepath);

    quint64 GetFreeEncryptedTextId() { return m_lastFreeEnCryptIdNumber++; }
    quint64 GetFreeDecryptedTextId() { return m_lastFreeEnDecryptedIdNumber++; }

    void refreshMisSpelledWordsList();
    void applySpellCheck(const bool applyToSelection = false);
    void removeSpellCheck();
    void enableDynamicSpellCheck();
    void disableDynamicSpellCheck();

    virtual bool isNoteLoaded() const Q_DECL_OVERRIDE;

    virtual QString selectedText() const Q_DECL_OVERRIDE;
    virtual bool hasSelection() const Q_DECL_OVERRIDE;

    bool searchHighlightEnabled() const;
    void setSearchHighlight(const QString & textToFind, const bool matchCase,
                            const bool force = false) const;
    void highlightRecognizedImageAreas(const QString & textToFind,
                                       const bool matchCase) const;

    virtual bool spellCheckEnabled() const Q_DECL_OVERRIDE;

    virtual bool isModified() const Q_DECL_OVERRIDE;
    virtual bool isEditorPageModified() const Q_DECL_OVERRIDE;

    qint64 noteResourcesSize() const;
    qint64 noteContentSize() const;
    qint64 noteSize() const;

    virtual QPalette defaultPalette() const Q_DECL_OVERRIDE;

public Q_SLOTS:
    // INoteEditorBackend interface
    virtual void initialize(LocalStorageManagerAsync & localStorageManager,
                            SpellChecker & spellChecker, const Account & account,
                            QThread * pBackgroundJobsThread) Q_DECL_OVERRIDE;
    virtual QObject * object() Q_DECL_OVERRIDE { return this; }
    virtual QWidget * widget() Q_DECL_OVERRIDE { return this; }
    virtual void setAccount(const Account & account) Q_DECL_OVERRIDE;
    virtual void setUndoStack(QUndoStack * pUndoStack) Q_DECL_OVERRIDE;

    virtual void setInitialPageHtml(const QString & html) Q_DECL_OVERRIDE;
    virtual void setNoteNotFoundPageHtml(const QString & html) Q_DECL_OVERRIDE;
    virtual void setNoteDeletedPageHtml(const QString & html) Q_DECL_OVERRIDE;

    virtual void undo() Q_DECL_OVERRIDE;
    virtual void redo() Q_DECL_OVERRIDE;
    virtual void cut() Q_DECL_OVERRIDE;
    virtual void copy() Q_DECL_OVERRIDE;
    virtual void paste() Q_DECL_OVERRIDE;
    virtual void pasteUnformatted() Q_DECL_OVERRIDE;
    virtual void selectAll() Q_DECL_OVERRIDE;
    virtual void formatSelectionAsSourceCode() Q_DECL_OVERRIDE;
    virtual void fontMenu() Q_DECL_OVERRIDE;
    virtual void textBold() Q_DECL_OVERRIDE;
    virtual void textItalic() Q_DECL_OVERRIDE;
    virtual void textUnderline() Q_DECL_OVERRIDE;
    virtual void textStrikethrough() Q_DECL_OVERRIDE;
    virtual void textHighlight() Q_DECL_OVERRIDE;
    virtual void alignLeft() Q_DECL_OVERRIDE;
    virtual void alignCenter() Q_DECL_OVERRIDE;
    virtual void alignRight() Q_DECL_OVERRIDE;
    virtual void alignFull() Q_DECL_OVERRIDE;

    virtual void findNext(const QString & text,
                          const bool matchCase) const Q_DECL_OVERRIDE;
    virtual void findPrevious(const QString & text,
                              const bool matchCase) const Q_DECL_OVERRIDE;

    virtual void replace(const QString & textToReplace,
                         const QString & replacementText,
                         const bool matchCase) Q_DECL_OVERRIDE;
    virtual void replaceAll(const QString & textToReplace,
                            const QString & replacementText,
                            const bool matchCase) Q_DECL_OVERRIDE;

    void onReplaceJavaScriptDone(const QVariant & data);

    virtual void insertToDoCheckbox() Q_DECL_OVERRIDE;
    virtual void insertInAppNoteLink(const QString & userId,
                                     const QString & shardId,
                                     const QString & noteGuid,
                                     const QString & linkText) Q_DECL_OVERRIDE;
    virtual void setSpellcheck(const bool enabled) Q_DECL_OVERRIDE;
    virtual void setFont(const QFont & font) Q_DECL_OVERRIDE;
    virtual void setFontHeight(const int height) Q_DECL_OVERRIDE;
    virtual void setFontColor(const QColor & color) Q_DECL_OVERRIDE;
    virtual void setBackgroundColor(const QColor & color) Q_DECL_OVERRIDE;
    virtual void setDefaultPalette(const QPalette & pal) Q_DECL_OVERRIDE;
    virtual void insertHorizontalLine() Q_DECL_OVERRIDE;
    virtual void increaseFontSize() Q_DECL_OVERRIDE;
    virtual void decreaseFontSize() Q_DECL_OVERRIDE;
    virtual void increaseIndentation() Q_DECL_OVERRIDE;
    virtual void decreaseIndentation() Q_DECL_OVERRIDE;
    virtual void insertBulletedList() Q_DECL_OVERRIDE;
    virtual void insertNumberedList() Q_DECL_OVERRIDE;
    virtual void insertTableDialog() Q_DECL_OVERRIDE;
    virtual void insertFixedWidthTable(const int rows, const int columns,
                                       const int widthInPixels) Q_DECL_OVERRIDE;
    virtual void insertRelativeWidthTable(const int rows, const int columns,
                                          const double relativeWidth) Q_DECL_OVERRIDE;
    virtual void insertTableRow() Q_DECL_OVERRIDE;
    virtual void insertTableColumn() Q_DECL_OVERRIDE;
    virtual void removeTableRow() Q_DECL_OVERRIDE;
    virtual void removeTableColumn() Q_DECL_OVERRIDE;
    virtual void addAttachmentDialog() Q_DECL_OVERRIDE;
    virtual void saveAttachmentDialog(const QByteArray & resourceHash) Q_DECL_OVERRIDE;
    virtual void saveAttachmentUnderCursor() Q_DECL_OVERRIDE;
    virtual void openAttachment(const QByteArray & resourceHash) Q_DECL_OVERRIDE;
    virtual void openAttachmentUnderCursor() Q_DECL_OVERRIDE;
    virtual void copyAttachment(const QByteArray & resourceHash) Q_DECL_OVERRIDE;
    virtual void copyAttachmentUnderCursor() Q_DECL_OVERRIDE;
    virtual void removeAttachment(const QByteArray & resourceHash) Q_DECL_OVERRIDE;
    virtual void removeAttachmentUnderCursor() Q_DECL_OVERRIDE;
    virtual void renameAttachment(const QByteArray & resourceHash) Q_DECL_OVERRIDE;
    virtual void renameAttachmentUnderCursor() Q_DECL_OVERRIDE;
    virtual void rotateImageAttachment(const QByteArray & resourceHash,
                                       const Rotation::type rotationDirection) Q_DECL_OVERRIDE;
    virtual void rotateImageAttachmentUnderCursor(
        const Rotation::type rotationDirection) Q_DECL_OVERRIDE;

    void rotateImageAttachmentUnderCursorClockwise();
    void rotateImageAttachmentUnderCursorCounterclockwise();

    virtual void encryptSelectedText() Q_DECL_OVERRIDE;

    virtual void decryptEncryptedTextUnderCursor() Q_DECL_OVERRIDE;
    virtual void decryptEncryptedText(QString encryptedText, QString cipher,
                                      QString keyLength, QString hint,
                                      QString enCryptIndex) Q_DECL_OVERRIDE;

    virtual void hideDecryptedTextUnderCursor() Q_DECL_OVERRIDE;
    virtual void hideDecryptedText(QString encryptedText, QString decryptedText,
                                   QString cipher, QString keyLength, QString hint,
                                   QString enDecryptedIndex) Q_DECL_OVERRIDE;

    virtual void editHyperlinkDialog() Q_DECL_OVERRIDE;
    virtual void copyHyperlink() Q_DECL_OVERRIDE;
    virtual void removeHyperlink() Q_DECL_OVERRIDE;

    virtual void onNoteLoadCancelled() Q_DECL_OVERRIDE;

    virtual bool print(QPrinter & printer, ErrorString & errorDescription) Q_DECL_OVERRIDE;
    virtual bool exportToPdf(const QString & absoluteFilePath,
                             ErrorString & errorDescription) Q_DECL_OVERRIDE;
    virtual bool exportToEnex(const QStringList & tagNames, QString & enex,
                              ErrorString & errorDescription) Q_DECL_OVERRIDE;

    virtual void setCurrentNoteLocalUid(const QString & noteLocalUid) Q_DECL_OVERRIDE;
    virtual void clear() Q_DECL_OVERRIDE;
    virtual void setFocusToEditor() Q_DECL_OVERRIDE;
    virtual void convertToNote() Q_DECL_OVERRIDE;
    virtual void saveNoteToLocalStorage() Q_DECL_OVERRIDE;
    virtual void setNoteTitle(const QString & noteTitle) Q_DECL_OVERRIDE;
    virtual void setTagIds(const QStringList & tagLocalUids,
                           const QStringList & tagGuids) Q_DECL_OVERRIDE;

    void undoPageAction();
    void redoPageAction();

    void flipEnToDoCheckboxState(const quint64 enToDoIdNumber);

public:
    virtual QString currentNoteLocalUid() const Q_DECL_OVERRIDE;

// private signals:
Q_SIGNALS:
    // Signals for communicating with ResourceDataInTemporaryFileStorageManager

    /**
     * The signal delegating the sequence of actions required for opening the
     * resource data within the external editor to
     * ResourceDataInTemporaryFileStorageManager
     */
    void openResourceFile(QString resourceLocalUid);

    // Signals for communicating with FileIOProcessorAsync

    /**
     * The signal used for writing of note editor page's HTML to a file so that
     * it can be loaded as a URL within the note editor page
     */
    void writeNoteHtmlToFile(QString absoluteFilePath, QByteArray html,
                             QUuid requestId, bool append);

    /**
     * The signal used to save the resource binary data to some file selected by
     * the user (i.e. this signal is used in the course of actions processing
     * the user initiated request to save some of note's resources to a file)
     */
    void saveResourceToFile(QString absoluteFilePath, QByteArray resourceData,
                            QUuid requestId, bool append);

#ifdef QUENTIER_USE_QT_WEB_ENGINE
    /**
     * The signal used during the preparation for loading the note into the note
     * editor page: this signal initiates writing the specifically constructed
     * image - "generic resource image" - to a file so that it can be loaded
     * as an img tag's URL into the note editor page
     */
    void saveGenericResourceImageToFile(
        QString noteLocalUid, QString resourceLocalUid,
        QByteArray resourceImageData, QString resourceFileSuffix,
        QByteArray resourceActualHash, QString resourceDisplayName,
        QUuid requestId);
#endif // QUENTIER_USE_QT_WEB_ENGINE

    // Signals for communicating with NoteEditorLocalStorageBroker
    void findNoteAndNotebook(const QString & noteLocalUid);
    void saveNoteToLocalStorageRequest(const Note & note);
    void findResourceData(const QString & resourceLocalUid);
    void noteSavedToLocalStorage(QString noteLocalUid);
    void failedToSaveNoteToLocalStorage(ErrorString errorDescription,
                                        QString noteLocalUid);

#ifdef QUENTIER_USE_QT_WEB_ENGINE
    /**
     * The signal used during the asynchronous sequence of actions required for
     * printing the note to pdf
     */
    void htmlReadyForPrinting();
#endif

private Q_SLOTS:
    void onTableResized();

    void onFoundSelectedHyperlinkId(
        const QVariant & hyperlinkData,
        const QVector<QPair<QString, QString> > & extraData);
    void onFoundHyperlinkToCopy(
        const QVariant & hyperlinkData,
        const QVector<QPair<QString, QString> > & extraData);

    void onNoteLoadFinished(bool ok);
    void onContentChanged();

    void onResourceFileChanged(QString resourceLocalUid, QString fileStoragePath,
                               QByteArray resourceData, QByteArray resourceDataHash);

#ifdef QUENTIER_USE_QT_WEB_ENGINE
    void onGenericResourceImageSaved(bool success, QByteArray resourceActualHash,
                                     QString filePath, ErrorString errorDescription,
                                     QUuid requestId);

    void onHyperlinkClicked(QString url);

    void onWebSocketReady();
#else
    void onHyperlinkClicked(QUrl url);
#endif

    void onToDoCheckboxClicked(quint64 enToDoCheckboxId);
    void onToDoCheckboxClickHandlerError(ErrorString error);

    void onToDoCheckboxInserted(const QVariant & data,
                                const QVector<QPair<QString,QString> > & extraData);
    void onToDoCheckboxAutomaticInsertion();
    void onToDoCheckboxAutomaticInsertionUndoRedoFinished(
        const QVariant & data, const QVector<QPair<QString,QString> > & extraData);

    void onJavaScriptLoaded();

    void onOpenResourceRequest(const QByteArray & resourceHash);
    void onSaveResourceRequest(const QByteArray & resourceHash);

    void contextMenuEvent(QContextMenuEvent * pEvent) Q_DECL_OVERRIDE;
    void onContextMenuEventReply(QString contentType, QString selectedHtml,
                                 bool insideDecryptedTextFragment,
                                 QStringList extraData, quint64 sequenceNumber);

    void onTextCursorPositionChange();

    void onTextCursorBoldStateChanged(bool state);
    void onTextCursorItalicStateChanged(bool state);
    void onTextCursorUnderlineStateChanged(bool state);
    void onTextCursorStrikethgouthStateChanged(bool state);
    void onTextCursorAlignLeftStateChanged(bool state);
    void onTextCursorAlignCenterStateChanged(bool state);
    void onTextCursorAlignRightStateChanged(bool state);
    void onTextCursorAlignFullStateChanged(bool state);
    void onTextCursorInsideOrderedListStateChanged(bool state);
    void onTextCursorInsideUnorderedListStateChanged(bool state);
    void onTextCursorInsideTableStateChanged(bool state);

    void onTextCursorOnImageResourceStateChanged(bool state,
                                                 QByteArray resourceHash);
    void onTextCursorOnNonImageResourceStateChanged(bool state,
                                                    QByteArray resourceHash);
    void onTextCursorOnEnCryptTagStateChanged(bool state, QString encryptedText,
                                              QString cipher, QString length);

    void onTextCursorFontNameChanged(QString fontName);
    void onTextCursorFontSizeChanged(int fontSize);

    void onWriteFileRequestProcessed(bool success, ErrorString errorDescription,
                                     QUuid requestId);

    void onSpellCheckCorrectionAction();
    void onSpellCheckIgnoreWordAction();
    void onSpellCheckAddWordToUserDictionaryAction();

    void onSpellCheckCorrectionActionDone(
        const QVariant & data, const QVector<QPair<QString,QString> > & extraData);
    void onSpellCheckCorrectionUndoRedoFinished(
        const QVariant & data, const QVector<QPair<QString,QString> > & extraData);
    void onSpellCheckerDynamicHelperUpdate(QStringList words);

    void onSpellCheckerReady();

    void onImageResourceResized(bool pushUndoCommand);

    void onSelectionFormattedAsSourceCode(
        const QVariant & response,
        const QVector<QPair<QString,QString> > & extraData);

    // Slots for delegates
    void onAddResourceDelegateFinished(Resource addedResource,
                                       QString resourceFileStoragePath);
    void onAddResourceDelegateError(ErrorString error);
    void onAddResourceUndoRedoFinished(
        const QVariant & data, const QVector<QPair<QString,QString> > & extraData);

    void onRemoveResourceDelegateFinished(Resource removedResource, bool reversible);
    void onRemoveResourceDelegateCancelled(QString resourceLocalUid);
    void onRemoveResourceDelegateError(ErrorString error);
    void onRemoveResourceUndoRedoFinished(
        const QVariant & data, const QVector<QPair<QString,QString> > & extraData);

    void onRenameResourceDelegateFinished(QString oldResourceName,
                                          QString newResourceName,
                                          Resource resource, bool performingUndo);
    void onRenameResourceDelegateCancelled();
    void onRenameResourceDelegateError(ErrorString error);

    void onImageResourceRotationDelegateFinished(
        QByteArray resourceDataBefore, QByteArray resourceHashBefore,
        QByteArray resourceRecognitionDataBefore,
        QByteArray resourceRecognitionDataHashBefore,
        QSize resourceImageSizeBefore, Resource resourceAfter,
        INoteEditorBackend::Rotation::type rotationDirection);

    void onImageResourceRotationDelegateError(ErrorString error);

    void onHideDecryptedTextFinished(
        const QVariant & data, const QVector<QPair<QString,QString> > & extraData);

    void onHideDecryptedTextUndoRedoFinished(
        const QVariant & data, const QVector<QPair<QString,QString> > & extraData);

    void onEncryptSelectedTextDelegateFinished();
    void onEncryptSelectedTextDelegateCancelled();
    void onEncryptSelectedTextDelegateError(ErrorString error);
    void onEncryptSelectedTextUndoRedoFinished(
        const QVariant & data, const QVector<QPair<QString,QString> > & extraData);

    void onDecryptEncryptedTextDelegateFinished(
        QString encryptedText, QString cipher, size_t length, QString hint,
        QString decryptedText, QString passphrase, bool rememberForSession,
        bool decryptPermanently);
    void onDecryptEncryptedTextDelegateCancelled();
    void onDecryptEncryptedTextDelegateError(ErrorString error);
    void onDecryptEncryptedTextUndoRedoFinished(
        const QVariant & data, const QVector<QPair<QString,QString> > & extraData);

    void onAddHyperlinkToSelectedTextDelegateFinished();
    void onAddHyperlinkToSelectedTextDelegateCancelled();
    void onAddHyperlinkToSelectedTextDelegateError(ErrorString error);
    void onAddHyperlinkToSelectedTextUndoRedoFinished(
        const QVariant & data, const QVector<QPair<QString,QString> > & extraData);

    void onEditHyperlinkDelegateFinished();
    void onEditHyperlinkDelegateCancelled();
    void onEditHyperlinkDelegateError(ErrorString error);
    void onEditHyperlinkUndoRedoFinished(
        const QVariant & data, const QVector<QPair<QString,QString> > & extraData);

    void onRemoveHyperlinkDelegateFinished();
    void onRemoveHyperlinkDelegateError(ErrorString error);
    void onRemoveHyperlinkUndoRedoFinished(
        const QVariant & data, const QVector<QPair<QString,QString> > & extraData);

    void onInsertHtmlDelegateFinished(QList<Resource> addedResources,
                                      QStringList resourceFileStoragePaths);
    void onInsertHtmlDelegateError(ErrorString error);
    void onInsertHtmlUndoRedoFinished(
        const QVariant & data, const QVector<QPair<QString,QString> > & extraData);

    void onSourceCodeFormatUndoRedoFinished(
        const QVariant & data, const QVector<QPair<QString,QString> > & extraData);

    // Slots for undo command signals
    void onUndoCommandError(ErrorString error);

    void onSpellCheckerDictionaryEnabledOrDisabled(bool checked);

#ifdef QUENTIER_USE_QT_WEB_ENGINE
    void getHtmlForPrinting();
#endif

    // Slots for signals from NoteEditorLocalStorageBroker
    void onNoteSavedToLocalStorage(QString noteLocalUid);
    void onFailedToSaveNoteToLocalStorage(QString noteLocalUid,
                                          ErrorString errorDescription);
    void onFoundNoteAndNotebook(Note note, Notebook notebook);
    void onFailedToFindNoteOrNotebook(QString noteLocalUid,
                                      ErrorString errorDescription);
    void onNoteUpdated(Note note);
    void onNotebookUpdated(Notebook notebook);
    void onNoteDeleted(QString noteLocalUid);
    void onNotebookDeleted(QString notebookLocalUid);
    void onFoundResourceData(Resource resource);
    void onFailedToFindResourceData(QString resourceLocalUid,
                                    ErrorString errorDescription);

    // Slots for signals from ResourceDataInTemporaryFileStorageManager
    void onFailedToPutResourceDataInTemporaryFile(QString resourceLocalUid,
                                                  QString noteLocalUid,
                                                  ErrorString errorDescription);
    void onNoteResourceTemporaryFilesPreparationProgress(double progress,
                                                         QString noteLocalUid);
    void onNoteResourceTemporaryFilesPreparationError(QString noteLocalUid,
                                                      ErrorString errorDescription);
    void onNoteResourceTemporaryFilesReady(QString noteLocalUid);
    void onOpenResourceInExternalEditorPreparationProgress(double progress,
                                                           QString resourceLocalUid,
                                                           QString noteLocalUid);
    void onFailedToOpenResourceInExternalEditor(QString resourceLocalUid,
                                                QString noteLocalUid,
                                                ErrorString errorDescription);
    void onOpenedResourceInExternalEditor(QString resourceLocalUid,
                                          QString noteLocalUid);

private:
    void init();

    void handleHyperlinkClicked(const QUrl & url);
    void handleInAppLinkClicked(const QString & urlString);
    bool parseInAppLink(const QString & urlString, QString & userId,
                        QString & shardId, QString & noteGuid,
                        ErrorString & errorDescription) const;

    bool checkNoteSize(const QString & newNoteContent,
                       ErrorString & errorDescription) const;

    void pushNoteContentEditUndoCommand();
    void pushTableActionUndoCommand(const QString & name,
                                    NoteEditorPage::Callback callback);

    template <typename T>
    QString composeHtmlTable(const T width, const T singleColumnWidth,
                             const int rows, const int columns, const bool relative);

    void onManagedPageActionFinished(
        const QVariant & result, const QVector<QPair<QString, QString> > & extraData);
    void updateJavaScriptBindings();

    void changeFontSize(const bool increase);
    void changeIndentation(const bool increase);

    void findText(const QString & textToFind, const bool matchCase,
                  const bool searchBackward = false,
                  NoteEditorPage::Callback = 0) const;

    /**
     * When no note is set to the editor,
     * it displays some "replacement" or "blank" page.
     * This page can be different depending on the state of the editor
     */
    struct BlankPageKind
    {
        enum type
        {
            /**
             * Blank page of "Initial" kind is displayed before the note is set
             * to the editor
             */
            Initial = 0,
            /**
             * Blank page of "NoteNotFound" kind is displayed if no note corresponding
             * to the local uid passed to setCurrentNoteLocalUid slot was found
             * within the local storage
             */
            NoteNotFound,
            /**
             * Blank page of "NoteDeleted" kind is displayed if the note which
             * was displayed by the editor was deleted (either marked as "deleted"
             * or deleted permanently (expunged) from the local storage
             */
            NoteDeleted,
            /**
             * Blank page of "InternalError" kind is displayed if the note editor
             * cannot display the note for some reason
             */
            InternalError
        };
    };

    /**
     * Reset the page displayed by the note editor to one of "blank" ones
     * not corresponding to any note
     *
     * @param kind                  The kind of replacement page for the note editor
     * @param errorDescription      The description of error used if kind is "InternalError"
     */
    void clearEditorContent(const BlankPageKind::type kind = BlankPageKind::Initial,
                            const ErrorString & errorDescription = ErrorString());

    void noteToEditorContent();
    void updateColResizableTableBindings();
    void inkNoteToEditorContent();

    bool htmlToNoteContent(ErrorString & errorDescription);

    void updateHashForResourceTag(const QByteArray & oldResourceHash,
                                  const QByteArray & newResourceHash);
    void provideSrcForResourceImgTags();

    void manualSaveResourceToFile(const Resource & resource);

#ifdef QUENTIER_USE_QT_WEB_ENGINE
    void provideSrcAndOnClickScriptForImgEnCryptTags();

    void setupGenericResourceImages();

    // Returns true if the resource image gets built and is being saved
    // to a file asynchronously
    bool findOrBuildGenericResourceImage(const Resource & resource);

    void setupWebSocketServer();
    void setupJavaScriptObjects();
    void setupTextCursorPositionTracking();
#endif

    void setupGenericTextContextMenu(const QStringList & extraData,
                                     const QString & selectedHtml,
                                     bool insideDecryptedTextFragment);
    void setupImageResourceContextMenu(const QByteArray & resourceHash);
    void setupNonImageResourceContextMenu(const QByteArray & resourceHash);
    void setupEncryptedTextContextMenu(const QString & cipher,
                                       const QString & keyLength,
                                       const QString & encryptedText,
                                       const QString & hint,
                                       const QString & id);

    void setupActionShortcut(const int key, const QString & context,
                             QAction & action);

    void setupFileIO();
    void setupSpellChecker();
    void setupScripts();
    void setupGeneralSignalSlotConnections();
    void setupNoteEditorPage();
    void setupNoteEditorPageConnections(NoteEditorPage * page);
    void setupTextCursorPositionJavaScriptHandlerConnections();
    void setupSkipRulesForHtmlToEnmlConversion();

    QString noteNotFoundPageHtml() const;
    QString noteDeletedPageHtml() const;
    QString noteEditorPagePrefix() const;
    QString bodyStyleCss() const;
    QString initialPageHtml() const;
    QString composeBlankPageHtml(const QString & rawText) const;

    void determineStatesForCurrentTextCursorPosition();
    void determineContextMenuEventTarget();

    void setPageEditable(const bool editable);

    bool checkContextMenuSequenceNumber(const quint64 sequenceNumber) const;

    void onPageHtmlReceived(
        const QString & html, const QVector<QPair<QString,QString> > & extraData =
        QVector<QPair<QString,QString> >());

    void onSelectedTextEncryptionDone(
        const QVariant & dummy, const QVector<QPair<QString,QString> > & extraData);

    void onTableActionDone(
        const QVariant & dummy, const QVector<QPair<QString,QString> > & extraData);

    int resourceIndexByHash(const QList<Resource> & resources,
                            const QByteArray & resourceHash) const;

    void writeNotePageFile(const QString & html);

    bool parseEncryptedTextContextMenuExtraData(
        const QStringList & extraData, QString & encryptedText,
        QString & decryptedText, QString & cipher, QString & keyLength,
        QString & hint, QString & id, ErrorString & errorDescription) const;

    void setupPasteGenericTextMenuActions();
    void setupParagraphSubMenuForGenericTextMenu(const QString & selectedHtml);
    void setupStyleSubMenuForGenericTextMenu();
    void setupSpellCheckerDictionariesSubMenuForGenericTextMenu();

    void rebuildRecognitionIndicesCache();

    void enableSpellCheck();
    void disableSpellCheck();

    void onSpellCheckSetOrCleared(
        const QVariant & dummy, const QVector<QPair<QString,QString> > & extraData);

    void replaceDefaultPalette();
    void onDefaultPaletteReplaced(const QVariant & data, const QVector<QPair<QString,QString> > & extraData);

    bool isNoteReadOnly() const;

    void setupAddHyperlinkDelegate(const quint64 hyperlinkId,
                                   const QString & presetHyperlink = QString(),
                                   const QString & replacementLinkText = QString());

#ifdef QUENTIER_USE_QT_WEB_ENGINE
    void onPageHtmlReceivedForPrinting(
        const QString & html, const QVector<QPair<QString,QString> > & extraData =
        QVector<QPair<QString,QString> >());
#endif

    void clearCurrentNoteInfo();
    void reloadCurrentNote();

    void clearPrepareNoteImageResourcesProgressDialog();
    void clearPrepareResourceForOpeningProgressDialog(const QString & resourceLocalUid);

private:
    // Overrides for some Qt's virtual methods
    virtual void timerEvent(QTimerEvent * pEvent) Q_DECL_OVERRIDE;
    virtual void dragMoveEvent(QDragMoveEvent * pEvent) Q_DECL_OVERRIDE;
    virtual void dropEvent(QDropEvent * pEvent) Q_DECL_OVERRIDE;

    void pasteImageData(const QMimeData & mimeData);

    void escapeStringForJavaScript(QString & str) const;

private:
    template <class T>
    class Q_DECL_HIDDEN NoteEditorCallbackFunctor
    {
    public:
        NoteEditorCallbackFunctor(NoteEditorPrivate * pNoteEditor,
                                  void (NoteEditorPrivate::* method)(
                                      const T & result,
                                      const QVector<QPair<QString,QString> > & extraData),
                                  const QVector<QPair<QString,QString> > & extraData =
                                  QVector<QPair<QString,QString> >()) :
            m_pNoteEditor(pNoteEditor), m_method(method), m_extraData(extraData)
        {}

        NoteEditorCallbackFunctor(const NoteEditorCallbackFunctor<T> & other) :
            m_pNoteEditor(other.m_pNoteEditor),
            m_method(other.m_method),
            m_extraData(other.m_extraData)
        {}

        NoteEditorCallbackFunctor & operator=(const NoteEditorCallbackFunctor<T> & other)
        {
            if (this != &other) {
                m_pNoteEditor = other.m_pNoteEditor;
                m_method = other.m_method;
                m_extraData = other.m_extraData;
            }

            return *this;
        }

        void operator()(const T & result)
        {
            if (Q_LIKELY(!m_pNoteEditor.isNull())) {
                (m_pNoteEditor->*m_method)(result, m_extraData);
            }
        }

    private:
        QPointer<NoteEditorPrivate> m_pNoteEditor;
        void (NoteEditorPrivate::* m_method)(
            const T & result, const QVector<QPair<QString,QString> > & extraData);
        QVector<QPair<QString, QString> > m_extraData;
    };

    friend class NoteEditorCallbackFunctor<QString>;
    friend class NoteEditorCallbackFunctor<QVariant>;

    class Q_DECL_HIDDEN ReplaceCallback
    {
    public:
        ReplaceCallback(NoteEditorPrivate * pNoteEditor) :
            m_pNoteEditor(pNoteEditor)
        {}

        void operator()(const QVariant & data)
        {
            if (Q_UNLIKELY(m_pNoteEditor.isNull())) {
                return;
            }

            m_pNoteEditor->onReplaceJavaScriptDone(data);
        }

    private:
        QPointer<NoteEditorPrivate>     m_pNoteEditor;
    };

    struct Q_DECL_HIDDEN Alignment
    {
        enum type {
            Left = 0,
            Center,
            Right,
            Full
        };
    };

    struct Q_DECL_HIDDEN TextFormattingState
    {
        TextFormattingState() :
            m_bold(false),
            m_italic(false),
            m_underline(false),
            m_strikethrough(false),
            m_alignment(Alignment::Left),
            m_insideOrderedList(false),
            m_insideUnorderedList(false),
            m_insideTable(false),
            m_onImageResource(false),
            m_onNonImageResource(false),
            m_resourceHash(),
            m_onEnCryptTag(false),
            m_encryptedText(),
            m_cipher(),
            m_length()
        {}

        bool m_bold;
        bool m_italic;
        bool m_underline;
        bool m_strikethrough;

        Alignment::type m_alignment;

        bool m_insideOrderedList;
        bool m_insideUnorderedList;
        bool m_insideTable;

        bool m_onImageResource;
        bool m_onNonImageResource;
        QString m_resourceHash;

        bool m_onEnCryptTag;
        QString m_encryptedText;
        QString m_cipher;
        QString m_length;
    };

    // Holds some data required for certain context menu actions, like
    // the encrypted text data for its decryption, the hash of the resource
    // under cursor for which the action is toggled etc.
    class Q_DECL_HIDDEN CurrentContextMenuExtraData
    {
    public:
        CurrentContextMenuExtraData() :
            m_contentType(),
            m_encryptedText(),
            m_decryptedText(),
            m_keyLength(),
            m_cipher(),
            m_hint(),
            m_insideDecryptedText(false),
            m_id(),
            m_resourceHash()
        {}

        QString     m_contentType;

        // Encrypted text extra data
        QString     m_encryptedText;
        QString     m_decryptedText;
        QString     m_keyLength;
        QString     m_cipher;
        QString     m_hint;
        bool        m_insideDecryptedText;
        QString     m_id;

        // Resource extra data
        QByteArray  m_resourceHash;
    };

private:
    QString     m_noteEditorPageFolderPath;
    QString     m_genericResourceImageFileStoragePath;

    QFont       m_font;

    // JavaScript scripts
    QString     m_jQueryJs;
    QString     m_jQueryUiJs;
    QString     m_resizableTableColumnsJs;
    QString     m_resizableImageManagerJs;
    QString     m_debounceJs;
    QString     m_rangyCoreJs;
    QString     m_rangySelectionSaveRestoreJs;
    QString     m_onTableResizeJs;
    QString     m_nodeUndoRedoManagerJs;
    QString     m_selectionManagerJs;
    QString     m_textEditingUndoRedoManagerJs;
    QString     m_getSelectionHtmlJs;
    QString     m_snapSelectionToWordJs;
    QString     m_replaceSelectionWithHtmlJs;
    QString     m_updateResourceHashJs;
    QString     m_updateImageResourceSrcJs;
    QString     m_provideSrcForResourceImgTagsJs;
    QString     m_setupEnToDoTagsJs;
    QString     m_flipEnToDoCheckboxStateJs;
    QString     m_onResourceInfoReceivedJs;
    QString     m_findInnermostElementJs;
    QString     m_determineStatesForCurrentTextCursorPositionJs;
    QString     m_determineContextMenuEventTargetJs;
    QString     m_changeFontSizeForSelectionJs;
    QString     m_pageMutationObserverJs;
    QString     m_tableManagerJs;
    QString     m_resourceManagerJs;
    QString     m_htmlInsertionManagerJs;
    QString     m_sourceCodeFormatterJs;
    QString     m_hyperlinkManagerJs;
    QString     m_encryptDecryptManagerJs;
    QString     m_hilitorJs;
    QString     m_imageAreasHilitorJs;
    QString     m_findReplaceManagerJs;
    QString     m_spellCheckerJs;
    QString     m_managedPageActionJs;
    QString     m_setInitialCaretPositionJs;
    QString     m_toDoCheckboxAutomaticInsertionJs;
    QString     m_disablePasteJs;
    QString     m_findAndReplaceDOMTextJs;
<<<<<<< HEAD
    QString     m_tabAndShiftTabIndentAndUnindentReplacerJs;
=======
    QString     m_replaceStyleJs;
>>>>>>> 9b7bb80b

#ifndef QUENTIER_USE_QT_WEB_ENGINE
    QString     m_qWebKitSetupJs;
#else
    QString     m_provideSrcForGenericResourceImagesJs;
    QString     m_onGenericResourceImageReceivedJs;
    QString     m_provideSrcAndOnClickScriptForEnCryptImgTagsJs;
    QString     m_qWebChannelJs;
    QString     m_qWebChannelSetupJs;
    QString     m_notifyTextCursorPositionChangedJs;
    QString     m_setupTextCursorPositionTrackingJs;
    QString     m_genericResourceOnClickHandlerJs;
    QString     m_setupGenericResourceOnClickHandlerJs;
    QString     m_clickInterceptorJs;

    QWebSocketServer * m_pWebSocketServer;
    WebSocketClientWrapper * m_pWebSocketClientWrapper;
    QWebChannel * m_pWebChannel;
    EnCryptElementOnClickHandler * m_pEnCryptElementClickHandler;
    GenericResourceOpenAndSaveButtonsOnClickHandler * m_pGenericResourceOpenAndSaveButtonsOnClickHandler;
    HyperlinkClickJavaScriptHandler * m_pHyperlinkClickJavaScriptHandler;
    WebSocketWaiter * m_pWebSocketWaiter;

    bool        m_setUpJavaScriptObjects;

    bool        m_webSocketReady;
    quint16     m_webSocketServerPort;
#endif

    SpellCheckerDynamicHelper *             m_pSpellCheckerDynamicHandler;
    TableResizeJavaScriptHandler *          m_pTableResizeJavaScriptHandler;
    ResizableImageJavaScriptHandler *       m_pResizableImageJavaScriptHandler;
    GenericResourceImageManager *           m_pGenericResourceImageManager;
    ToDoCheckboxOnClickHandler *            m_pToDoCheckboxClickHandler;
    ToDoCheckboxAutomaticInsertionHandler * m_pToDoCheckboxAutomaticInsertionHandler;
    PageMutationHandler *                   m_pPageMutationHandler;
    ActionsWatcher *                        m_pActionsWatcher;

    QUndoStack * m_pUndoStack;

    QScopedPointer<Account>     m_pAccount;

    QString     m_htmlForPrinting;

    QString     m_initialPageHtml;
    QString     m_noteNotFoundPageHtml;
    QString     m_noteDeletedPageHtml;

    bool        m_noteWasNotFound;
    bool        m_noteWasDeleted;

    quint64     m_contextMenuSequenceNumber;
    QPoint      m_lastContextMenuEventGlobalPos;
    QPoint      m_lastContextMenuEventPagePos;
    ContextMenuEventJavaScriptHandler * m_pContextMenuEventJavaScriptHandler;

    TextCursorPositionJavaScriptHandler * m_pTextCursorPositionJavaScriptHandler;

    TextFormattingState     m_currentTextFormattingState;

    QUuid       m_writeNoteHtmlToFileRequestId;

    bool        m_isPageEditable;
    bool        m_pendingConversionToNote;
    bool        m_pendingConversionToNoteForSavingInLocalStorage;
    bool        m_pendingNoteSavingInLocalStorage;
    bool        m_shouldRepeatSavingNoteInLocalStorage;
    bool        m_pendingNotePageLoad;
    bool        m_pendingNoteImageResourceTemporaryFiles;

    /**
     * The two following variables deserve a special explanation. Since Qt 5.9
     * QWebEnginePage::load method started to behave really weirdly: it seems
     * when it's called for the first time, the method blocks the event loop
     * until the page is actually loaded. I.e. when the page got loaded,
     * the execution of code after the call to QWebEnginePage::load
     * (or QWebEnginePage::setUrl since it calls QWebEnginePage::load internally)
     * continues.
     *
     * Why to give a damn, you ask? Well, things become more interesting if you
     * attempt to call QWebEnginePage::load (or QWebEnginePage::setUrl) while
     * there's still an event loop blocked inside QWebEnginePage::load.
     * In particular, what seems to happen is that the second call to
     * QWebEnginePage::load does not block; the page seems to be loaded
     * successfully but then the original blocked call to QWebEnginePage::load
     * returns. The net effect is the appearance of the first loaded URL within
     * the page, not the second one.
     *
     * This behaviour has only been observed with Qt 5.9, not with any prior
     * version. It is (of course) not documented or mentioned anywhere, you have
     * to learn this on your own, the hard way. Thank you, Qt devs, you are
     * the best... not.
     *
     * Working around this issue using the special boolean flag indicating whether
     * the method is currently blocked in at least one event loop. If yes, won't
     * attempt to call QWebEnginePage::load (or QWebEnginePage::setUrl) until
     * the blocked method returns, instead will just save the next URL to load
     * and will load it later
     */
    bool        m_pendingNotePageLoadMethodExit;
    QUrl        m_pendingNextPageUrl;

    bool        m_pendingIndexHtmlWritingToFile;
    bool        m_pendingJavaScriptExecution;

    bool        m_pendingDefaultPaletteReplacement;

    bool        m_skipPushingUndoCommandOnNextContentChange;

    QString     m_noteLocalUid;

    QScopedPointer<QPalette>    m_pPalette;

    QScopedPointer<Note>        m_pNote;
    QScopedPointer<Notebook>    m_pNotebook;

    /**
     * This flag is set to true when the note editor page's content gets changed
     * and thus needs to be converted to HTML and then ENML and then put into
     * m_pNote object; when m_pNote's ENML becomes actual with the note editor
     * page's content, this flag is dropped back to false
     */
    bool        m_needConversionToNote;

    /**
     * This flag is set to true when then note editor page's content gets
     * changed and thus needs to be converted to HTML and then ENML and then put
     * into m_pNote object which then needs to be saved in local storage. Or
     * when m_pNote object changes via some other way and needs to be saved in
     * local storage. This flag is dropped back to false after the note has been
     * saved to local storage.
     */
    bool        m_needSavingNoteInLocalStorage;

    /**
     * These two bools implement a cheap scheme of watching
     * for changes in note editor since some particular moment in time.
     * For example, the conversion of note from HTML into ENML happens
     * in the background mode, when the editor is idle for at least N seconds.
     * How can such idle state be determined? Create a timer for N seconds,
     * as it begins, set m_watchingForContentChange to true and
     * m_contentChangedSinceWatchingStart to false. On every next content change
     * m_contentChangedSinceWatchingStart would be set to true. When the timer ends,
     * it can check the state of m_contentChangedSinceWatchingStart.
     * If it's true, it means the editing is still in progress and it's not nice
     * to block the GUI thread by HTML to ENML conversion. So drop this
     * variable into false again and wait for another N seconds. And only
     * if there were no further edits during N seconds, convert note editor's page
     * to ENML
     */
    bool        m_watchingForContentChange;
    bool        m_contentChangedSinceWatchingStart;

    int         m_secondsToWaitBeforeConversionStart;

    int         m_pageToNoteContentPostponeTimerId;

    QSharedPointer<EncryptionManager>       m_encryptionManager;
    QSharedPointer<DecryptedTextManager>    m_decryptedTextManager;

    ENMLConverter                           m_enmlConverter;

#ifndef QUENTIER_USE_QT_WEB_ENGINE
    NoteEditorPluginFactory *               m_pPluginFactory;
#endif

    /**
     * Dialog to display the progress of putting note's image resources into
     * temporary files for the sake of being displayed within the note editor
     * page
     */
    QProgressDialog *   m_pPrepareNoteImageResourcesProgressDialog;

    // Progress dialogs for note resources requested to be opened
    QVector<std::pair<QString, QProgressDialog*> >  m_prepareResourceForOpeningProgressDialogs;

    QMenu *             m_pGenericTextContextMenu;
    QMenu *             m_pImageResourceContextMenu;
    QMenu *             m_pNonImageResourceContextMenu;
    QMenu *             m_pEncryptedTextContextMenu;

    SpellChecker *      m_pSpellChecker;
    bool                m_spellCheckerEnabled;
    QStringList         m_currentNoteMisSpelledWords;
    StringUtils         m_stringUtils;

    QString     m_lastSelectedHtml;
    QString     m_lastSelectedHtmlForEncryption;
    QString     m_lastSelectedHtmlForHyperlink;

    QString     m_lastMisSpelledWord;

    mutable QString   m_lastSearchHighlightedText;
    mutable bool      m_lastSearchHighlightedTextCaseSensitivity;

    QString     m_enmlCachedMemory;   // Cached memory for HTML to ENML conversions
    QString     m_htmlCachedMemory;   // Cached memory for ENML from Note -> HTML conversions
    QString     m_errorCachedMemory;  // Cached memory for various errors

    QVector<ENMLConverter::SkipHtmlElementRule>     m_skipRulesForHtmlToEnmlConversion;

    ResourceDataInTemporaryFileStorageManager *     m_pResourceDataInTemporaryFileStorageManager;
    FileIOProcessorAsync *          m_pFileIOProcessorAsync;

    ResourceInfo                    m_resourceInfo;
    ResourceInfoJavaScriptHandler * m_pResourceInfoJavaScriptHandler;

    QHash<QString, QString>         m_resourceFileStoragePathsByResourceLocalUid;
    QSet<QUuid>                     m_manualSaveResourceToFileRequestIds;

    QHash<QString, QStringList>     m_fileSuffixesForMimeType;
    QHash<QString, QString>         m_fileFilterStringForMimeType;

    QHash<QByteArray, QString>      m_genericResourceImageFilePathsByResourceHash;

#ifdef QUENTIER_USE_QT_WEB_ENGINE
    GenericResourceImageJavaScriptHandler *     m_pGenericResoureImageJavaScriptHandler;
#endif

    QSet<QUuid>     m_saveGenericResourceImageToFileRequestIds;

    QHash<QByteArray, ResourceRecognitionIndices>   m_recognitionIndicesByResourceHash;

    CurrentContextMenuExtraData     m_currentContextMenuExtraData;

    QSet<QUuid>     m_resourceLocalUidsPendingFindDataInLocalStorageForSavingToFile;
    QHash<QUuid, Rotation::type>    m_rotationTypeByResourceLocalUidsPendingFindDataInLocalStorage;

    quint64     m_lastFreeEnToDoIdNumber;
    quint64     m_lastFreeHyperlinkIdNumber;
    quint64     m_lastFreeEnCryptIdNumber;
    quint64     m_lastFreeEnDecryptedIdNumber;

    NoteEditor * const q_ptr;
    Q_DECLARE_PUBLIC(NoteEditor)
};

} // namespace quentier

void initNoteEditorResources();

#endif // LIB_QUENTIER_NOTE_EDITOR_NOTE_EDITOR_P_H<|MERGE_RESOLUTION|>--- conflicted
+++ resolved
@@ -1035,11 +1035,8 @@
     QString     m_toDoCheckboxAutomaticInsertionJs;
     QString     m_disablePasteJs;
     QString     m_findAndReplaceDOMTextJs;
-<<<<<<< HEAD
     QString     m_tabAndShiftTabIndentAndUnindentReplacerJs;
-=======
     QString     m_replaceStyleJs;
->>>>>>> 9b7bb80b
 
 #ifndef QUENTIER_USE_QT_WEB_ENGINE
     QString     m_qWebKitSetupJs;
