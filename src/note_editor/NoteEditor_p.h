--- conflicted
+++ resolved
@@ -758,12 +758,9 @@
     void setupTextCursorPositionJavaScriptHandlerConnections();
     void setupSkipRulesForHtmlToEnmlConversion();
 
-<<<<<<< HEAD
     QString noteNotFoundPageHtml() const;
     QString noteDeletedPageHtml() const;
-=======
     QString noteEditorPagePrefix() const;
->>>>>>> 8adb55c1
     QString initialPageHtml() const;
     QString composeBlankPageHtml(const QString & rawText) const;
 
@@ -1142,12 +1139,10 @@
 
     bool        m_skipPushingUndoCommandOnNextContentChange;
 
-<<<<<<< HEAD
     QString     m_noteLocalUid;
-=======
+
     QScopedPointer<QPalette>    m_pPalette;
 
->>>>>>> 8adb55c1
     QScopedPointer<Note>        m_pNote;
     QScopedPointer<Notebook>    m_pNotebook;
 
