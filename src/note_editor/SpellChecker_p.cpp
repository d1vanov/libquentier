--- conflicted
+++ resolved
@@ -226,12 +226,8 @@
     // clang-format on
     QByteArray dataToWrite;
     for (const auto it: // clazy:exclude=range-loop
-<<<<<<< HEAD
          qevercloud::toRange(qAsConst(m_userDictionary)))
     {
-=======
-         qevercloud::toRange(qAsConst(m_userDictionary))) {
->>>>>>> 69b6cf7e
         dataToWrite.append(QString(*it + QStringLiteral("\n")).toUtf8());
     }
     RESTORE_WARNINGS
