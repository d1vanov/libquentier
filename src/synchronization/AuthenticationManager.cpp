--- conflicted
+++ resolved
@@ -31,24 +31,11 @@
         host,
         this))
 {
-<<<<<<< HEAD
-    QObject::connect(d_ptr,
-                     QNSIGNAL(AuthenticationManagerPrivate,
-                              sendAuthenticationResult,
-                              bool,qevercloud::UserID,QString,qevercloud::Timestamp,
-                              QString,QString,QString,QList<QNetworkCookie>,ErrorString),
-                     this,
-                     QNSIGNAL(AuthenticationManager,
-                              sendAuthenticationResult,bool,qevercloud::UserID,
-                              QString,qevercloud::Timestamp,QString,QString,
-                              QString,QList<QNetworkCookie>,ErrorString));
-=======
     QObject::connect(
         d_ptr,
         &AuthenticationManagerPrivate::sendAuthenticationResult,
         this,
         &AuthenticationManager::sendAuthenticationResult);
->>>>>>> f034b00d
 }
 
 AuthenticationManager::~AuthenticationManager()
