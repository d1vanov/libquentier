/*
 * Copyright 2017-2020 Dmitry Ivanov
 *
 * This file is part of libquentier
 *
 * libquentier is free software; you can redistribute it and/or modify
 * it under the terms of the GNU Lesser General Public License as published by
 * the Free Software Foundation, version 3 of the License.
 *
 * libquentier is distributed in the hope that it will be useful,
 * but WITHOUT ANY WARRANTY; without even the implied warranty of
 * MERCHANTABILITY or FITNESS FOR A PARTICULAR PURPOSE.  See the
 * GNU Lesser General Public License for more details.
 *
 * You should have received a copy of the GNU Lesser General Public License
 * along with libquentier. If not, see <http://www.gnu.org/licenses/>.
 */

#include "AuthenticationManager_p.h"

#include <quentier/logging/QuentierLogger.h>

#if !QEVERCLOUD_HAS_OAUTH
#error "The used QEverCloud library has no OAuth support"
#endif

#include <qt5qevercloud/QEverCloudOAuth.h>

#include <memory>

namespace quentier {

AuthenticationManagerPrivate::AuthenticationManagerPrivate(
        const QString & consumerKey, const QString & consumerSecret,
        const QString & host, QObject * parent) :
    QObject(parent),
    m_consumerKey(consumerKey),
    m_consumerSecret(consumerSecret),
    m_host(host)
{}

void AuthenticationManagerPrivate::onAuthenticationRequest()
{
    QNDEBUG("AuthenticationManagerPrivate::onAuthenticationRequest");

    QWidget * pParentWidget = qobject_cast<QWidget*>(parent());

    auto pDialog = std::make_unique<qevercloud::EvernoteOAuthDialog>(
        m_consumerKey,
        m_consumerSecret,
        m_host,
        pParentWidget);
    pDialog->setWindowModality(Qt::WindowModal);

    auto res = pDialog->exec();
    if (res == QDialog::Accepted)
    {
<<<<<<< HEAD
        qevercloud::EvernoteOAuthDialog::OAuthResult result = pDialog->oauthResult();
        Q_EMIT sendAuthenticationResult(/* success = */ true, result.userId,
                                        result.authenticationToken, result.expires,
                                        result.shardId, result.noteStoreUrl,
                                        result.webApiUrlPrefix,
                                        result.cookies,
                                        ErrorString());
=======
        auto result = pDialog->oauthResult();
        Q_EMIT sendAuthenticationResult(
            /* success = */ true,
            result.userId,
            result.authenticationToken,
            result.expires,
            result.shardId,
            result.noteStoreUrl,
            result.webApiUrlPrefix,
            ErrorString());
>>>>>>> f034b00d
    }
    else
    {
        ErrorString errorDescription(
            QT_TR_NOOP("Can't authenticate to Evernote"));
        errorDescription.details() = pDialog->oauthError();
<<<<<<< HEAD
        Q_EMIT sendAuthenticationResult(/* success = */ false,
                                        qevercloud::UserID(-1), QString(),
                                        qevercloud::Timestamp(0), QString(),
                                        QString(), QString(),
                                        QList<QNetworkCookie>(),
                                        errorDescription);
=======

        Q_EMIT sendAuthenticationResult(
            /* success = */ false,
            qevercloud::UserID(-1),
            {},
            qevercloud::Timestamp(0),
            {},
            {},
            {},
            errorDescription);
>>>>>>> f034b00d
    }
}

} // namespace quentier<|MERGE_RESOLUTION|>--- conflicted
+++ resolved
@@ -55,15 +55,6 @@
     auto res = pDialog->exec();
     if (res == QDialog::Accepted)
     {
-<<<<<<< HEAD
-        qevercloud::EvernoteOAuthDialog::OAuthResult result = pDialog->oauthResult();
-        Q_EMIT sendAuthenticationResult(/* success = */ true, result.userId,
-                                        result.authenticationToken, result.expires,
-                                        result.shardId, result.noteStoreUrl,
-                                        result.webApiUrlPrefix,
-                                        result.cookies,
-                                        ErrorString());
-=======
         auto result = pDialog->oauthResult();
         Q_EMIT sendAuthenticationResult(
             /* success = */ true,
@@ -73,22 +64,14 @@
             result.shardId,
             result.noteStoreUrl,
             result.webApiUrlPrefix,
+            result.cookies,
             ErrorString());
->>>>>>> f034b00d
     }
     else
     {
         ErrorString errorDescription(
             QT_TR_NOOP("Can't authenticate to Evernote"));
         errorDescription.details() = pDialog->oauthError();
-<<<<<<< HEAD
-        Q_EMIT sendAuthenticationResult(/* success = */ false,
-                                        qevercloud::UserID(-1), QString(),
-                                        qevercloud::Timestamp(0), QString(),
-                                        QString(), QString(),
-                                        QList<QNetworkCookie>(),
-                                        errorDescription);
-=======
 
         Q_EMIT sendAuthenticationResult(
             /* success = */ false,
@@ -98,8 +81,8 @@
             {},
             {},
             {},
+            {},
             errorDescription);
->>>>>>> f034b00d
     }
 }
 
