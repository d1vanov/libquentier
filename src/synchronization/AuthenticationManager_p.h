--- conflicted
+++ resolved
@@ -32,23 +32,11 @@
         const QString & host, QObject * parent = nullptr);
 
 Q_SIGNALS:
-<<<<<<< HEAD
-    void sendAuthenticationResult(bool success,
-                                  qevercloud::UserID userId,
-                                  QString authToken,
-                                  qevercloud::Timestamp authTokenExpirationTime,
-                                  QString shardId,
-                                  QString noteStoreUrl,
-                                  QString webApiUrlPrefix,
-                                  QList<QNetworkCookie> cookies,
-                                  ErrorString errorDescription);
-=======
     void sendAuthenticationResult(
         bool success, qevercloud::UserID userId, QString authToken,
         qevercloud::Timestamp authTokenExpirationTime, QString shardId,
         QString noteStoreUrl, QString webApiUrlPrefix,
-        ErrorString errorDescription);
->>>>>>> f034b00d
+        QList<QNetworkCookie> cookies, ErrorString errorDescription);
 
 public Q_SLOTS:
     void onAuthenticationRequest();
