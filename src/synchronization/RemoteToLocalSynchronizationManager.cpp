--- conflicted
+++ resolved
@@ -10693,7 +10693,6 @@
     // account or the one for the stuff from some linked notebook
 
     INoteStore * pNoteStore = nullptr;
-<<<<<<< HEAD
 
     auto linkedNotebookGuidIt = m_linkedNotebookGuidsByNotebookGuids.end();
     if (note.hasNotebookGuid()) {
@@ -10704,20 +10703,11 @@
     if (linkedNotebookGuidIt == m_linkedNotebookGuidsByNotebookGuids.end())
     {
         QNDEBUG("Found no linked notebook corresponding to notebook guid "
-                << (note.hasNotebookGuid()
-                    ? note.notebookGuid()
-                    : QStringLiteral("<null>"))
-                << ", using the note store for user's own account");
-
-=======
-    auto linkedNotebookGuidIt = m_linkedNotebookGuidsByNotebookGuids.find(
-        note.notebookGuid());
-    if (linkedNotebookGuidIt == m_linkedNotebookGuidsByNotebookGuids.end())
-    {
-        QNDEBUG("Found no linked notebook corresponding to notebook guid "
-            << note.notebookGuid()
-            << ", using the note store for the user's own account");
->>>>>>> cd760733
+            << (note.hasNotebookGuid()
+                ? note.notebookGuid()
+                : QStringLiteral("<null>"))
+            << ", using the note store for user's own account");
+
         pNoteStore = &(m_manager.noteStore());
         authToken = m_authenticationToken;
         return pNoteStore;
