/*
 * Copyright 2016-2020 Dmitry Ivanov
 *
 * This file is part of libquentier
 *
 * libquentier is free software; you can redistribute it and/or modify
 * it under the terms of the GNU Lesser General Public License as published by
 * the Free Software Foundation, version 3 of the License.
 *
 * libquentier is distributed in the hope that it will be useful,
 * but WITHOUT ANY WARRANTY; without even the implied warranty of
 * MERCHANTABILITY or FITNESS FOR A PARTICULAR PURPOSE.  See the
 * GNU Lesser General Public License for more details.
 *
 * You should have received a copy of the GNU Lesser General Public License
 * along with libquentier. If not, see <http://www.gnu.org/licenses/>.
 */

#include "SynchronizationManager_p.h"

#include "SynchronizationShared.h"
#include "NoteStore.h"
#include "UserStore.h"
#include "../utility/KeychainService.h"

#include <quentier/local_storage/LocalStorageManagerAsync.h>
#include <quentier/logging/QuentierLogger.h>
#include <quentier/utility/ApplicationSettings.h>
#include <quentier/utility/Printable.h>
<<<<<<< HEAD
=======
#include <quentier/utility/QuentierCheckPtr.h>
>>>>>>> f034b00d
#include <quentier/utility/StandardPaths.h>
#include <quentier/utility/Utility.h>

#include <quentier_private/synchronization/SynchronizationManagerDependencyInjector.h>

#include <QCoreApplication>
<<<<<<< HEAD
#include <QDateTime>
#include <QDir>
#include <QTimeZone>
=======
#include <QDir>
>>>>>>> f034b00d

#include <limits>

namespace quentier {

class SynchronizationManagerPrivate::RemoteToLocalSynchronizationManagerController:
    public RemoteToLocalSynchronizationManager::IManager
{
public:
    RemoteToLocalSynchronizationManagerController(
        LocalStorageManagerAsync & localStorageManagerAsync,
        SynchronizationManagerPrivate & syncManager);

    virtual LocalStorageManagerAsync & localStorageManagerAsync() override;
    virtual INoteStore & noteStore() override;
    virtual IUserStore & userStore() override;
    virtual INoteStore * noteStoreForLinkedNotebook(
        const LinkedNotebook & linkedNotebook) override;

private:
    LocalStorageManagerAsync &          m_localStorageManagerAsync;
    SynchronizationManagerPrivate &     m_syncManager;
};

class SynchronizationManagerPrivate::SendLocalChangesManagerController:
    public SendLocalChangesManager::IManager
{
public:
    SendLocalChangesManagerController(
        LocalStorageManagerAsync & localStorageManagerAsync,
        SynchronizationManagerPrivate & syncManager);

    virtual LocalStorageManagerAsync & localStorageManagerAsync() override;
    virtual INoteStore & noteStore() override;
    virtual INoteStore * noteStoreForLinkedNotebook(
        const LinkedNotebook & linkedNotebook) override;

private:
    LocalStorageManagerAsync &          m_localStorageManagerAsync;
    SynchronizationManagerPrivate &     m_syncManager;
};

SynchronizationManagerPrivate::SynchronizationManagerPrivate(
        const QString & host,
        LocalStorageManagerAsync & localStorageManagerAsync,
        IAuthenticationManager & authenticationManager,
        SynchronizationManagerDependencyInjector * pInjector,
        QObject * parent) :
    QObject(parent),
    m_host(host),
    m_pSyncStatePersistenceManager(
        (pInjector && pInjector->m_pSyncStatePersistenceManager)
         ? pInjector->m_pSyncStatePersistenceManager
         : new SyncStatePersistenceManager(this)),
    m_pNoteStore(
        (pInjector && pInjector->m_pNoteStore)
        ? pInjector->m_pNoteStore
        : new NoteStore(qevercloud::INoteStorePtr(qevercloud::newNoteStore()))),
    m_pUserStore(
        (pInjector && pInjector->m_pUserStore)
        ? pInjector->m_pUserStore
        : new UserStore(
            qevercloud::IUserStorePtr(
            qevercloud::newUserStore(
                QStringLiteral("https://") + m_host +
                QStringLiteral("/edam/user"))))),
    m_pRemoteToLocalSyncManagerController(
        new RemoteToLocalSynchronizationManagerController(
            localStorageManagerAsync,
            *this)),
    m_pRemoteToLocalSyncManager(
        new RemoteToLocalSynchronizationManager(
            *m_pRemoteToLocalSyncManagerController,
            m_host,
            this)),
    m_pSendLocalChangesManagerController(
        new SendLocalChangesManagerController(
            localStorageManagerAsync,
            *this)),
    m_pSendLocalChangesManager(
        new SendLocalChangesManager(
            *m_pSendLocalChangesManagerController,
            this)),
    m_pKeychainService(
        (pInjector && pInjector->m_pKeychainService)
         ? pInjector->m_pKeychainService
         : (new KeychainService(this)))
{
    m_OAuthResult.m_userId = -1;

    if (pInjector)
    {
        if (pInjector->m_pNoteStore) {
            m_pNoteStore->setParent(this);
        }

        if (pInjector->m_pKeychainService) {
            m_pKeychainService->setParent(this);
        }

        if (pInjector->m_pSyncStatePersistenceManager) {
            m_pSyncStatePersistenceManager->setParent(this);
        }
    }

    createConnections(authenticationManager);
}

SynchronizationManagerPrivate::~SynchronizationManagerPrivate()
{}

bool SynchronizationManagerPrivate::active() const
{
    return m_pRemoteToLocalSyncManager->active() ||
           m_pSendLocalChangesManager->active();
}

bool SynchronizationManagerPrivate::downloadNoteThumbnailsOption() const
{
    return m_pRemoteToLocalSyncManager->shouldDownloadThumbnailsForNotes();
}

void SynchronizationManagerPrivate::setAccount(const Account & account)
{
    QNDEBUG("SynchronizationManagerPrivate::setAccount: " << account);

    Account currentAccount = m_pRemoteToLocalSyncManager->account();
    if (currentAccount == account) {
        QNDEBUG("The same account is already set, nothing to do");
        return;
    }

    clear();

    m_OAuthResult = AuthData();
    m_OAuthResult.m_userId = -1;

    if (account.type() == Account::Type::Local) {
        return;
    }

    m_OAuthResult.m_userId = account.id();
    m_pRemoteToLocalSyncManager->setAccount(account);
    // NOTE: send local changes manager doesn't have any use for the account
}

void SynchronizationManagerPrivate::synchronize()
{
    QNDEBUG("SynchronizationManagerPrivate::synchronize");

    bool writingAuthToken = isWritingAuthToken(m_OAuthResult.m_userId);
    bool writingShardId = isWritingShardId(m_OAuthResult.m_userId);

    if (m_authenticationInProgress || writingAuthToken || writingShardId)
    {
        ErrorString error(
            QT_TR_NOOP("Authentication is not finished yet, please wait"));

        QNDEBUG(error << ", authentication in progress = "
            << (m_authenticationInProgress ? "true" : "false")
            << ", writing OAuth token = "
            << (writingAuthToken ? "true" : "false")
            << ", writing shard id = "
            << (writingShardId ? "true" : "false"));

        Q_EMIT notifyError(error);
        return;
    }

    clear();
    authenticateImpl(AuthContext::SyncLaunch);
}

void SynchronizationManagerPrivate::authenticate()
{
    QNDEBUG("SynchronizationManagerPrivate::authenticate");

    bool writingAuthToken = isWritingAuthToken(m_OAuthResult.m_userId);
    bool writingShardId = isWritingShardId(m_OAuthResult.m_userId);

    if (m_authenticationInProgress || writingAuthToken || writingShardId)
    {
        ErrorString error(
            QT_TR_NOOP("Previous authentication is not finished yet, please wait"));

        QNDEBUG(error << ", authentication in progress = "
            << (m_authenticationInProgress ? "true" : "false")
            << ", writing OAuth token = "
            << (writingAuthToken ? "true" : "false")
            << ", writing shard id = "
            << (writingShardId ? "true" : "false"));

        Q_EMIT authenticationFinished(/* success = */ false, error, Account());
        return;
    }

    authenticateImpl(AuthContext::NewUserRequest);
}

void SynchronizationManagerPrivate::authenticateCurrentAccount()
{
    QNDEBUG("SynchronizationManagerPrivate::authenticateCurrentAccount");

    bool writingAuthToken = isWritingAuthToken(m_OAuthResult.m_userId);
    bool writingShardId = isWritingShardId(m_OAuthResult.m_userId);

    if (m_authenticationInProgress || writingAuthToken || writingShardId)
    {
        ErrorString error(
            QT_TR_NOOP("Previous authentication is not finished yet, please wait"));

        QNDEBUG(error << ", authentication in progress = "
            << (m_authenticationInProgress ? "true" : "false")
            << ", writing OAuth token = "
            << (writingAuthToken ? "true" : "false")
            << ", writing shard id = "
            << (writingShardId ? "true" : "false"));

        Q_EMIT authenticationFinished(/* success = */ false, error, Account());
        return;
    }

    authenticateImpl(AuthContext::CurrentUserRequest);
}

void SynchronizationManagerPrivate::stop()
{
    QNDEBUG("SynchronizationManagerPrivate::stop");

    tryUpdateLastSyncStatus();

    Q_EMIT stopRemoteToLocalSync();
    Q_EMIT stopSendingLocalChanges();
}

void SynchronizationManagerPrivate::revokeAuthentication(
    const qevercloud::UserID userId)
{
    QNDEBUG("SynchronizationManagerPrivate::revokeAuthentication: user id = "
        << userId);

    QString deleteAuthTokenService =
        QCoreApplication::applicationName() + AUTH_TOKEN_KEYCHAIN_KEY_PART;

    QString deleteAuthTokenKey =
        QCoreApplication::applicationName() +
        QStringLiteral("_") + m_host + QStringLiteral("_") +
        QString::number(userId);

    auto deleteAuthTokenJobId = m_pKeychainService->startDeletePasswordJob(
        deleteAuthTokenService,
        deleteAuthTokenKey);

    m_deleteAuthTokenJobIdsWithUserIds.insert(
        KeychainJobIdWithUserId::value_type(userId, deleteAuthTokenJobId));

    QString deleteShardIdService =
        QCoreApplication::applicationName() + SHARD_ID_KEYCHAIN_KEY_PART;

    QString deleteShardIdKey =
        QCoreApplication::applicationName() +
        QStringLiteral("_") + m_host + QStringLiteral("_") +
        QString::number(userId);

    auto deleteShardIdJobId = m_pKeychainService->startDeletePasswordJob(
        deleteShardIdService,
        deleteShardIdKey);

    m_deleteShardIdJobIdsWithUserIds.insert(
        KeychainJobIdWithUserId::value_type(userId, deleteShardIdJobId));
}

void SynchronizationManagerPrivate::setDownloadNoteThumbnails(const bool flag)
{
    m_pRemoteToLocalSyncManager->setDownloadNoteThumbnails(flag);
}

void SynchronizationManagerPrivate::setDownloadInkNoteImages(const bool flag)
{
    m_pRemoteToLocalSyncManager->setDownloadInkNoteImages(flag);
}

void SynchronizationManagerPrivate::setInkNoteImagesStoragePath(
    const QString & path)
{
    m_pRemoteToLocalSyncManager->setInkNoteImagesStoragePath(path);
}

void SynchronizationManagerPrivate::onOAuthResult(
    bool success, qevercloud::UserID userId, QString authToken,
    qevercloud::Timestamp authTokenExpirationTime, QString shardId,
    QString noteStoreUrl, QString webApiUrlPrefix,
    QList<QNetworkCookie> cookies, ErrorString errorDescription)
{
    QNDEBUG("SynchronizationManagerPrivate::onOAuthResult: "
        << (success ? "success" : "failure")
        << ", user id = " << userId << ", auth token expiration time = "
        << printableDateTimeFromTimestamp(authTokenExpirationTime)
        << ", error: " << errorDescription);

    m_authenticationInProgress = false;

    if (!success)
    {
<<<<<<< HEAD
        AuthData authData;
        authData.m_userId = userId;
        authData.m_authToken = authToken;
        authData.m_expirationTime = authTokenExpirationTime;
        authData.m_shardId = shardId;
        authData.m_noteStoreUrl = noteStoreUrl;
        authData.m_webApiUrlPrefix = webApiUrlPrefix;
        authData.m_cookies = std::move(cookies);

        authData.m_authenticationTime = static_cast<qevercloud::Timestamp>(
            QDateTime::currentMSecsSinceEpoch());

        m_OAuthResult = authData;
        QNDEBUG("OAuth result = " << m_OAuthResult);
=======
        if ((m_authContext == AuthContext::NewUserRequest) ||
            (m_authContext == AuthContext::CurrentUserRequest))
        {
            Q_EMIT authenticationFinished(
                /* success = */ false,
                errorDescription, Account());
        }
        else
        {
            Q_EMIT notifyError(errorDescription);
        }
>>>>>>> f034b00d

        return;
    }

    AuthData authData;
    authData.m_userId = userId;
    authData.m_authToken = authToken;
    authData.m_expirationTime = authTokenExpirationTime;
    authData.m_shardId = shardId;
    authData.m_noteStoreUrl = noteStoreUrl;
    authData.m_webApiUrlPrefix = webApiUrlPrefix;

<<<<<<< HEAD
        m_pUserStore->setAuthenticationToken(authToken);
        m_pUserStore->setCookies(authData.m_cookies);
=======
    m_OAuthResult = authData;
    QNDEBUG("OAuth result = " << m_OAuthResult);
>>>>>>> f034b00d

    Account previousAccount = m_pRemoteToLocalSyncManager->account();

    Account newAccount(
        QString(),
        Account::Type::Evernote,
        userId,
        Account::EvernoteAccountType::Free,
        m_host);

    m_pRemoteToLocalSyncManager->setAccount(newAccount);

    m_pUserStore->setAuthenticationToken(authToken);

    ErrorString error;
    bool res = m_pRemoteToLocalSyncManager->syncUser(
        userId,
        error,
        /* write user data to * local storage = */ false);

    if (Q_UNLIKELY(!res))
    {
        errorDescription.setBase(
            QT_TR_NOOP("Can't switch to new Evernote "
                        "account: failed to sync user data"));
        errorDescription.appendBase(error.base());
        errorDescription.appendBase(error.additionalBases());
        errorDescription.details() = error.details();
        QNWARNING(errorDescription);
        Q_EMIT notifyError(errorDescription);

        m_pRemoteToLocalSyncManager->setAccount(previousAccount);

        return;
    }

    const User & user = m_pRemoteToLocalSyncManager->user();
    if (Q_UNLIKELY(!user.hasUsername()))
    {
        errorDescription.setBase(
            QT_TR_NOOP("Can't switch to new Evernote account: the synched "
                        "user data lacks username"));
        errorDescription.appendBase(error.base());
        errorDescription.appendBase(error.additionalBases());
        errorDescription.details() = error.details();
        QNWARNING(errorDescription);
        Q_EMIT notifyError(errorDescription);

        m_pRemoteToLocalSyncManager->setAccount(previousAccount);

        return;
    }

    launchStoreOAuthResult(authData);
}

void SynchronizationManagerPrivate::onWritePasswordJobFinished(
    QUuid jobId, IKeychainService::ErrorCode::type errorCode,
    ErrorString errorDescription)
{
    QNDEBUG("SynchronizationManagerPrivate::"
        << "onWritePasswordJobFinished: job id = " << jobId
        << ", error code = " << errorCode
        << ", error description = " << errorDescription);

    {
        auto it = m_writeAuthTokenJobIdsWithUserIds.right.find(jobId);
        if (it != m_writeAuthTokenJobIdsWithUserIds.right.end()) {
            // TODO: make use of userId from the bimap
            m_writeAuthTokenJobIdsWithUserIds.right.erase(it);
            onWriteAuthTokenFinished(errorCode, errorDescription);
            return;
        }
    }

    {
        auto it = m_writeShardIdJobIdsWithUserIds.right.find(jobId);
        if (it != m_writeShardIdJobIdsWithUserIds.right.end()) {
            // TODO: make use of userId from the bimap
            m_writeShardIdJobIdsWithUserIds.right.erase(it);
            onWriteShardIdFinished(errorCode, errorDescription);
            return;
        }
    }

    auto writeAuthTokenIt =
        m_writeLinkedNotebookAuthTokenJobIdsWithLinkedNotebookGuids.right.find(
            jobId);
    if (writeAuthTokenIt !=
        m_writeLinkedNotebookAuthTokenJobIdsWithLinkedNotebookGuids.right.end())
    {
        QNDEBUG("Write linked notebook auth token job finished: "
                << "linked notebook guid = " << writeAuthTokenIt->second);

        QString guid = writeAuthTokenIt->second;
        Q_UNUSED(m_writeLinkedNotebookAuthTokenJobIdsWithLinkedNotebookGuids.right.erase(
            writeAuthTokenIt))

        auto pendingItemIt = m_linkedNotebookAuthTokensPendingWritingByGuid.find(guid);
        if (pendingItemIt != m_linkedNotebookAuthTokensPendingWritingByGuid.end())
        {
            // NOTE: ignore the status of previous write job for this key,
            // it doesn't matter if we need to write another token
            QString token = pendingItemIt.value();

            Q_UNUSED(m_linkedNotebookAuthTokensPendingWritingByGuid.erase(
                pendingItemIt))

            QNDEBUG("Writing postponed auth token for linked notebook guid "
                << guid);

            QString keyPrefix =
                QCoreApplication::applicationName() +
                QStringLiteral("_") + m_host + QStringLiteral("_") +
                QString::number(m_OAuthResult.m_userId);

            QUuid jobId = m_pKeychainService->startWritePasswordJob(
                WRITE_LINKED_NOTEBOOK_AUTH_TOKEN_JOB,
                keyPrefix + LINKED_NOTEBOOK_AUTH_TOKEN_KEY_PART + guid,
                token);

            m_writeLinkedNotebookAuthTokenJobIdsWithLinkedNotebookGuids.insert(
                KeychainJobIdWithGuidBimap::value_type(guid, jobId));
        }
        else if (errorCode != IKeychainService::ErrorCode::NoError)
        {
            ErrorString error(
                QT_TR_NOOP("Error saving linked notebook's "
                           "authentication token to the keychain"));
            error.appendBase(errorDescription.base());
            error.appendBase(errorDescription.additionalBases());
            error.details() = QStringLiteral("error code = ");
            error.details() += ToString(errorCode);

            const QString & errorDetails = errorDescription.details();
            if (!errorDetails.isEmpty()) {
                error.details() += QStringLiteral(": ");
                error.details() += errorDetails;
            }
            QNWARNING(error);
            Q_EMIT notifyError(error);
        }

        return;
    }

    auto writeShardIdIt =
        m_writeLinkedNotebookShardIdJobIdsWithLinkedNotebookGuids.right.find(
            jobId);
    if (writeShardIdIt !=
        m_writeLinkedNotebookShardIdJobIdsWithLinkedNotebookGuids.right.end())
    {
        QNDEBUG("Write linked notebook shard id job finished: "
            << "linked notebook guid = " << writeShardIdIt->second);

        QString guid = writeShardIdIt->second;
        Q_UNUSED(m_writeLinkedNotebookShardIdJobIdsWithLinkedNotebookGuids.right.erase(
            writeShardIdIt))

        auto pendingItemIt = m_linkedNotebookShardIdsPendingWritingByGuid.find(
            guid);
        if (pendingItemIt != m_linkedNotebookShardIdsPendingWritingByGuid.end())
        {
            // NOTE: ignore the status of previous write job for this key,
            // it doesn't matter if we need to write another shard id
            QString shardId = pendingItemIt.value();
            Q_UNUSED(m_linkedNotebookShardIdsPendingWritingByGuid.erase(pendingItemIt))
            QNDEBUG("Writing postponed shard id " << shardId
                << " for linked notebook guid " << guid);

            QString keyPrefix =
                QCoreApplication::applicationName() +
                QStringLiteral("_") + m_host + QStringLiteral("_") +
                QString::number(m_OAuthResult.m_userId);

            QUuid jobId = m_pKeychainService->startWritePasswordJob(
                WRITE_LINKED_NOTEBOOK_SHARD_ID_JOB,
                keyPrefix + LINKED_NOTEBOOK_SHARD_ID_KEY_PART + guid,
                shardId);

            m_writeLinkedNotebookShardIdJobIdsWithLinkedNotebookGuids.insert(
                KeychainJobIdWithGuidBimap::value_type(guid, jobId));
        }
        else if (errorCode != IKeychainService::ErrorCode::NoError)
        {
            ErrorString error(
                QT_TR_NOOP("Error saving linked notebook's "
                           "shard id to the keychain"));
            error.appendBase(errorDescription.base());
            error.appendBase(errorDescription.additionalBases());
            error.details() = QStringLiteral("error code = ");
            error.details() += ToString(errorCode);

            const QString & errorDetails = errorDescription.details();
            if (!errorDetails.isEmpty()) {
                error.details() += QStringLiteral(": ");
                error.details() += errorDetails;
            }
            QNWARNING(error);
            Q_EMIT notifyError(error);
        }

        return;
    }

    QNDEBUG("Couldn't identify the write password from keychain job");
}

void SynchronizationManagerPrivate::onReadPasswordJobFinished(
    QUuid jobId, IKeychainService::ErrorCode::type errorCode,
    ErrorString errorDescription, QString password)
{
    QNDEBUG("SynchronizationManagerPrivate::onReadPasswordJobFinished: "
        << "job id = " << jobId << ", error code = " << errorCode
        << ", error description = " << errorDescription);

    {
        auto it = m_readAuthTokenJobIdsWithUserIds.right.find(jobId);
        if (it != m_readAuthTokenJobIdsWithUserIds.right.end()) {
            // TODO: make use of userId from the bimap
            m_readAuthTokenJobIdsWithUserIds.right.erase(it);
            onReadAuthTokenFinished(errorCode, errorDescription, password);
            return;
        }
    }

    {
        auto it = m_readShardIdJobIdsWithUserIds.right.find(jobId);
        if (it != m_readShardIdJobIdsWithUserIds.right.end()) {
            // TODO: make use of userId from the bimap
            m_readShardIdJobIdsWithUserIds.right.erase(it);
            onReadShardIdFinished(errorCode, errorDescription, password);
            return;
        }
    }

    auto readAuthTokenIt =
        m_readLinkedNotebookAuthTokenJobIdsWithLinkedNotebookGuids.right.find(
            jobId);
    if (readAuthTokenIt !=
        m_readLinkedNotebookAuthTokenJobIdsWithLinkedNotebookGuids.right.end())
    {
        QNDEBUG("Read linked notebook auth token job finished: "
            << "linked notebook guid = " << readAuthTokenIt->second);

        if (errorCode == IKeychainService::ErrorCode::NoError)
        {
            m_cachedLinkedNotebookAuthTokensAndShardIdsByGuid[readAuthTokenIt->second].first =
                password;
        }
        else if (errorCode == IKeychainService::ErrorCode::EntryNotFound)
        {
            Q_UNUSED(m_linkedNotebookGuidsWithoutLocalAuthData.insert(
                readAuthTokenIt->second))
        }
        else
        {
            QNWARNING("Failed to read linked notebook's authentication "
                << "token from the keychain: error code = " << errorCode
                << ", error description: " << errorDescription);

            /**
             * Try to recover by making user to authenticate again in the blind
             * hope that the next time the persistence of auth settings in the
             * keychain would work
             */
            Q_UNUSED(m_linkedNotebookGuidsWithoutLocalAuthData.insert(
                readAuthTokenIt->second))
        }

        Q_UNUSED(m_readLinkedNotebookAuthTokenJobIdsWithLinkedNotebookGuids.right.erase(
            readAuthTokenIt))

        if (m_readLinkedNotebookAuthTokenJobIdsWithLinkedNotebookGuids.empty() &&
            m_readLinkedNotebookShardIdJobIdsWithLinkedNotebookGuids.empty())
        {
            QNDEBUG("No pending read linked notebook auth token or shard id job");
            authenticateToLinkedNotebooks();
        }

        return;
    }

    auto readShardIdIt =
        m_readLinkedNotebookShardIdJobIdsWithLinkedNotebookGuids.right.find(jobId);
    if (readShardIdIt !=
        m_readLinkedNotebookShardIdJobIdsWithLinkedNotebookGuids.right.end())
    {
        QNDEBUG("Read linked notebook shard id job finished: "
            << "linked notebook guid = " << readShardIdIt->second);

        if (errorCode == IKeychainService::ErrorCode::NoError)
        {
            m_cachedLinkedNotebookAuthTokensAndShardIdsByGuid[readAuthTokenIt->second].second =
                password;
        }
        else if (errorCode == IKeychainService::ErrorCode::EntryNotFound)
        {
            Q_UNUSED(m_linkedNotebookGuidsWithoutLocalAuthData.insert(
                readShardIdIt->second))
        }
        else
        {
            QNWARNING("Failed to read linked notebook's authentication "
                << "token from the keychain: error code = " << errorCode
                << ", error description: " << errorDescription);

            /**
             * Try to recover by making user to authenticate again in the blind
             * hope that the next time the persistence of auth settings in the
             * keychain would work
             */
            Q_UNUSED(m_linkedNotebookGuidsWithoutLocalAuthData.insert(
                readShardIdIt->second))
        }

        Q_UNUSED(m_readLinkedNotebookShardIdJobIdsWithLinkedNotebookGuids.right.erase(
            readShardIdIt))

        if (m_readLinkedNotebookShardIdJobIdsWithLinkedNotebookGuids.empty() &&
            m_readLinkedNotebookAuthTokenJobIdsWithLinkedNotebookGuids.empty())
        {
            QNDEBUG("No pending read linked notebook auth token or shard id job");
            authenticateToLinkedNotebooks();
        }

        return;
    }
}

void SynchronizationManagerPrivate::onDeletePasswordJobFinished(
    QUuid jobId, IKeychainService::ErrorCode::type errorCode,
    ErrorString errorDescription)
{
    QNDEBUG("SynchronizationManagerPrivate::onDeletePasswordJobFinished: "
        << "job id = " << jobId << ", error code = " << errorCode
        << ", error description = " << errorDescription);

    {
        auto it = m_deleteAuthTokenJobIdsWithUserIds.right.find(jobId);
        if (it != m_deleteAuthTokenJobIdsWithUserIds.right.end()) {
            auto userId = it->second;
            m_deleteAuthTokenJobIdsWithUserIds.right.erase(it);
            onDeleteAuthTokenFinished(errorCode, userId, errorDescription);
            return;
        }
    }

    {
        auto it = m_deleteShardIdJobIdsWithUserIds.right.find(jobId);
        if (it != m_deleteShardIdJobIdsWithUserIds.right.end()) {
            auto userId = it->second;
            m_deleteShardIdJobIdsWithUserIds.right.erase(it);
            onDeleteShardIdFinished(errorCode, userId, errorDescription);
            return;
        }
    }

    QNDEBUG("Couldn't identify the delete password from keychain job");
}

void SynchronizationManagerPrivate::onRequestAuthenticationToken()
{
    QNDEBUG("SynchronizationManagerPrivate::onRequestAuthenticationToken");

    if (validAuthentication())
    {
        QNDEBUG("Found valid auth token and shard id, returning them");

        Q_EMIT sendAuthenticationTokenAndShardId(
            m_OAuthResult.m_authToken,
            m_OAuthResult.m_shardId,
            m_OAuthResult.m_expirationTime);

        return;
    }

    authenticateImpl(AuthContext::SyncLaunch);
}

void SynchronizationManagerPrivate::onRequestAuthenticationTokensForLinkedNotebooks(
    QVector<LinkedNotebookAuthData> linkedNotebookAuthData)
{
    QNDEBUG("SynchronizationManagerPrivate::"
        << "onRequestAuthenticationTokensForLinkedNotebooks");
    m_linkedNotebookAuthDataPendingAuthentication = linkedNotebookAuthData;
    authenticateToLinkedNotebooks();
}

void SynchronizationManagerPrivate::onRequestLastSyncParameters()
{
    if (m_onceReadLastSyncParams)
    {
        Q_EMIT sendLastSyncParameters(
            m_lastUpdateCount,
            m_lastSyncTime,
            m_cachedLinkedNotebookLastUpdateCountByGuid,
            m_cachedLinkedNotebookLastSyncTimeByGuid);
        return;
    }

    readLastSyncParameters();

    Q_EMIT sendLastSyncParameters(
        m_lastUpdateCount,
        m_lastSyncTime,
        m_cachedLinkedNotebookLastUpdateCountByGuid,
        m_cachedLinkedNotebookLastSyncTimeByGuid);
}

void SynchronizationManagerPrivate::onRemoteToLocalSyncFinished(
    qint32 lastUpdateCount, qevercloud::Timestamp lastSyncTime,
    QHash<QString,qint32> lastUpdateCountByLinkedNotebookGuid,
    QHash<QString,qevercloud::Timestamp> lastSyncTimeByLinkedNotebookGuid)
{
    QNDEBUG("SynchronizationManagerPrivate::onRemoteToLocalSyncFinished: "
        << "lastUpdateCount = " << lastUpdateCount
        << ", lastSyncTime = " << printableDateTimeFromTimestamp(lastSyncTime));

    bool somethingDownloaded =
        (m_lastUpdateCount != lastUpdateCount) ||
        (m_lastUpdateCount != m_previousUpdateCount) ||
        (m_cachedLinkedNotebookLastUpdateCountByGuid !=
         lastUpdateCountByLinkedNotebookGuid);

    QNTRACE("Something downloaded = " << (somethingDownloaded ? "true" : "false")
        << ", m_lastUpdateCount = " << m_lastUpdateCount
        << ", m_previousUpdateCount = " << m_previousUpdateCount
        << ", m_cachedLinkedNotebookLastUpdateCountByGuid = "
        << m_cachedLinkedNotebookLastUpdateCountByGuid);

    m_lastUpdateCount = lastUpdateCount;
    m_previousUpdateCount = lastUpdateCount;
    m_lastSyncTime = lastSyncTime;

    m_cachedLinkedNotebookLastUpdateCountByGuid =
        lastUpdateCountByLinkedNotebookGuid;

    m_cachedLinkedNotebookLastSyncTimeByGuid = lastSyncTimeByLinkedNotebookGuid;

    updatePersistentSyncSettings();

    m_onceReadLastSyncParams = true;
    m_somethingDownloaded = somethingDownloaded;
    Q_EMIT notifyRemoteToLocalSyncDone(m_somethingDownloaded);

    sendChanges();
}

void SynchronizationManagerPrivate::onRemoteToLocalSyncStopped()
{
    QNDEBUG("SynchronizationManagerPrivate::onRemoteToLocalSyncStopped");
    Q_EMIT remoteToLocalSyncStopped();

    if (!m_pSendLocalChangesManager->active()) {
        Q_EMIT notifyStop();
    }
}

void SynchronizationManagerPrivate::onRemoteToLocalSyncFailure(
    ErrorString errorDescription)
{
    QNDEBUG("SynchronizationManagerPrivate::onRemoteToLocalSyncFailure: "
        << errorDescription);

    Q_EMIT stopRemoteToLocalSync();
    Q_EMIT stopSendingLocalChanges();
    Q_EMIT notifyError(errorDescription);
}

void SynchronizationManagerPrivate::onRemoteToLocalSynchronizedContentFromUsersOwnAccount(
    qint32 lastUpdateCount,
    qevercloud::Timestamp lastSyncTime)
{
    QNDEBUG("SynchronizationManagerPrivate::"
        << "onRemoteToLocalSynchronizedContentFromUsersOwnAccount: "
        << "last update count = " << lastUpdateCount
        << ", last sync time = "
        << printableDateTimeFromTimestamp(lastSyncTime));

    m_lastUpdateCount = lastUpdateCount;
    m_lastSyncTime = lastSyncTime;

    updatePersistentSyncSettings();
}

void SynchronizationManagerPrivate::onShouldRepeatIncrementalSync()
{
    QNDEBUG("SynchronizationManagerPrivate::onShouldRepeatIncrementalSync");

    m_shouldRepeatIncrementalSyncAfterSendingChanges = true;
    Q_EMIT willRepeatRemoteToLocalSyncAfterSendingChanges();
}

void SynchronizationManagerPrivate::onConflictDetectedDuringLocalChangesSending()
{
    QNDEBUG("SynchronizationManagerPrivate::"
        << "onConflictDetectedDuringLocalChangesSending");

    Q_EMIT detectedConflictDuringLocalChangesSending();

    m_pSendLocalChangesManager->stop();

    /**
     * NOTE: the detection of non-synchronized state with respect to remote
     * service often precedes the actual conflict detection; need to drop this
     * flag to prevent launching the incremental sync after sending the local
     * changes after the incremental sync which we'd launch now
     */
    m_shouldRepeatIncrementalSyncAfterSendingChanges = false;

    launchIncrementalSync();
}

void SynchronizationManagerPrivate::onLocalChangesSent(
    qint32 lastUpdateCount,
    QHash<QString,qint32> lastUpdateCountByLinkedNotebookGuid)
{
    QNDEBUG("SynchronizationManagerPrivate::onLocalChangesSent: "
        << "last update count = " << lastUpdateCount
        << ", last update count per linked notebook guid: "
        << lastUpdateCountByLinkedNotebookGuid);

    bool somethingSent =
        (m_lastUpdateCount != lastUpdateCount) ||
        (m_cachedLinkedNotebookLastUpdateCountByGuid !=
         lastUpdateCountByLinkedNotebookGuid);

    m_lastUpdateCount = lastUpdateCount;

    m_cachedLinkedNotebookLastUpdateCountByGuid =
        lastUpdateCountByLinkedNotebookGuid;

    updatePersistentSyncSettings();

    if (m_shouldRepeatIncrementalSyncAfterSendingChanges) {
        QNDEBUG("Repeating the incremental sync after sending the changes");
        m_shouldRepeatIncrementalSyncAfterSendingChanges = false;
        launchIncrementalSync();
        return;
    }

    QNINFO("Finished the whole synchronization procedure!");

    bool somethingDownloaded = m_somethingDownloaded;
    m_somethingDownloaded = false;

    Q_EMIT notifyFinish(
        m_pRemoteToLocalSyncManager->account(),
        somethingDownloaded,
        somethingSent);
}

void SynchronizationManagerPrivate::onSendLocalChangesStopped()
{
    QNDEBUG("SynchronizationManagerPrivate::onSendLocalChangesStopped");
    Q_EMIT sendLocalChangesStopped();

    if (!m_pRemoteToLocalSyncManager->active()) {
        Q_EMIT notifyStop();
    }
}

void SynchronizationManagerPrivate::onSendLocalChangesFailure(
    ErrorString errorDescription)
{
    QNDEBUG("SynchronizationManagerPrivate::onSendLocalChangesFailure: "
        << errorDescription);

    stop();
    Q_EMIT notifyError(errorDescription);
}

void SynchronizationManagerPrivate::onRateLimitExceeded(qint32 secondsToWait)
{
    QNDEBUG("SynchronizationManagerPrivate::onRateLimitExceeded");

    /**
     * Before re-sending this signal to the outside world will attempt to
     * collect the update sequence numbers for the next sync, either for user's
     * own account or for each linked notebook - depending on what has been
     * synced right before the Evernote API rate limit was exceeded. The
     * collected update sequence numbers would be used to update the persistent
     * sync settings. So that if the sync ends now before it's automatically
     * restarted after the required waiting time (for example, user quits the
     * app now), the next time we'll request the sync chunks after the last
     * properly processed USN, either for user's own account or for linked
     * notebooks, so that we won't re-download the same stuff over and over
     * again and hit the rate limit at the very same sync stage
     */

    tryUpdateLastSyncStatus();
    Q_EMIT rateLimitExceeded(secondsToWait);
}

void SynchronizationManagerPrivate::createConnections(
    IAuthenticationManager & authenticationManager)
{
    // Connections with authentication manager
<<<<<<< HEAD
    QObject::connect(this,
                     QNSIGNAL(SynchronizationManagerPrivate,requestAuthentication),
                     &authenticationManager,
                     QNSLOT(IAuthenticationManager,onAuthenticationRequest),
                     Qt::ConnectionType(Qt::UniqueConnection | Qt::QueuedConnection));
    QObject::connect(&authenticationManager,
                     QNSIGNAL(IAuthenticationManager,sendAuthenticationResult,
                              bool,qevercloud::UserID,QString,qevercloud::Timestamp,
                              QString,QString,QString,QList<QNetworkCookie>,ErrorString),
                     this,
                     QNSLOT(SynchronizationManagerPrivate,onOAuthResult,
                            bool,qevercloud::UserID,QString,qevercloud::Timestamp,
                            QString,QString,QString,QList<QNetworkCookie>,ErrorString),
                     Qt::ConnectionType(Qt::UniqueConnection | Qt::QueuedConnection));
=======
    QObject::connect(
        this,
        &SynchronizationManagerPrivate::requestAuthentication,
        &authenticationManager,
        &IAuthenticationManager::onAuthenticationRequest,
        Qt::ConnectionType(Qt::UniqueConnection | Qt::QueuedConnection));

    QObject::connect(
        &authenticationManager,
        &IAuthenticationManager::sendAuthenticationResult,
        this,
        &SynchronizationManagerPrivate::onOAuthResult,
        Qt::ConnectionType(Qt::UniqueConnection | Qt::QueuedConnection));
>>>>>>> f034b00d

    // Connections with keychain service
    QObject::connect(
        m_pKeychainService,
        &IKeychainService::writePasswordJobFinished,
        this,
        &SynchronizationManagerPrivate::onWritePasswordJobFinished,
        Qt::ConnectionType(Qt::UniqueConnection | Qt::QueuedConnection));

    QObject::connect(
        m_pKeychainService,
        &IKeychainService::readPasswordJobFinished,
        this,
        &SynchronizationManagerPrivate::onReadPasswordJobFinished,
        Qt::ConnectionType(Qt::UniqueConnection | Qt::QueuedConnection));

    QObject::connect(
        m_pKeychainService,
        &IKeychainService::deletePasswordJobFinished,
        this,
        &SynchronizationManagerPrivate::onDeletePasswordJobFinished,
        Qt::ConnectionType(Qt::UniqueConnection | Qt::QueuedConnection));

    // Connections with remote to local synchronization manager
    QObject::connect(
        m_pRemoteToLocalSyncManager,
        &RemoteToLocalSynchronizationManager::finished,
        this,
        &SynchronizationManagerPrivate::onRemoteToLocalSyncFinished,
        Qt::ConnectionType(Qt::UniqueConnection | Qt::QueuedConnection));

    QObject::connect(
        m_pRemoteToLocalSyncManager,
        &RemoteToLocalSynchronizationManager::rateLimitExceeded,
        this,
        &SynchronizationManagerPrivate::onRateLimitExceeded,
        Qt::ConnectionType(Qt::UniqueConnection | Qt::DirectConnection));

    QObject::connect(
        m_pRemoteToLocalSyncManager,
        &RemoteToLocalSynchronizationManager::requestAuthenticationToken,
        this,
        &SynchronizationManagerPrivate::onRequestAuthenticationToken,
        Qt::ConnectionType(Qt::UniqueConnection | Qt::QueuedConnection));

    QObject::connect(
        m_pRemoteToLocalSyncManager,
        &RemoteToLocalSynchronizationManager::requestAuthenticationTokensForLinkedNotebooks,
        this,
        &SynchronizationManagerPrivate::onRequestAuthenticationTokensForLinkedNotebooks,
        Qt::ConnectionType(Qt::UniqueConnection | Qt::QueuedConnection));

    QObject::connect(
        m_pRemoteToLocalSyncManager,
        &RemoteToLocalSynchronizationManager::stopped,
        this,
        &SynchronizationManagerPrivate::onRemoteToLocalSyncStopped,
        Qt::ConnectionType(Qt::UniqueConnection | Qt::QueuedConnection));

    QObject::connect(
        m_pRemoteToLocalSyncManager,
        &RemoteToLocalSynchronizationManager::failure,
        this,
        &SynchronizationManagerPrivate::onRemoteToLocalSyncFailure,
        Qt::ConnectionType(Qt::UniqueConnection | Qt::QueuedConnection));

    QObject::connect(
        m_pRemoteToLocalSyncManager,
        &RemoteToLocalSynchronizationManager::synchronizedContentFromUsersOwnAccount,
        this,
        &SynchronizationManagerPrivate::onRemoteToLocalSynchronizedContentFromUsersOwnAccount,
        Qt::ConnectionType(Qt::UniqueConnection | Qt::QueuedConnection));

    QObject::connect(
        m_pRemoteToLocalSyncManager,
        &RemoteToLocalSynchronizationManager::requestLastSyncParameters,
        this,
        &SynchronizationManagerPrivate::onRequestLastSyncParameters,
        Qt::ConnectionType(Qt::UniqueConnection | Qt::QueuedConnection));

    QObject::connect(
        m_pRemoteToLocalSyncManager,
        &RemoteToLocalSynchronizationManager::syncChunksDownloadProgress,
        this,
        &SynchronizationManagerPrivate::syncChunksDownloadProgress,
        Qt::ConnectionType(Qt::UniqueConnection | Qt::QueuedConnection));

    QObject::connect(
        m_pRemoteToLocalSyncManager,
        &RemoteToLocalSynchronizationManager::syncChunksDownloaded,
        this,
        &SynchronizationManagerPrivate::syncChunksDownloaded,
        Qt::ConnectionType(Qt::UniqueConnection | Qt::QueuedConnection));

    QObject::connect(
        m_pRemoteToLocalSyncManager,
        &RemoteToLocalSynchronizationManager::notesDownloadProgress,
        this,
        &SynchronizationManagerPrivate::notesDownloadProgress,
        Qt::ConnectionType(Qt::UniqueConnection | Qt::QueuedConnection));

    QObject::connect(
        m_pRemoteToLocalSyncManager,
        &RemoteToLocalSynchronizationManager::linkedNotebookSyncChunksDownloadProgress,
        this,
        &SynchronizationManagerPrivate::linkedNotebookSyncChunksDownloadProgress,
        Qt::ConnectionType(Qt::UniqueConnection | Qt::QueuedConnection));

    QObject::connect(
        m_pRemoteToLocalSyncManager,
        &RemoteToLocalSynchronizationManager::linkedNotebooksSyncChunksDownloaded,
        this,
        &SynchronizationManagerPrivate::linkedNotebooksSyncChunksDownloaded,
        Qt::ConnectionType(Qt::UniqueConnection | Qt::QueuedConnection));

    QObject::connect(
        m_pRemoteToLocalSyncManager,
        &RemoteToLocalSynchronizationManager::resourcesDownloadProgress,
        this,
        &SynchronizationManagerPrivate::resourcesDownloadProgress,
        Qt::ConnectionType(Qt::UniqueConnection | Qt::QueuedConnection));

    QObject::connect(
        m_pRemoteToLocalSyncManager,
        &RemoteToLocalSynchronizationManager::linkedNotebooksResourcesDownloadProgress,
        this,
        &SynchronizationManagerPrivate::linkedNotebooksResourcesDownloadProgress,
        Qt::ConnectionType(Qt::UniqueConnection | Qt::QueuedConnection));

    QObject::connect(
        m_pRemoteToLocalSyncManager,
        &RemoteToLocalSynchronizationManager::linkedNotebooksNotesDownloadProgress,
        this,
        &SynchronizationManagerPrivate::linkedNotebooksNotesDownloadProgress,
        Qt::ConnectionType(Qt::UniqueConnection | Qt::QueuedConnection));

    QObject::connect(
        this,
        &SynchronizationManagerPrivate::stopRemoteToLocalSync,
        m_pRemoteToLocalSyncManager,
        &RemoteToLocalSynchronizationManager::stop,
        Qt::ConnectionType(Qt::UniqueConnection | Qt::QueuedConnection));

    QObject::connect(
        this,
        &SynchronizationManagerPrivate::sendAuthenticationTokenAndShardId,
        m_pRemoteToLocalSyncManager,
        &RemoteToLocalSynchronizationManager::onAuthenticationInfoReceived,
        Qt::ConnectionType(Qt::UniqueConnection | Qt::QueuedConnection));

    QObject::connect(
        this,
        &SynchronizationManagerPrivate::sendAuthenticationTokensForLinkedNotebooks,
        m_pRemoteToLocalSyncManager,
        &RemoteToLocalSynchronizationManager::onAuthenticationTokensForLinkedNotebooksReceived,
        Qt::ConnectionType(Qt::UniqueConnection | Qt::QueuedConnection));

    QObject::connect(
        this,
        &SynchronizationManagerPrivate::sendLastSyncParameters,
        m_pRemoteToLocalSyncManager,
        &RemoteToLocalSynchronizationManager::onLastSyncParametersReceived,
        Qt::ConnectionType(Qt::UniqueConnection | Qt::QueuedConnection));

    // Connections with send local changes manager
    QObject::connect(
        m_pSendLocalChangesManager,
        &SendLocalChangesManager::finished,
        this,
        &SynchronizationManagerPrivate::onLocalChangesSent,
        Qt::ConnectionType(Qt::UniqueConnection | Qt::QueuedConnection));

    QObject::connect(
        m_pSendLocalChangesManager,
        &SendLocalChangesManager::rateLimitExceeded,
        this,
        &SynchronizationManagerPrivate::onRateLimitExceeded,
        Qt::ConnectionType(Qt::UniqueConnection | Qt::DirectConnection));

    QObject::connect(
        m_pSendLocalChangesManager,
        &SendLocalChangesManager::requestAuthenticationToken,
        this,
        &SynchronizationManagerPrivate::onRequestAuthenticationToken,
        Qt::ConnectionType(Qt::UniqueConnection | Qt::QueuedConnection));

    QObject::connect(
        m_pSendLocalChangesManager,
        &SendLocalChangesManager::requestAuthenticationTokensForLinkedNotebooks,
        this,
        &SynchronizationManagerPrivate::onRequestAuthenticationTokensForLinkedNotebooks,
        Qt::ConnectionType(Qt::UniqueConnection | Qt::QueuedConnection));

    QObject::connect(
        m_pSendLocalChangesManager,
        &SendLocalChangesManager::shouldRepeatIncrementalSync,
        this,
        &SynchronizationManagerPrivate::onShouldRepeatIncrementalSync,
        Qt::ConnectionType(Qt::UniqueConnection | Qt::QueuedConnection));

    QObject::connect(
        m_pSendLocalChangesManager,
        &SendLocalChangesManager::conflictDetected,
        this,
        &SynchronizationManagerPrivate::onConflictDetectedDuringLocalChangesSending,
        Qt::ConnectionType(Qt::UniqueConnection | Qt::QueuedConnection));

    QObject::connect(
        m_pSendLocalChangesManager,
        &SendLocalChangesManager::stopped,
        this,
        &SynchronizationManagerPrivate::onSendLocalChangesStopped,
        Qt::ConnectionType(Qt::UniqueConnection | Qt::QueuedConnection));

    QObject::connect(
        m_pSendLocalChangesManager,
        &SendLocalChangesManager::failure,
        this,
        &SynchronizationManagerPrivate::onSendLocalChangesFailure,
        Qt::ConnectionType(Qt::UniqueConnection | Qt::QueuedConnection));

    QObject::connect(
        m_pSendLocalChangesManager,
        &SendLocalChangesManager::receivedUserAccountDirtyObjects,
        this,
        &SynchronizationManagerPrivate::preparedDirtyObjectsForSending,
        Qt::ConnectionType(Qt::UniqueConnection | Qt::QueuedConnection));

    QObject::connect(
        m_pSendLocalChangesManager,
        &SendLocalChangesManager::receivedDirtyObjectsFromLinkedNotebooks,
        this,
        &SynchronizationManagerPrivate::preparedLinkedNotebooksDirtyObjectsForSending,
        Qt::ConnectionType(Qt::UniqueConnection | Qt::QueuedConnection));

    QObject::connect(
        this,
        &SynchronizationManagerPrivate::sendAuthenticationTokensForLinkedNotebooks,
        m_pSendLocalChangesManager,
        &SendLocalChangesManager::onAuthenticationTokensForLinkedNotebooksReceived,
        Qt::ConnectionType(Qt::UniqueConnection | Qt::QueuedConnection));

    QObject::connect(
        this,
        &SynchronizationManagerPrivate::stopSendingLocalChanges,
        m_pSendLocalChangesManager,
        &SendLocalChangesManager::stop,
        Qt::ConnectionType(Qt::UniqueConnection | Qt::QueuedConnection));
}

void SynchronizationManagerPrivate::readLastSyncParameters()
{
    QNDEBUG("SynchronizationManagerPrivate::readLastSyncParameters");

    m_pSyncStatePersistenceManager->getPersistentSyncState(
        m_pRemoteToLocalSyncManager->account(),
        m_lastUpdateCount,
        m_lastSyncTime,
        m_cachedLinkedNotebookLastUpdateCountByGuid,
        m_cachedLinkedNotebookLastSyncTimeByGuid);

    m_previousUpdateCount = m_lastUpdateCount;
    m_onceReadLastSyncParams = true;
}

void SynchronizationManagerPrivate::authenticateImpl(
    const AuthContext authContext)
{
    QNDEBUG("SynchronizationManagerPrivate::authenticateImpl: auth context = "
        << authContext);

    m_authContext = authContext;

    if (m_authContext == AuthContext::NewUserRequest) {
        QNDEBUG("Authentication of the new user is requested, "
            << "proceeding to OAuth");
        launchOAuth();
        return;
    }

    if (m_OAuthResult.m_userId < 0) {
        QNDEBUG("No current user id, launching the OAuth procedure");
        launchOAuth();
        return;
    }

    if (validAuthentication()) {
        QNDEBUG("Found already valid authentication info");
        finalizeAuthentication();
        return;
    }

    QNTRACE("Trying to restore persistent authentication settings...");

    ApplicationSettings appSettings(
        m_pRemoteToLocalSyncManager->account(),
        SYNCHRONIZATION_PERSISTENCE_NAME);

    QString keyGroup =
        QStringLiteral("Authentication/") + m_host +
        QStringLiteral("/") +
        QString::number(m_OAuthResult.m_userId) +
        QStringLiteral("/");

    QVariant authenticationTimestamp =
        appSettings.value(keyGroup + AUTHENTICATION_TIMESTAMP_KEY);

    QDateTime authenticationDateTime;
    if (!authenticationTimestamp.isNull())
    {
        bool conversionResult = false;
        qint64 authenticationTimestampInt =
            authenticationTimestamp.toLongLong(&conversionResult);
        if (conversionResult) {
            authenticationDateTime = QDateTime::fromMSecsSinceEpoch(
                authenticationTimestampInt);
        }
    }

    if (!authenticationDateTime.isValid()) {
        QNINFO("Authentication datetime was not found within application "
            << "settings, assuming it has never been written & launching "
            << "the OAuth procedure");
        launchOAuth();
        return;
    }

    if (authenticationDateTime <
        QDateTime(QDate(2020, 4, 22), QTime(0, 0), QTimeZone::utc()))
    {
        QNINFO("Last authentication was performed before Evernote introduced "
            << "a bug which requires to set a particular cookie into API calls "
            << "which was received during OAuth. Forcing new OAuth");
        launchOAuth();
        return;
    }

    m_OAuthResult.m_authenticationTime = static_cast<qevercloud::Timestamp>(
        authenticationDateTime.toMSecsSinceEpoch());

    QVariant tokenExpirationValue =
        appSettings.value(keyGroup + EXPIRATION_TIMESTAMP_KEY);
    if (tokenExpirationValue.isNull()) {
        QNINFO("Authentication token expiration timestamp was not "
            << "found within application settings, assuming it has "
            << "never been written & launching the OAuth procedure");
        launchOAuth();
        return;
    }

    bool conversionResult = false;
    qevercloud::Timestamp tokenExpirationTimestamp =
        tokenExpirationValue.toLongLong(&conversionResult);
    if (!conversionResult)
    {
        ErrorString error(
            QT_TR_NOOP("Internal error: failed to convert QVariant "
                       "with authentication token expiration "
                       "timestamp to the actual timestamp"));
        QNWARNING(error);
        Q_EMIT notifyError(error);
        return;
    }

    if (checkIfTimestampIsAboutToExpireSoon(tokenExpirationTimestamp))
    {
        QNINFO("Authentication token stored in persistent "
            << "application settings is about to expire soon "
            << "enough, launching the OAuth procedure");
        launchOAuth();
        return;
    }

    m_OAuthResult.m_expirationTime = tokenExpirationTimestamp;

    QNTRACE("Restoring persistent note store url");

    QVariant noteStoreUrlValue = appSettings.value(keyGroup + NOTE_STORE_URL_KEY);
    if (noteStoreUrlValue.isNull())
    {
        ErrorString error(
            QT_TR_NOOP("Failed to find the note store url within "
                       "persistent application settings"));
        QNWARNING(error);
        Q_EMIT notifyError(error);
        return;
    }

    QString noteStoreUrl = noteStoreUrlValue.toString();
    if (noteStoreUrl.isEmpty())
    {
        ErrorString error(
            QT_TR_NOOP("Internal error: failed to convert the note "
                       "store url from QVariant to QString"));
        QNWARNING(error);
        Q_EMIT notifyError(error);
        return;
    }

    m_OAuthResult.m_noteStoreUrl = noteStoreUrl;

    QNDEBUG("Restoring persistent web api url prefix");

    QVariant webApiUrlPrefixValue =
        appSettings.value(keyGroup + WEB_API_URL_PREFIX_KEY);
    if (webApiUrlPrefixValue.isNull())
    {
        ErrorString error(
            QT_TR_NOOP("Failed to find the web API url prefix "
                       "within persistent application settings"));
        QNWARNING(error);
        Q_EMIT notifyError(error);
        return;
    }

    QString webApiUrlPrefix = webApiUrlPrefixValue.toString();
    if (webApiUrlPrefix.isEmpty())
    {
        ErrorString error(
            QT_TR_NOOP("Failed to convert the web api url prefix "
                       "from QVariant to QString"));
        QNWARNING(error);
        Q_EMIT notifyError(error);
        return;
    }

    m_OAuthResult.m_webApiUrlPrefix = webApiUrlPrefix;

    QNDEBUG("Restoring cookie for UserStore");

    QByteArray rawCookie = appSettings.value(
        keyGroup + USER_STORE_COOKIE_KEY).toByteArray();

    m_OAuthResult.m_cookies = QNetworkCookie::parseCookies(rawCookie);

    QNDEBUG("Trying to restore the authentication token and "
        << "the shard id from the keychain");

    QString readAuthTokenService =
        QCoreApplication::applicationName() + AUTH_TOKEN_KEYCHAIN_KEY_PART;

    QString readAuthTokenKey =
        QCoreApplication::applicationName() +
        QStringLiteral("_auth_token_") + m_host + QStringLiteral("_") +
        QString::number(m_OAuthResult.m_userId);

    auto readAuthTokenJobId = m_pKeychainService->startReadPasswordJob(
        readAuthTokenService,
        readAuthTokenKey);

    m_readAuthTokenJobIdsWithUserIds.insert(KeychainJobIdWithUserId::value_type(
        m_OAuthResult.m_userId,
        readAuthTokenJobId));

    QString readShardIdService =
        QCoreApplication::applicationName() + SHARD_ID_KEYCHAIN_KEY_PART;

    QString readShardIdKey =
        QCoreApplication::applicationName() +
        QStringLiteral("_shard_id_") + m_host + QStringLiteral("_") +
        QString::number(m_OAuthResult.m_userId);

    auto readShardIdJobId = m_pKeychainService->startReadPasswordJob(
        readShardIdService,
        readShardIdKey);

    m_readShardIdJobIdsWithUserIds.insert(KeychainJobIdWithUserId::value_type(
        m_OAuthResult.m_userId,
        readShardIdJobId));
}

void SynchronizationManagerPrivate::launchOAuth()
{
    QNDEBUG("SynchronizationManagerPrivate::launchOAuth");

    if (m_authenticationInProgress) {
        QNDEBUG("Authentication is already in progress");
        return;
    }

    m_authenticationInProgress = true;
    Q_EMIT requestAuthentication();
}

void SynchronizationManagerPrivate::launchSync()
{
    QNDEBUG("SynchronizationManagerPrivate::launchSync");

    if (!m_onceReadLastSyncParams) {
        readLastSyncParameters();
    }

    Q_EMIT notifyStart();

    m_pNoteStore->setNoteStoreUrl(m_OAuthResult.m_noteStoreUrl);
    m_pNoteStore->setAuthenticationToken(m_OAuthResult.m_authToken);
    m_pUserStore->setAuthenticationToken(m_OAuthResult.m_authToken);
    m_pUserStore->setCookies(m_OAuthResult.m_cookies);

    if (m_lastUpdateCount <= 0) {
        QNDEBUG("The client has never synchronized with "
            << "the remote service, performing the full sync");
        launchFullSync();
        return;
    }

    QNDEBUG("Performing incremental sync");
    launchIncrementalSync();
}

void SynchronizationManagerPrivate::launchFullSync()
{
    QNDEBUG("SynchronizationManagerPrivate::launchFullSync");

    m_somethingDownloaded = false;
    m_pRemoteToLocalSyncManager->start();
}

void SynchronizationManagerPrivate::launchIncrementalSync()
{
    QNDEBUG("SynchronizationManagerPrivate::launchIncrementalSync: "
        << "m_lastUpdateCount = " << m_lastUpdateCount);

    m_somethingDownloaded = false;
    m_pRemoteToLocalSyncManager->start(m_lastUpdateCount);
}

void SynchronizationManagerPrivate::sendChanges()
{
    QNDEBUG("SynchronizationManagerPrivate::sendChanges");

    m_pSendLocalChangesManager->start(
        m_lastUpdateCount,
        m_cachedLinkedNotebookLastUpdateCountByGuid);
}

void SynchronizationManagerPrivate::launchStoreOAuthResult(
    const AuthData & result)
{
    QNDEBUG("SynchronizationManagerPrivate::launchStoreOAuthResult");

    m_writtenOAuthResultByUserId[result.m_userId] = result;

    QString writeAuthTokenService =
        QCoreApplication::applicationName() + AUTH_TOKEN_KEYCHAIN_KEY_PART;

    QString writeAuthTokenKey =
        QCoreApplication::applicationName() +
        QStringLiteral("_auth_token_") + m_host + QStringLiteral("_") +
        QString::number(result.m_userId);

    auto writeAuthTokenJobId = m_pKeychainService->startWritePasswordJob(
        writeAuthTokenService,
        writeAuthTokenKey,
        result.m_authToken);

    m_writeAuthTokenJobIdsWithUserIds.insert(KeychainJobIdWithUserId::value_type(
        m_OAuthResult.m_userId,
        writeAuthTokenJobId));

    QString writeShardIdService =
        QCoreApplication::applicationName() + SHARD_ID_KEYCHAIN_KEY_PART;

    QString writeShardIdKey =
        QCoreApplication::applicationName() +
        QStringLiteral("_shard_id_") + m_host + QStringLiteral("_") +
        QString::number(result.m_userId);

    auto writeShardIdJobId = m_pKeychainService->startWritePasswordJob(
        writeShardIdService,
        writeShardIdKey,
        result.m_shardId);

    m_writeShardIdJobIdsWithUserIds.insert(KeychainJobIdWithUserId::value_type(
        m_OAuthResult.m_userId,
        writeShardIdJobId));
}

void SynchronizationManagerPrivate::finalizeStoreOAuthResult()
{
    QNDEBUG("SynchronizationManagerPrivate::finalizeStoreOAuthResult");

    auto it = m_writtenOAuthResultByUserId.find(m_OAuthResult.m_userId);
    if (Q_UNLIKELY(it == m_writtenOAuthResultByUserId.end()))
    {
        ErrorString error(
            QT_TR_NOOP("Internal error: can't finalize the store of OAuth "
                       "result, no OAuth data found for user id"));

        error.details() = QString::number(m_OAuthResult.m_userId);
        QNWARNING(error);
        Q_EMIT notifyError(error);
        return;
    }

    const auto & writtenOAuthResult = it.value();

    ApplicationSettings appSettings(
        m_pRemoteToLocalSyncManager->account(),
        SYNCHRONIZATION_PERSISTENCE_NAME);

    QString keyGroup =
        QStringLiteral("Authentication/") + m_host + QStringLiteral("/") +
        QString::number(writtenOAuthResult.m_userId) +
        QStringLiteral("/");

    appSettings.setValue(
        keyGroup + NOTE_STORE_URL_KEY,
        writtenOAuthResult.m_noteStoreUrl);

    appSettings.setValue(
        keyGroup + EXPIRATION_TIMESTAMP_KEY,
        writtenOAuthResult.m_expirationTime);

<<<<<<< HEAD
    appSettings.setValue(keyGroup + NOTE_STORE_URL_KEY,
                         m_writtenOAuthResult.m_noteStoreUrl);
    appSettings.setValue(keyGroup + EXPIRATION_TIMESTAMP_KEY,
                         m_writtenOAuthResult.m_expirationTime);
    appSettings.setValue(keyGroup + AUTHENTICATION_TIMESTAMP_KEY,
                         m_writtenOAuthResult.m_authenticationTime);
    appSettings.setValue(keyGroup + WEB_API_URL_PREFIX_KEY,
                         m_writtenOAuthResult.m_webApiUrlPrefix);
=======
    appSettings.setValue(
        keyGroup + WEB_API_URL_PREFIX_KEY,
        writtenOAuthResult.m_webApiUrlPrefix);
>>>>>>> f034b00d

    for(const auto & cookie: qAsConst(m_OAuthResult.m_cookies))
    {
        QString cookieName = QString::fromUtf8(cookie.name());
        if (!cookieName.startsWith(QStringLiteral("web")) ||
            !cookieName.endsWith(QStringLiteral("PreUserGuid")))
        {
            QNDEBUG("Skipping cookie " << cookie.name() << " from persistence");
            continue;
        }

        appSettings.setValue(keyGroup + USER_STORE_COOKIE_KEY, cookie.toRawForm());
        QNDEBUG("Persisted cookie " << cookie.name());
    }

    QNDEBUG("Successfully wrote the authentication result info "
        << "to the application settings for host " << m_host << ", user id "
        << writtenOAuthResult.m_userId
        << ": auth token expiration timestamp = "
        << printableDateTimeFromTimestamp(writtenOAuthResult.m_expirationTime)
        << ", web API url prefix = "
        << writtenOAuthResult.m_webApiUrlPrefix);

    finalizeAuthentication();
}

void SynchronizationManagerPrivate::finalizeAuthentication()
{
    QNDEBUG("SynchronizationManagerPrivate::finalizeAuthentication: "
        << "result = " << m_OAuthResult);

    switch(m_authContext)
    {
    case AuthContext::Blank:
    {
        ErrorString error(
            QT_TR_NOOP("Internal error: incorrect authentication "
                       "context: blank"));
        Q_EMIT notifyError(error);
        break;
    }
    case AuthContext::SyncLaunch:
    {
        launchSync();
        break;
    }
    case AuthContext::NewUserRequest:
    case AuthContext::CurrentUserRequest:
    {
        Account account = m_pRemoteToLocalSyncManager->account();
        QNDEBUG("Emitting the authenticationFinished signal: " << account);

        Q_EMIT authenticationFinished(
            /* success = */ true,
            ErrorString(),
            account);

        auto it = m_writtenOAuthResultByUserId.find(m_OAuthResult.m_userId);
        if (it != m_writtenOAuthResultByUserId.end()) {
            m_writtenOAuthResultByUserId.erase(it);
        }

        break;
    }
    case AuthContext::AuthToLinkedNotebooks:
        authenticateToLinkedNotebooks();
        break;
    default:
    {
        ErrorString error(
            QT_TR_NOOP("Internal error: unknown authentication context"));
        error.details() = ToString(m_authContext);
        Q_EMIT notifyError(error);
        break;
    }
    }

    m_authContext = AuthContext::Blank;
}

void SynchronizationManagerPrivate::finalizeRevokeAuthentication(
    const qevercloud::UserID userId)
{
    QNDEBUG("SynchronizationManagerPrivate::finalizeRevokeAuthentication: "
        << userId);

    removeNonSecretPersistentAuthInfo(userId);

    if (m_OAuthResult.m_userId == userId) {
        QNDEBUG("Cleaning up the auth data for current user: " << userId);
        m_OAuthResult = AuthData();
        m_OAuthResult.m_userId = userId;
    }

    Q_EMIT authenticationRevoked(
        /* success = */ true,
        ErrorString(),
        userId);
}

void SynchronizationManagerPrivate::removeNonSecretPersistentAuthInfo(
    const qevercloud::UserID userId)
{
    QNDEBUG("SynchronizationManagerPrivate::removeNonSecretPersistentAuthInfo: "
        << userId);

    // FIXME: not only user id but name and host are also required to access
    // the account's persistent settings. They are not easily available so
    // using the hacky way to get them. In future account should be passed in
    // here to avoid that.

    QString accountName;
    QString host;

    auto storagePath = applicationPersistentStoragePath();

    auto evernoteAccountsDirPath =
        storagePath + QStringLiteral("/EvernoteAccounts");

    QDir evernoteAccountsDir(evernoteAccountsDirPath);
    if (evernoteAccountsDir.exists() && evernoteAccountsDir.isReadable())
    {
        auto subdirs = evernoteAccountsDir.entryList(
            QDir::Filters(QDir::AllDirs | QDir::NoDotAndDotDot));

        QString userIdStr = QString::number(userId);

#if QT_VERSION >= QT_VERSION_CHECK(5, 7, 0)
        for(const auto & subdir: qAsConst(subdirs))
        {
#else
        for(auto it = subdirs.constBegin(), end = subdirs.constEnd();
            it != end; ++it)
        {
            const auto & subdir = *it;
#endif

            if (!subdir.endsWith(userIdStr)) {
                continue;
            }

            QStringList nameParts = subdir.split(
                QStringLiteral("_"),
                QString::SkipEmptyParts,
                Qt::CaseInsensitive);

            int numParts = nameParts.size();
            if (numParts < 3) {
                continue;
            }

            if (nameParts[numParts - 1] == userIdStr)
            {
                host = nameParts[numParts - 2];

                nameParts = nameParts.mid(0, numParts - 2);
                accountName = nameParts.join(QStringLiteral("_"));
                break;
            }
        }
    }

    if (accountName.isEmpty()) {
        QNWARNING("Failed to detect existing Evernote account for user id "
            << userId << ", cannot remove its persistent auth info");
        return;
    }

    QNDEBUG("Found Evernote account corresponding to user id " << userId
        << ": name = " << accountName << ", host = " << host);

    // Now can actually create this account and mess with its persistent
    // settings

    Account account(
        accountName,
        Account::Type::Evernote,
        userId,
        Account::EvernoteAccountType::Free, // it doesn't really matter now
        host);

    ApplicationSettings appSettings(
        account,
        SYNCHRONIZATION_PERSISTENCE_NAME);

    QString authKeyGroup =
        QStringLiteral("Authentication/") + host +
        QStringLiteral("/") +
        QString::number(userId) +
        QStringLiteral("/");

    appSettings.remove(authKeyGroup);
}

void SynchronizationManagerPrivate::timerEvent(QTimerEvent * pTimerEvent)
{
    if (Q_UNLIKELY(!pTimerEvent))
    {
        ErrorString errorDescription(
            QT_TR_NOOP("Qt error: detected null pointer to QTimerEvent"));
        QNWARNING(errorDescription);
        Q_EMIT notifyError(errorDescription);
        return;
    }

    int timerId = pTimerEvent->timerId();
    killTimer(timerId);

    QNDEBUG("Timer event for timer id " << timerId);

    if (timerId == m_launchSyncPostponeTimerId)  {
        QNDEBUG("Re-launching the sync procedure due to "
            << "RATE_LIMIT_REACHED exception when trying to get "
            << "the sync state the last time");
        launchSync();
        return;
    }

    if (timerId == m_authenticateToLinkedNotebooksPostponeTimerId)
    {
        m_authenticateToLinkedNotebooksPostponeTimerId = -1;
        QNDEBUG("Re-attempting to authenticate to the remaining "
            << "linked (shared) notebooks");
        onRequestAuthenticationTokensForLinkedNotebooks(
            m_linkedNotebookAuthDataPendingAuthentication);
        return;
    }
}

void SynchronizationManagerPrivate::clear()
{
    QNDEBUG("SynchronizationManagerPrivate::clear");

    m_lastUpdateCount = -1;
    m_previousUpdateCount = -1;
    m_lastSyncTime = -1;
    m_cachedLinkedNotebookLastUpdateCountByGuid.clear();
    m_cachedLinkedNotebookLastSyncTimeByGuid.clear();
    m_onceReadLastSyncParams = false;

    m_authContext = AuthContext::Blank;

    m_launchSyncPostponeTimerId = -1;

    m_pNoteStore->stop();

    for(auto it: qevercloud::toRange(m_noteStoresByLinkedNotebookGuids)) {
        INoteStore * pNoteStore = it.value();
        pNoteStore->stop();
        pNoteStore->setParent(nullptr);
        pNoteStore->deleteLater();
    }

    m_noteStoresByLinkedNotebookGuids.clear();

    m_pRemoteToLocalSyncManager->stop();
    m_somethingDownloaded = false;

    m_pSendLocalChangesManager->stop();

    m_linkedNotebookAuthDataPendingAuthentication.clear();
    m_cachedLinkedNotebookAuthTokensAndShardIdsByGuid.clear();
    m_cachedLinkedNotebookAuthTokenExpirationTimeByGuid.clear();

    m_authenticateToLinkedNotebooksPostponeTimerId = -1;

    m_readLinkedNotebookAuthTokenJobIdsWithLinkedNotebookGuids.clear();
    m_readLinkedNotebookShardIdJobIdsWithLinkedNotebookGuids.clear();
    m_writeLinkedNotebookAuthTokenJobIdsWithLinkedNotebookGuids.clear();
    m_writeLinkedNotebookShardIdJobIdsWithLinkedNotebookGuids.clear();

    m_linkedNotebookAuthTokensPendingWritingByGuid.clear();
    m_linkedNotebookShardIdsPendingWritingByGuid.clear();

    m_linkedNotebookGuidsWithoutLocalAuthData.clear();

    m_shouldRepeatIncrementalSyncAfterSendingChanges = false;
}

bool SynchronizationManagerPrivate::validAuthentication() const
{
    if (m_OAuthResult.m_expirationTime == static_cast<qint64>(0)) {
        // The value is not set
        return false;
    }

    if (m_OAuthResult.m_authenticationTime == static_cast<qint64>(0)) {
        // The value is not set
        return false;
    }

    return !checkIfTimestampIsAboutToExpireSoon(m_OAuthResult.m_expirationTime);
}

bool SynchronizationManagerPrivate::checkIfTimestampIsAboutToExpireSoon(
    const qevercloud::Timestamp timestamp) const
{
    QNDEBUG("SynchronizationManagerPrivate::"
        << "checkIfTimestampIsAboutToExpireSoon: "
        << printableDateTimeFromTimestamp(timestamp));

    qevercloud::Timestamp currentTimestamp = QDateTime::currentMSecsSinceEpoch();
    QNTRACE("Current datetime: "
        << printableDateTimeFromTimestamp(currentTimestamp));

    if ((timestamp - currentTimestamp) < HALF_AN_HOUR_IN_MSEC) {
        return true;
    }

    return false;
}

void SynchronizationManagerPrivate::authenticateToLinkedNotebooks()
{
    QNDEBUG("SynchronizationManagerPrivate::authenticateToLinkedNotebooks");

    if (Q_UNLIKELY(m_OAuthResult.m_userId < 0))
    {
        ErrorString error(
            QT_TR_NOOP("Detected attempt to authenticate to linked "
                       "notebooks while there is no user id set "
                       "to the synchronization manager"));
        QNWARNING(error);
        Q_EMIT notifyError(error);
        return;
    }

    const int numLinkedNotebooks = m_linkedNotebookAuthDataPendingAuthentication.size();
    if (numLinkedNotebooks == 0)
    {
        QNDEBUG("No linked notebooks waiting for authentication, "
            << "sending the cached auth tokens, shard ids and "
            << "expiration times");

        Q_EMIT sendAuthenticationTokensForLinkedNotebooks(
            m_cachedLinkedNotebookAuthTokensAndShardIdsByGuid,
            m_cachedLinkedNotebookAuthTokenExpirationTimeByGuid);
        return;
    }

    ApplicationSettings appSettings(
        m_pRemoteToLocalSyncManager->account(),
        SYNCHRONIZATION_PERSISTENCE_NAME);

    QString keyGroup =
        QStringLiteral("Authentication/") + m_host + QStringLiteral("/") +
        QString::number(m_OAuthResult.m_userId) +
        QStringLiteral("/");

    QHash<QString,std::pair<QString,QString>>  authTokensAndShardIdsToCacheByGuid;
    QHash<QString,qevercloud::Timestamp>    authTokenExpirationTimestampsToCacheByGuid;

    QString keyPrefix =
        QCoreApplication::applicationName() +
        QStringLiteral("_") + m_host + QStringLiteral("_") +
        QString::number(m_OAuthResult.m_userId);

    QSet<QString> linkedNotebookGuidsPendingReadAuthTokenAndShardIdInKeychain;

    for(auto it = m_linkedNotebookAuthDataPendingAuthentication.begin();
        it != m_linkedNotebookAuthDataPendingAuthentication.end(); )
    {
        const LinkedNotebookAuthData & authData = *it;

        const QString & guid = authData.m_guid;
        const QString & shardId = authData.m_shardId;
        const QString & sharedNotebookGlobalId = authData.m_sharedNotebookGlobalId;
        const QString & uri = authData.m_uri;
        const QString & noteStoreUrl = authData.m_noteStoreUrl;

        QNDEBUG("Processing linked notebook guid = " << guid
            << ", shard id = " << shardId
            << ", shared notebook global id = "
            << sharedNotebookGlobalId << ", uri = " << uri
            << ", note store URL = " << noteStoreUrl);

        if (sharedNotebookGlobalId.isEmpty() && !uri.isEmpty())
        {
            // This appears to be a public notebook and per the official
            // documentation from Evernote (dev.evernote.com/media/pdf/edam-sync.pdf)
            // it doesn't need the authentication token at all so will use
            // empty string for its authentication token
            m_cachedLinkedNotebookAuthTokensAndShardIdsByGuid[guid] =
                std::make_pair(QString(), shardId);
            m_cachedLinkedNotebookAuthTokenExpirationTimeByGuid[guid] =
                std::numeric_limits<qint64>::max();

            it = m_linkedNotebookAuthDataPendingAuthentication.erase(it);
            continue;
        }

        bool forceRemoteAuth = false;
        auto linkedNotebookAuthTokenIt =
            m_cachedLinkedNotebookAuthTokensAndShardIdsByGuid.find(guid);
        if (linkedNotebookAuthTokenIt ==
            m_cachedLinkedNotebookAuthTokensAndShardIdsByGuid.end())
        {
            auto noAuthDataIt = m_linkedNotebookGuidsWithoutLocalAuthData.find(
                guid);
            if (noAuthDataIt != m_linkedNotebookGuidsWithoutLocalAuthData.end())
            {
                forceRemoteAuth = true;
                Q_UNUSED(m_linkedNotebookGuidsWithoutLocalAuthData.erase(
                    noAuthDataIt))
            }
            else
            {
                QNDEBUG("Haven't found the authentication token "
                    << "and shard id for linked notebook guid " << guid
                    << " in the local cache, will try to read them from "
                    << "the keychain");

                Q_UNUSED(linkedNotebookGuidsPendingReadAuthTokenAndShardIdInKeychain.insert(
                    guid))

                ++it;
                continue;
            }
        }

        if (!forceRemoteAuth)
        {
            auto linkedNotebookAuthTokenExpirationIt =
                m_cachedLinkedNotebookAuthTokenExpirationTimeByGuid.find(guid);
            if (linkedNotebookAuthTokenExpirationIt ==
                m_cachedLinkedNotebookAuthTokenExpirationTimeByGuid.end())
            {
                QVariant expirationTimeVariant = appSettings.value(
                    keyGroup +
                    LINKED_NOTEBOOK_EXPIRATION_TIMESTAMP_KEY_PREFIX +
                    guid);

                if (!expirationTimeVariant.isNull())
                {
                    bool conversionResult = false;
                    qevercloud::Timestamp expirationTime =
                        expirationTimeVariant.toLongLong(&conversionResult);
                    if (conversionResult)
                    {
                        linkedNotebookAuthTokenExpirationIt =
                            m_cachedLinkedNotebookAuthTokenExpirationTimeByGuid.insert(
                                guid,
                                expirationTime);
                    }
                    else
                    {
                        QNWARNING("Can't convert linked notebook's "
                            << "authentication token's expiration "
                            << "time from QVariant retrieved from "
                            << "app settings into timestamp: "
                            << "linked notebook guid = " << guid
                            << ", variant = " << expirationTimeVariant);
                    }
                }
            }

            if ( (linkedNotebookAuthTokenExpirationIt !=
                  m_cachedLinkedNotebookAuthTokenExpirationTimeByGuid.end()) &&
                 !checkIfTimestampIsAboutToExpireSoon(
                     linkedNotebookAuthTokenExpirationIt.value()) )
            {
                QNDEBUG("Found authentication data for linked "
                    << "notebook guid " << guid
                    << " + verified its expiration timestamp");
                it = m_linkedNotebookAuthDataPendingAuthentication.erase(it);
                continue;
            }
        }

        QNDEBUG("Authentication data for linked notebook guid "
            << guid << " was either not found in local cache "
            << "(and/or app settings / keychain) or has "
            << "expired, need to receive that from remote "
            << "Evernote service");

        if (m_authenticateToLinkedNotebooksPostponeTimerId >= 0)
        {
            QNDEBUG("Authenticate to linked notebook postpone timer "
                << "is active, will wait to preserve the breach "
                << "of Evernote rate API limit");
            ++it;
            continue;
        }

        if (m_authContext != AuthContext::Blank)
        {
            QNDEBUG("Authentication context variable is not set "
                << "to blank which means that authentication "
                << "must be in progress: " << m_authContext
                << "; won't attempt to call remote Evernote "
                << "API at this time");
            ++it;
            continue;
        }

        qevercloud::AuthenticationResult authResult;
        ErrorString errorDescription;
        qint32 rateLimitSeconds = 0;

        INoteStore * pNoteStore = noteStoreForLinkedNotebookGuid(guid);
        if (Q_UNLIKELY(!pNoteStore))
        {
            ErrorString error(
                QT_TR_NOOP("Can't sync the linked notebook contents: can't "
                           "find or create the note store for the linked "
                           "notebook"));
            Q_EMIT notifyError(error);
            return;
        }

        pNoteStore->setAuthenticationToken(m_OAuthResult.m_authToken);
        pNoteStore->setNoteStoreUrl(noteStoreUrl);

        qint32 errorCode = pNoteStore->authenticateToSharedNotebook(
            sharedNotebookGlobalId,
            authResult,
            errorDescription,
            rateLimitSeconds);

        if (errorCode ==
            static_cast<qint32>(qevercloud::EDAMErrorCode::AUTH_EXPIRED))
        {
            if (validAuthentication())
            {
                ErrorString error(QT_TR_NOOP("Unexpected AUTH_EXPIRED error"));
                error.additionalBases().append(errorDescription.base());
                error.additionalBases().append(errorDescription.additionalBases());
                error.details() = errorDescription.details();
                Q_EMIT notifyError(error);
            }
            else
            {
                authenticateImpl(AuthContext::AuthToLinkedNotebooks);
            }

            ++it;
            continue;
        }
        else if (errorCode ==
                 static_cast<qint32>(qevercloud::EDAMErrorCode::RATE_LIMIT_REACHED))
        {
            if (rateLimitSeconds < 0)
            {
                errorDescription.setBase(
                    QT_TR_NOOP("Rate limit reached but the number of seconds "
                               "to wait is incorrect"));
                errorDescription.details() = QString::number(rateLimitSeconds);
                Q_EMIT notifyError(errorDescription);
                return;
            }

            m_authenticateToLinkedNotebooksPostponeTimerId =
                startTimer(SEC_TO_MSEC(rateLimitSeconds));

            Q_EMIT rateLimitExceeded(rateLimitSeconds);

            ++it;
            continue;
        }
        else if (errorCode != 0)
        {
            QNWARNING("Failed to authenticate to shared notebook: "
                << errorDescription << " (error code = "
                << errorCode << ")");
            Q_EMIT notifyError(errorDescription);
            return;
        }

        QNDEBUG("Retrieved authentication: server-side result "
            << "generation time (currentTime) = "
            << printableDateTimeFromTimestamp(authResult.currentTime)
            << ", expiration time for the authentication result "
            << "(expiration): "
            << printableDateTimeFromTimestamp(authResult.expiration)
            << ", user: "
            << (authResult.user.isSet()
                ? ToString(authResult.user.ref())
                : QStringLiteral("<empty>")));

        m_cachedLinkedNotebookAuthTokensAndShardIdsByGuid[guid] =
            std::make_pair(authResult.authenticationToken, shardId);

        m_cachedLinkedNotebookAuthTokenExpirationTimeByGuid[guid] =
            authResult.expiration;

        auto & authTokenAndShardId = authTokensAndShardIdsToCacheByGuid[guid];
        authTokenAndShardId.first = authResult.authenticationToken;
        authTokenAndShardId.second = shardId;

        authTokenExpirationTimestampsToCacheByGuid[guid] = authResult.expiration;

        it = m_linkedNotebookAuthDataPendingAuthentication.erase(it);
    }

    if (m_linkedNotebookAuthDataPendingAuthentication.isEmpty())
    {
        QNDEBUG("Retrieved authentication data for all requested "
            << "linked notebooks, sending the answer now");

        Q_EMIT sendAuthenticationTokensForLinkedNotebooks(
            m_cachedLinkedNotebookAuthTokensAndShardIdsByGuid,
            m_cachedLinkedNotebookAuthTokenExpirationTimeByGuid);
    }

    if (!linkedNotebookGuidsPendingReadAuthTokenAndShardIdInKeychain.isEmpty())
    {
        for(const auto & guid:
            linkedNotebookGuidsPendingReadAuthTokenAndShardIdInKeychain)
        {
            // 1) Set up the job of reading the authentication token
            auto readAuthTokenJobIt =
                m_readLinkedNotebookAuthTokenJobIdsWithLinkedNotebookGuids.left.find(guid);
            if (readAuthTokenJobIt ==
                m_readLinkedNotebookAuthTokenJobIdsWithLinkedNotebookGuids.left.end())
            {
                QUuid jobId = m_pKeychainService->startReadPasswordJob(
                    READ_LINKED_NOTEBOOK_AUTH_TOKEN_JOB,
                    keyPrefix + LINKED_NOTEBOOK_AUTH_TOKEN_KEY_PART + guid);

                m_readLinkedNotebookAuthTokenJobIdsWithLinkedNotebookGuids.insert(
                    KeychainJobIdWithGuidBimap::value_type(guid, jobId));
            }

            // 2) Set up the job reading the shard id
            auto readShardIdJobIt =
                m_readLinkedNotebookShardIdJobIdsWithLinkedNotebookGuids.left.find(guid);
            if (readShardIdJobIt ==
                m_readLinkedNotebookShardIdJobIdsWithLinkedNotebookGuids.left.end())
            {
                QUuid jobId = m_pKeychainService->startReadPasswordJob(
                    READ_LINKED_NOTEBOOK_SHARD_ID_JOB,
                    keyPrefix + LINKED_NOTEBOOK_SHARD_ID_KEY_PART + guid);

                m_readLinkedNotebookShardIdJobIdsWithLinkedNotebookGuids.insert(
                    KeychainJobIdWithGuidBimap::value_type(guid, jobId));
            }
        }

        QNDEBUG("Pending read auth tokens and shard ids from keychain for "
            << linkedNotebookGuidsPendingReadAuthTokenAndShardIdInKeychain.size()
            << " linked notebooks");
        return;
    }

    // Caching linked notebook's authentication token's expiration time in app settings
    for(auto it:
        qevercloud::toRange(qAsConst(authTokenExpirationTimestampsToCacheByGuid)))
    {
        QString key = LINKED_NOTEBOOK_EXPIRATION_TIMESTAMP_KEY_PREFIX + it.key();
        appSettings.setValue(keyGroup + key, QVariant(it.value()));
    }

    // Caching linked notebook's authentication tokens and shard ids in the keychain
    for(auto it: qevercloud::toRange(authTokensAndShardIdsToCacheByGuid))   // clazy:exclude=range-loop
    {
        const QString & guid = it.key();
        const QString & token = it.value().first;
        const QString & shardId = it.value().second;

        // 1) Set up the job writing the auth token to the keychain
        auto jobIt =                                                                       // clazy:exclude=rule-of-two-soft
            m_writeLinkedNotebookAuthTokenJobIdsWithLinkedNotebookGuids.left.find(guid);   // clazy:exclude=rule-of-two-soft
        if (jobIt ==
            m_writeLinkedNotebookAuthTokenJobIdsWithLinkedNotebookGuids.left.end())
        {
            QString key = keyPrefix + LINKED_NOTEBOOK_AUTH_TOKEN_KEY_PART + guid;
            QUuid jobId = m_pKeychainService->startWritePasswordJob(
                WRITE_LINKED_NOTEBOOK_AUTH_TOKEN_JOB,
                key,
                token);

            m_writeLinkedNotebookAuthTokenJobIdsWithLinkedNotebookGuids.insert(
                KeychainJobIdWithGuidBimap::value_type(guid, jobId));
        }
        else {
            m_linkedNotebookAuthTokensPendingWritingByGuid[guid] = token;
        }

        // 2) Set up the job writing the shard id to the keychain
        jobIt =                                                                         // clazy:exclude=rule-of-two-soft
            m_writeLinkedNotebookShardIdJobIdsWithLinkedNotebookGuids.left.find(guid);  // clazy:exclude=rule-of-two-soft
        if (jobIt ==
            m_writeLinkedNotebookShardIdJobIdsWithLinkedNotebookGuids.left.end())
        {
            QString key = keyPrefix + LINKED_NOTEBOOK_SHARD_ID_KEY_PART + guid;

            QUuid jobId = m_pKeychainService->startWritePasswordJob(
                WRITE_LINKED_NOTEBOOK_SHARD_ID_JOB,
                key,
                shardId);

            m_writeLinkedNotebookShardIdJobIdsWithLinkedNotebookGuids.insert(
                KeychainJobIdWithGuidBimap::value_type(guid, jobId));
        }
        else
        {
            m_linkedNotebookShardIdsPendingWritingByGuid[guid] = shardId;
        }
    }
}

void SynchronizationManagerPrivate::onReadAuthTokenFinished(
    const IKeychainService::ErrorCode::type errorCode,
    const ErrorString & errorDescription, const QString & password)
{
    QNDEBUG("SynchronizationManagerPrivate::onReadAuthTokenFinished: "
        << "error code = " << errorCode << ", error description = "
        << errorDescription);

    if (errorCode == IKeychainService::ErrorCode::EntryNotFound) {
        QNWARNING("Unexpectedly missing OAuth token in the keychain: "
            << errorDescription << "; fallback to explicit OAuth");
        launchOAuth();
        return;
    }

    if (errorCode != IKeychainService::ErrorCode::NoError) {
        QNWARNING("Attempt to read the auth token returned with "
            << "error: error code " << errorCode
            << ", " << errorDescription << ". Fallback to explicit OAuth");
        launchOAuth();
        return;
    }

    QNDEBUG("Successfully restored the authentication token");
    m_OAuthResult.m_authToken = password;

    if (!m_authenticationInProgress &&
        !isReadingShardId(m_OAuthResult.m_userId) &&
        !isWritingShardId(m_OAuthResult.m_userId))
    {
        finalizeAuthentication();
    }
}

void SynchronizationManagerPrivate::onReadShardIdFinished(
    const IKeychainService::ErrorCode::type errorCode,
    const ErrorString & errorDescription, const QString & password)
{
    QNDEBUG("SynchronizationManagerPrivate::onReadShardIdFinished: "
        << "error code = " << errorCode
        << ", error description = " << errorDescription);

    if (errorCode == IKeychainService::ErrorCode::EntryNotFound) {
        QNWARNING("Unexpectedly missing OAuth shard id in the keychain: "
            << errorDescription << "; fallback to explicit OAuth");
        launchOAuth();
        return;
    }

    if (errorCode != IKeychainService::ErrorCode::NoError) {
        QNWARNING("Attempt to read the shard id returned with error: "
            << "error code " << errorCode << ", " << errorDescription
            << ". Fallback to explicit OAuth");
        launchOAuth();
        return;
    }

    QNDEBUG("Successfully restored the shard id");
    m_OAuthResult.m_shardId = password;

    if (!m_authenticationInProgress &&
        !isReadingAuthToken(m_OAuthResult.m_userId) &&
        !isWritingAuthToken(m_OAuthResult.m_userId))
    {
        finalizeAuthentication();
    }
}

void SynchronizationManagerPrivate::onWriteAuthTokenFinished(
    const IKeychainService::ErrorCode::type errorCode,
    const ErrorString & errorDescription)
{
    QNDEBUG("SynchronizationManagerPrivate::onWriteAuthTokenFinished: "
        << "error code = " << errorCode
        << ", error description = " << errorDescription);

    if (errorCode != IKeychainService::ErrorCode::NoError)
    {
        ErrorString error(
            QT_TR_NOOP("Failed to write the OAuth token to the keychain"));
        error.appendBase(errorDescription.base());
        error.appendBase(errorDescription.additionalBases());
        error.details() = errorDescription.details();
        QNWARNING(error);
        Q_EMIT notifyError(error);
        return;
    }

    QNDEBUG("Successfully stored the authentication token in the keychain");

    if (!m_authenticationInProgress &&
        !isReadingShardId(m_OAuthResult.m_userId) &&
        !isWritingShardId(m_OAuthResult.m_userId))
    {
        finalizeStoreOAuthResult();
    }
}

void SynchronizationManagerPrivate::onWriteShardIdFinished(
    const IKeychainService::ErrorCode::type errorCode,
    const ErrorString & errorDescription)
{
    QNDEBUG("SynchronizationManagerPrivate::onWriteShardIdFinished: "
        << "error code = " << errorCode << ", error description = "
        << errorDescription);

    if (errorCode != IKeychainService::ErrorCode::NoError)
    {
        ErrorString error(
            QT_TR_NOOP("Failed to write the shard id to the keychain"));
        error.appendBase(errorDescription.base());
        error.appendBase(errorDescription.additionalBases());
        error.details() = errorDescription.details();
        QNWARNING(error);
        Q_EMIT notifyError(error);
        return;
    }

    QNDEBUG("Successfully stored the shard id in the keychain");

    if (!m_authenticationInProgress &&
        !isReadingAuthToken(m_OAuthResult.m_userId) &&
        !isWritingAuthToken(m_OAuthResult.m_userId))
    {
        finalizeStoreOAuthResult();
    }
}

void SynchronizationManagerPrivate::onDeleteAuthTokenFinished(
    const IKeychainService::ErrorCode::type errorCode,
    const qevercloud::UserID userId,
    const ErrorString & errorDescription)
{
    QNDEBUG("SynchronizationManagerPrivate::onDeleteAuthTokenFinished: "
        << "user id = " << userId << ", error code = " << errorCode
        << ", error description = " << errorDescription);

    if ( (errorCode != IKeychainService::ErrorCode::NoError) &&
         (errorCode != IKeychainService::ErrorCode::EntryNotFound) )
    {
        auto it = m_deleteShardIdJobIdsWithUserIds.left.find(userId);
        if (it != m_deleteShardIdJobIdsWithUserIds.left.end()) {
            m_deleteShardIdJobIdsWithUserIds.left.erase(it);
        }

        QNWARNING("Attempt to delete the auth token returned "
            << "with error: " << errorDescription);

        ErrorString error(
            QT_TR_NOOP("Failed to delete authentication token "
                       "from the keychain"));

        error.appendBase(errorDescription.base());
        error.appendBase(errorDescription.additionalBases());
        error.details() = errorDescription.details();

        Q_EMIT authenticationRevoked(
            /* success = */ false,
            error,
            userId);
        return;
    }

<<<<<<< HEAD
    if (!m_deletingShardId) {
        finalizeRevokeAuthentication(m_lastRevokedAuthenticationUserId);
=======
    if (!isDeletingShardId(userId)) {
        finalizeRevokeAuthentication(userId);
>>>>>>> f034b00d
    }
}

void SynchronizationManagerPrivate::onDeleteShardIdFinished(
    const IKeychainService::ErrorCode::type errorCode,
    const qevercloud::UserID userId,
    const ErrorString & errorDescription)
{
    QNDEBUG("SynchronizationManagerPrivate::onDeleteShardIdFinished: "
        << "user id = " << userId << ", error code = " << errorCode
        << ", error description = " << errorDescription);

    if ( (errorCode != IKeychainService::ErrorCode::NoError) &&
         (errorCode != IKeychainService::ErrorCode::EntryNotFound) )
    {
        auto it = m_deleteAuthTokenJobIdsWithUserIds.left.find(userId);
        if (it != m_deleteAuthTokenJobIdsWithUserIds.left.end()) {
            m_deleteAuthTokenJobIdsWithUserIds.left.erase(it);
        }

        QNWARNING("Attempt to delete the shard id returned with error: "
            << errorDescription);

        ErrorString error(
            QT_TR_NOOP("Failed to delete shard id from the keychain"));
        error.appendBase(errorDescription.base());
        error.appendBase(errorDescription.additionalBases());
        error.details() = errorDescription.details();

        Q_EMIT authenticationRevoked(
            /* success = */ false,
            error,
            userId);
        return;
    }

<<<<<<< HEAD
    if (!m_deletingAuthToken) {
        finalizeRevokeAuthentication(m_lastRevokedAuthenticationUserId);
=======
    if (!isDeletingAuthToken(userId)) {
        finalizeRevokeAuthentication(userId);
>>>>>>> f034b00d
    }
}

bool SynchronizationManagerPrivate::isReadingAuthToken(
    const qevercloud::UserID userId) const
{
    if (Q_UNLIKELY(userId < 0)) {
        return false;
    }

    return (m_readAuthTokenJobIdsWithUserIds.left.find(userId) !=
        m_readAuthTokenJobIdsWithUserIds.left.end());
}

bool SynchronizationManagerPrivate::isReadingShardId(
    const qevercloud::UserID userId) const
{
    if (Q_UNLIKELY(userId < 0)) {
        return false;
    }

    return (m_readShardIdJobIdsWithUserIds.left.find(userId) !=
        m_readShardIdJobIdsWithUserIds.left.end());
}

bool SynchronizationManagerPrivate::isWritingAuthToken(
    const qevercloud::UserID userId) const
{
    if (Q_UNLIKELY(userId < 0)) {
        return false;
    }

    return (m_writeAuthTokenJobIdsWithUserIds.left.find(userId) !=
        m_writeAuthTokenJobIdsWithUserIds.left.end());
}

bool SynchronizationManagerPrivate::isWritingShardId(
    const qevercloud::UserID userId) const
{
    if (Q_UNLIKELY(userId < 0)) {
        return false;
    }

    return (m_writeShardIdJobIdsWithUserIds.left.find(userId) !=
        m_writeShardIdJobIdsWithUserIds.left.end());
}

bool SynchronizationManagerPrivate::isDeletingAuthToken(
    const qevercloud::UserID userId) const
{
    if (Q_UNLIKELY(userId < 0)) {
        return false;
    }

    return (m_deleteAuthTokenJobIdsWithUserIds.left.find(userId) !=
        m_deleteAuthTokenJobIdsWithUserIds.left.end());
}

bool SynchronizationManagerPrivate::isDeletingShardId(
    const qevercloud::UserID userId) const
{
    if (Q_UNLIKELY(userId < 0)) {
        return false;
    }

    return (m_deleteShardIdJobIdsWithUserIds.left.find(userId) !=
        m_deleteShardIdJobIdsWithUserIds.left.end());
}

void SynchronizationManagerPrivate::tryUpdateLastSyncStatus()
{
    QNDEBUG("SynchronizationManagerPrivate::tryUpdateLastSyncStatus");

    qint32 updateCount = -1;
    QHash<QString,qint32> updateCountsByLinkedNotebookGuid;
    m_pRemoteToLocalSyncManager->collectNonProcessedItemsSmallestUsns(
        updateCount,
        updateCountsByLinkedNotebookGuid);

    if ((updateCount < 0) && updateCountsByLinkedNotebookGuid.isEmpty()) {
        QNDEBUG("Found no USNs for neither user's own account "
            << "nor linked notebooks");
        return;
    }

    qevercloud::Timestamp lastSyncTime = QDateTime::currentMSecsSinceEpoch();

    bool shouldUpdatePersistentSyncSettings = false;

    if ((updateCount > 0) && m_pRemoteToLocalSyncManager->downloadedSyncChunks())
    {
        m_lastUpdateCount = updateCount;
        m_lastSyncTime = lastSyncTime;
        QNDEBUG("Got updated sync state for user's own account: "
            << "update count = " << m_lastUpdateCount
            << ", last sync time = "
            << printableDateTimeFromTimestamp(m_lastSyncTime));
        shouldUpdatePersistentSyncSettings = true;
    }
    else if (!updateCountsByLinkedNotebookGuid.isEmpty() &&
             m_pRemoteToLocalSyncManager->downloadedLinkedNotebooksSyncChunks())
    {
        for(auto it:
            qevercloud::toRange(qAsConst(updateCountsByLinkedNotebookGuid)))
        {
            m_cachedLinkedNotebookLastUpdateCountByGuid[it.key()] = it.value();
            m_cachedLinkedNotebookLastSyncTimeByGuid[it.key()] = lastSyncTime;
            QNDEBUG("Got updated sync state for linked notebook with guid "
                << it.key() << ", update count = " << it.value()
                << ", last sync time = " << lastSyncTime);
            shouldUpdatePersistentSyncSettings = true;
        }
    }

    if (shouldUpdatePersistentSyncSettings) {
        updatePersistentSyncSettings();
    }
}

void SynchronizationManagerPrivate::updatePersistentSyncSettings()
{
    QNDEBUG("SynchronizationManagerPrivate::updatePersistentSyncSettings");

    m_pSyncStatePersistenceManager->persistSyncState(
        m_pRemoteToLocalSyncManager->account(),
        m_lastUpdateCount,
        m_lastSyncTime,
        m_cachedLinkedNotebookLastUpdateCountByGuid,
        m_cachedLinkedNotebookLastSyncTimeByGuid);
}

INoteStore * SynchronizationManagerPrivate::noteStoreForLinkedNotebook(
    const LinkedNotebook & linkedNotebook)
{
    QNTRACE("SynchronizationManagerPrivate::noteStoreForLinkedNotebook: "
        << linkedNotebook);

    if (Q_UNLIKELY(!linkedNotebook.hasGuid())) {
        QNTRACE("Linked notebook has no guid, can't find or create "
            << "note store for it");
        return nullptr;
    }

    INoteStore * pNoteStore = noteStoreForLinkedNotebookGuid(linkedNotebook.guid());
    if (Q_UNLIKELY(!pNoteStore)) {
        return nullptr;
    }

    if (linkedNotebook.hasNoteStoreUrl()) {
        QNTRACE("Setting note store URL to the created and/or "
            << "found note store: " << linkedNotebook.noteStoreUrl());
        pNoteStore->setNoteStoreUrl(linkedNotebook.noteStoreUrl());
    }

    return pNoteStore;
}

INoteStore * SynchronizationManagerPrivate::noteStoreForLinkedNotebookGuid(
    const QString & guid)
{
    QNDEBUG("SynchronizationManagerPrivate::"
        << "noteStoreForLinkedNotebookGuid: guid = " << guid);

    if (Q_UNLIKELY(guid.isEmpty())) {
        QNWARNING("Can't find or create the note store for empty "
            << "linked notebook guid");
        return nullptr;
    }

    auto it = m_noteStoresByLinkedNotebookGuids.find(guid);
    if (it != m_noteStoresByLinkedNotebookGuids.end()) {
        QNDEBUG("Found existing note store for linked notebook guid " << guid);
        return it.value();
    }

    QNDEBUG("Found no existing note store corresponding to "
        << "linked notebook guid " << guid);

    if (m_authenticationInProgress) {
        QNWARNING("Can't create the note store for a linked "
            << "notebook: the authentication is in progress");
        return nullptr;
    }

    INoteStore * pNoteStore = m_pNoteStore->create();
    pNoteStore->setParent(this);

    pNoteStore->setAuthenticationToken(m_OAuthResult.m_authToken);
    m_noteStoresByLinkedNotebookGuids[guid] = pNoteStore;
    return pNoteStore;
}

SynchronizationManagerPrivate::RemoteToLocalSynchronizationManagerController::
RemoteToLocalSynchronizationManagerController(
        LocalStorageManagerAsync & localStorageManagerAsync,
        SynchronizationManagerPrivate & syncManager) :
    m_localStorageManagerAsync(localStorageManagerAsync),
    m_syncManager(syncManager)
{}

LocalStorageManagerAsync &
SynchronizationManagerPrivate::RemoteToLocalSynchronizationManagerController::
localStorageManagerAsync()
{
    return m_localStorageManagerAsync;
}

INoteStore &
SynchronizationManagerPrivate::RemoteToLocalSynchronizationManagerController::noteStore()
{
    return *m_syncManager.m_pNoteStore;
}

IUserStore &
SynchronizationManagerPrivate::RemoteToLocalSynchronizationManagerController::userStore()
{
    return *m_syncManager.m_pUserStore;
}

INoteStore *
SynchronizationManagerPrivate::RemoteToLocalSynchronizationManagerController::
noteStoreForLinkedNotebook(const LinkedNotebook & linkedNotebook)
{
    return m_syncManager.noteStoreForLinkedNotebook(linkedNotebook);
}

SynchronizationManagerPrivate::SendLocalChangesManagerController::
SendLocalChangesManagerController(
        LocalStorageManagerAsync & localStorageManagerAsync,
        SynchronizationManagerPrivate & syncManager) :
    m_localStorageManagerAsync(localStorageManagerAsync),
    m_syncManager(syncManager)
{}

LocalStorageManagerAsync &
SynchronizationManagerPrivate::SendLocalChangesManagerController::localStorageManagerAsync()
{
    return m_localStorageManagerAsync;
}

INoteStore &
SynchronizationManagerPrivate::SendLocalChangesManagerController::noteStore()
{
    return *m_syncManager.m_pNoteStore;
}

INoteStore *
SynchronizationManagerPrivate::SendLocalChangesManagerController::noteStoreForLinkedNotebook(
    const LinkedNotebook & linkedNotebook)
{
    return m_syncManager.noteStoreForLinkedNotebook(linkedNotebook);
}

QTextStream & SynchronizationManagerPrivate::AuthData::print(QTextStream & strm) const
{
    strm << "AuthData: {\n"
<<<<<<< HEAD
         << "    user id = " << m_userId << ";\n"
         << "    auth token expiration time = "
         << printableDateTimeFromTimestamp(m_expirationTime) << ";\n"
         << "    authentication time = "
         << printableDateTimeFromTimestamp(m_authenticationTime) << ";\n"
         << "    shard id = " << m_shardId << ";\n"
         << "    note store url = " << m_noteStoreUrl << ";\n"
         << "    web API url prefix = " << m_webApiUrlPrefix << ";\n"
         << "    cookies count: " << m_cookies.size()
         << ";\n"
         << "};\n";
=======
        << "    user id = " << m_userId << ";\n"
        << "    auth token expiration time = "
        << printableDateTimeFromTimestamp(m_expirationTime) << ";\n"
        << "    shard id = " << m_shardId << ";\n"
        << "    note store url = " << m_noteStoreUrl << ";\n"
        << "    web API url prefix = " << m_webApiUrlPrefix << ";\n"
        << "};\n";
    return strm;
}

template <typename T>
void printAuthContext(
    T & t, const SynchronizationManagerPrivate::AuthContext ctx)
{
    using AuthContext = SynchronizationManagerPrivate::AuthContext;
    switch(ctx)
    {
    case AuthContext::Blank:
        t << "Blank";
        break;
    case AuthContext::SyncLaunch:
        t << "Sync launch";
        break;
    case AuthContext::NewUserRequest:
        t << "New user request";
        break;
    case AuthContext::CurrentUserRequest:
        t << "Current user request";
        break;
    case AuthContext::AuthToLinkedNotebooks:
        t << "Auth to linked notebooks";
        break;
    default:
        t << "Unknown (" << static_cast<qint64>(ctx) << ")";
        break;
    }
}

QTextStream & operator<<(
    QTextStream & strm, const SynchronizationManagerPrivate::AuthContext ctx)
{
    printAuthContext(strm, ctx);
>>>>>>> f034b00d
    return strm;
}

QDebug & operator<<(
    QDebug & dbg, const SynchronizationManagerPrivate::AuthContext ctx)
{
    printAuthContext(dbg, ctx);
    return dbg;
}

} // namespace quentier<|MERGE_RESOLUTION|>--- conflicted
+++ resolved
@@ -27,23 +27,16 @@
 #include <quentier/logging/QuentierLogger.h>
 #include <quentier/utility/ApplicationSettings.h>
 #include <quentier/utility/Printable.h>
-<<<<<<< HEAD
-=======
 #include <quentier/utility/QuentierCheckPtr.h>
->>>>>>> f034b00d
 #include <quentier/utility/StandardPaths.h>
 #include <quentier/utility/Utility.h>
 
 #include <quentier_private/synchronization/SynchronizationManagerDependencyInjector.h>
 
 #include <QCoreApplication>
-<<<<<<< HEAD
 #include <QDateTime>
 #include <QDir>
 #include <QTimeZone>
-=======
-#include <QDir>
->>>>>>> f034b00d
 
 #include <limits>
 
@@ -348,22 +341,6 @@
 
     if (!success)
     {
-<<<<<<< HEAD
-        AuthData authData;
-        authData.m_userId = userId;
-        authData.m_authToken = authToken;
-        authData.m_expirationTime = authTokenExpirationTime;
-        authData.m_shardId = shardId;
-        authData.m_noteStoreUrl = noteStoreUrl;
-        authData.m_webApiUrlPrefix = webApiUrlPrefix;
-        authData.m_cookies = std::move(cookies);
-
-        authData.m_authenticationTime = static_cast<qevercloud::Timestamp>(
-            QDateTime::currentMSecsSinceEpoch());
-
-        m_OAuthResult = authData;
-        QNDEBUG("OAuth result = " << m_OAuthResult);
-=======
         if ((m_authContext == AuthContext::NewUserRequest) ||
             (m_authContext == AuthContext::CurrentUserRequest))
         {
@@ -375,7 +352,6 @@
         {
             Q_EMIT notifyError(errorDescription);
         }
->>>>>>> f034b00d
 
         return;
     }
@@ -387,14 +363,13 @@
     authData.m_shardId = shardId;
     authData.m_noteStoreUrl = noteStoreUrl;
     authData.m_webApiUrlPrefix = webApiUrlPrefix;
-
-<<<<<<< HEAD
-        m_pUserStore->setAuthenticationToken(authToken);
-        m_pUserStore->setCookies(authData.m_cookies);
-=======
+    authData.m_cookies = std::move(cookies);
+
+    authData.m_authenticationTime = static_cast<qevercloud::Timestamp>(
+        QDateTime::currentMSecsSinceEpoch());
+
     m_OAuthResult = authData;
     QNDEBUG("OAuth result = " << m_OAuthResult);
->>>>>>> f034b00d
 
     Account previousAccount = m_pRemoteToLocalSyncManager->account();
 
@@ -408,6 +383,7 @@
     m_pRemoteToLocalSyncManager->setAccount(newAccount);
 
     m_pUserStore->setAuthenticationToken(authToken);
+    m_pUserStore->setCookies(m_OAuthResult.m_cookies);
 
     ErrorString error;
     bool res = m_pRemoteToLocalSyncManager->syncUser(
@@ -994,22 +970,6 @@
     IAuthenticationManager & authenticationManager)
 {
     // Connections with authentication manager
-<<<<<<< HEAD
-    QObject::connect(this,
-                     QNSIGNAL(SynchronizationManagerPrivate,requestAuthentication),
-                     &authenticationManager,
-                     QNSLOT(IAuthenticationManager,onAuthenticationRequest),
-                     Qt::ConnectionType(Qt::UniqueConnection | Qt::QueuedConnection));
-    QObject::connect(&authenticationManager,
-                     QNSIGNAL(IAuthenticationManager,sendAuthenticationResult,
-                              bool,qevercloud::UserID,QString,qevercloud::Timestamp,
-                              QString,QString,QString,QList<QNetworkCookie>,ErrorString),
-                     this,
-                     QNSLOT(SynchronizationManagerPrivate,onOAuthResult,
-                            bool,qevercloud::UserID,QString,qevercloud::Timestamp,
-                            QString,QString,QString,QList<QNetworkCookie>,ErrorString),
-                     Qt::ConnectionType(Qt::UniqueConnection | Qt::QueuedConnection));
-=======
     QObject::connect(
         this,
         &SynchronizationManagerPrivate::requestAuthentication,
@@ -1023,7 +983,6 @@
         this,
         &SynchronizationManagerPrivate::onOAuthResult,
         Qt::ConnectionType(Qt::UniqueConnection | Qt::QueuedConnection));
->>>>>>> f034b00d
 
     // Connections with keychain service
     QObject::connect(
@@ -1638,20 +1597,13 @@
         keyGroup + EXPIRATION_TIMESTAMP_KEY,
         writtenOAuthResult.m_expirationTime);
 
-<<<<<<< HEAD
-    appSettings.setValue(keyGroup + NOTE_STORE_URL_KEY,
-                         m_writtenOAuthResult.m_noteStoreUrl);
-    appSettings.setValue(keyGroup + EXPIRATION_TIMESTAMP_KEY,
-                         m_writtenOAuthResult.m_expirationTime);
-    appSettings.setValue(keyGroup + AUTHENTICATION_TIMESTAMP_KEY,
-                         m_writtenOAuthResult.m_authenticationTime);
-    appSettings.setValue(keyGroup + WEB_API_URL_PREFIX_KEY,
-                         m_writtenOAuthResult.m_webApiUrlPrefix);
-=======
+    appSettings.setValue(
+        keyGroup + AUTHENTICATION_TIMESTAMP_KEY,
+        writtenOAuthResult.m_authenticationTime);
+
     appSettings.setValue(
         keyGroup + WEB_API_URL_PREFIX_KEY,
         writtenOAuthResult.m_webApiUrlPrefix);
->>>>>>> f034b00d
 
     for(const auto & cookie: qAsConst(m_OAuthResult.m_cookies))
     {
@@ -2516,13 +2468,8 @@
         return;
     }
 
-<<<<<<< HEAD
-    if (!m_deletingShardId) {
-        finalizeRevokeAuthentication(m_lastRevokedAuthenticationUserId);
-=======
     if (!isDeletingShardId(userId)) {
         finalizeRevokeAuthentication(userId);
->>>>>>> f034b00d
     }
 }
 
@@ -2559,13 +2506,8 @@
         return;
     }
 
-<<<<<<< HEAD
-    if (!m_deletingAuthToken) {
-        finalizeRevokeAuthentication(m_lastRevokedAuthenticationUserId);
-=======
     if (!isDeletingAuthToken(userId)) {
         finalizeRevokeAuthentication(userId);
->>>>>>> f034b00d
     }
 }
 
@@ -2822,7 +2764,6 @@
 QTextStream & SynchronizationManagerPrivate::AuthData::print(QTextStream & strm) const
 {
     strm << "AuthData: {\n"
-<<<<<<< HEAD
          << "    user id = " << m_userId << ";\n"
          << "    auth token expiration time = "
          << printableDateTimeFromTimestamp(m_expirationTime) << ";\n"
@@ -2834,14 +2775,6 @@
          << "    cookies count: " << m_cookies.size()
          << ";\n"
          << "};\n";
-=======
-        << "    user id = " << m_userId << ";\n"
-        << "    auth token expiration time = "
-        << printableDateTimeFromTimestamp(m_expirationTime) << ";\n"
-        << "    shard id = " << m_shardId << ";\n"
-        << "    note store url = " << m_noteStoreUrl << ";\n"
-        << "    web API url prefix = " << m_webApiUrlPrefix << ";\n"
-        << "};\n";
     return strm;
 }
 
@@ -2877,7 +2810,6 @@
     QTextStream & strm, const SynchronizationManagerPrivate::AuthContext ctx)
 {
     printAuthContext(strm, ctx);
->>>>>>> f034b00d
     return strm;
 }
 
