--- conflicted
+++ resolved
@@ -19,7 +19,7 @@
 #ifndef LIB_QUENTIER_TESTS_SYNCHRONIZATION_SYNCHRONIZATION_MANAGER_SIGNALS_CATCHER_H
 #define LIB_QUENTIER_TESTS_SYNCHRONIZATION_SYNCHRONIZATION_MANAGER_SIGNALS_CATCHER_H
 
-#include <quentier/synchronization/ForwardDeclarations.h>
+#include <quentier/synchronization/Fwd.h>
 #include <quentier/synchronization/ISyncChunksDataCounters.h>
 #include <quentier/synchronization/ISyncStateStorage.h>
 #include <quentier/types/ErrorString.h>
@@ -200,12 +200,13 @@
         return m_linkedNotebookSyncChunkDownloadProgress;
     }
 
-    const QVector<ISyncChunksDataCountersPtr> & syncChunksDataCounters() const
+    [[nodiscard]] const QVector<ISyncChunksDataCountersPtr> &
+    syncChunksDataCounters() const
     {
         return m_syncChunksDataCounters;
     }
 
-    const QVector<ISyncChunksDataCountersPtr> &
+    [[nodiscard]] const QVector<ISyncChunksDataCountersPtr> &
     linkedNotebookSyncChunksDataCounters() const
     {
         return m_linkedNotebookSyncChunksDataCounters;
@@ -277,24 +278,20 @@
     [[nodiscard]] bool checkLinkedNotebookSyncChunkDownloadProgressOrder(
         ErrorString & errorDescription) const noexcept;
 
-<<<<<<< HEAD
+    [[nodiscard]] bool checkSyncChunksDataProcessingProgressEmpty(
+        ErrorString & errorDescription) const;
+
+    [[nodiscard]] bool checkSyncChunksDataProcessingProgressOrder(
+        ErrorString & errorDescription) const;
+
+    [[nodiscard]] bool checkLinkedNotebookSyncChunksDataProcessingProgressEmpty(
+        ErrorString & errorDescription) const;
+
+    [[nodiscard]] bool checkLinkedNotebookSyncChunksDataProcessingProgressOrder(
+        ErrorString & errorDescription) const;
+
     [[nodiscard]] bool checkNoteDownloadProgressOrder(
         ErrorString & errorDescription) const noexcept;
-=======
-    bool checkSyncChunksDataProcessingProgressEmpty(
-        ErrorString & errorDescription) const;
-
-    bool checkSyncChunksDataProcessingProgressOrder(
-        ErrorString & errorDescription) const;
-
-    bool checkLinkedNotebookSyncChunksDataProcessingProgressEmpty(
-        ErrorString & errorDescription) const;
-
-    bool checkLinkedNotebookSyncChunksDataProcessingProgressOrder(
-        ErrorString & errorDescription) const;
-
-    bool checkNoteDownloadProgressOrder(ErrorString & errorDescription) const;
->>>>>>> 7346f2da
 
     [[nodiscard]] bool checkLinkedNotebookNoteDownloadProgressOrder(
         ErrorString & errorDescription) const noexcept;
@@ -384,19 +381,15 @@
         const SyncChunkDownloadProgress & progress,
         ErrorString & errorDescription) const noexcept;
 
-<<<<<<< HEAD
+    [[nodiscard]] bool checkSyncChunksDataProcessingProgressEmptyImpl(
+        const QVector<ISyncChunksDataCountersPtr> & counters,
+        ErrorString & errorDescription) const;
+
+    [[nodiscard]] bool checkSyncChunksDataProcessingProgressOrderImpl(
+        const QVector<ISyncChunksDataCountersPtr> & counters,
+        ErrorString & errorDescription) const;
+
     [[nodiscard]] bool checkNoteDownloadProgressOrderImpl(
-=======
-    bool checkSyncChunksDataProcessingProgressEmptyImpl(
-        const QVector<ISyncChunksDataCountersPtr> & counters,
-        ErrorString & errorDescription) const;
-
-    bool checkSyncChunksDataProcessingProgressOrderImpl(
-        const QVector<ISyncChunksDataCountersPtr> & counters,
-        ErrorString & errorDescription) const;
-
-    bool checkNoteDownloadProgressOrderImpl(
->>>>>>> 7346f2da
         const QVector<NoteDownloadProgress> & noteDownloadProgress,
         ErrorString & errorDescription) const noexcept;
 
