--- conflicted
+++ resolved
@@ -7356,17 +7356,10 @@
 
     // ====== Saved searches ======
     auto searches = m_pFakeNoteStore->savedSearches();
-<<<<<<< HEAD
-    for (const auto & it: qevercloud::toRange(::qAsConst(searches))) {
+    for (const auto it: qevercloud::toRange(::qAsConst(searches))) {
         qevercloud::SavedSearch search(it.value());
         search.setLocallyModified(false);
         search.setLocalOnly(false);
-=======
-    for (const auto it: qevercloud::toRange(::qAsConst(searches))) {
-        SavedSearch search(it.value());
-        search.setDirty(false);
-        search.setLocal(false);
->>>>>>> 7346f2da
 
         res =
             m_pLocalStorageManagerAsync->localStorageManager()->addSavedSearch(
@@ -7377,15 +7370,9 @@
 
     // ====== Linked notebooks ======
     auto linkedNotebooks = m_pFakeNoteStore->linkedNotebooks();
-<<<<<<< HEAD
-    for (const auto & it: qevercloud::toRange(::qAsConst(linkedNotebooks))) {
+    for (const auto it: qevercloud::toRange(::qAsConst(linkedNotebooks))) {
         qevercloud::LinkedNotebook linkedNotebook(it.value());
         linkedNotebook.setLocallyModified(false);
-=======
-    for (const auto it: qevercloud::toRange(::qAsConst(linkedNotebooks))) {
-        LinkedNotebook linkedNotebook(it.value());
-        linkedNotebook.setDirty(false);
->>>>>>> 7346f2da
 
         res = m_pLocalStorageManagerAsync->localStorageManager()
                   ->addLinkedNotebook(linkedNotebook, errorDescription);
@@ -7425,17 +7412,10 @@
     // ====== Notebooks ======
     auto notebooks = m_pFakeNoteStore->notebooks();
 
-<<<<<<< HEAD
-    for (const auto & it: qevercloud::toRange(::qAsConst(notebooks))) {
+    for (const auto it: qevercloud::toRange(::qAsConst(notebooks))) {
         qevercloud::Notebook notebook(it.value());
         notebook.setLocallyModified(false);
         notebook.setLocalOnly(false);
-=======
-    for (const auto it: qevercloud::toRange(::qAsConst(notebooks))) {
-        Notebook notebook(it.value());
-        notebook.setDirty(false);
-        notebook.setLocal(false);
->>>>>>> 7346f2da
 
         const auto * pRemoteNotebook =
             m_pFakeNoteStore->findNotebook(it.value().guid().value());
@@ -7453,17 +7433,10 @@
 
     // ====== Notes ======
     auto notes = m_pFakeNoteStore->notes();
-<<<<<<< HEAD
-    for (const auto & it: qevercloud::toRange(::qAsConst(notes))) {
+    for (const auto it: qevercloud::toRange(::qAsConst(notes))) {
         qevercloud::Note note(it.value());
         note.setLocallyModified(false);
         note.setLocalOnly(false);
-=======
-    for (const auto it: qevercloud::toRange(::qAsConst(notes))) {
-        Note note(it.value());
-        note.setDirty(false);
-        note.setLocal(false);
->>>>>>> 7346f2da
 
         if (note.resources() && !note.resources()->isEmpty()) {
             auto resources = *note.resources();
