--- conflicted
+++ resolved
@@ -175,88 +175,30 @@
 
     if (enResource.data.isSet() && enResource.data->bodyHash.isSet())
     {
-<<<<<<< HEAD
-        if (enResource.data->bodyHash.isSet())
-        {
-            qint32 hashSize = static_cast<qint32>(enResource.data->bodyHash->size());
-            if (hashSize != qevercloud::EDAM_HASH_LEN) {
-                errorDescription.setBase(QT_TRANSLATE_NOOP("Resource", "Resource's data hash has invalid size"));
-                errorDescription.details() = QString::fromLocal8Bit(enResource.data->bodyHash.ref());
-                return false;
-            }
-        }
-
-        if (enResource.data->body.isSet() && enResource.data->size.isSet() &&
-            (enResource.data->body->size() != enResource.data->size.ref()))
-        {
-            errorDescription.setBase(QT_TRANSLATE_NOOP("Resource", "Resource's data size is not equal to the actual resource data size"));
-            errorDescription.details() = QString::number(enResource.data->size.ref());
-=======
         qint32 hashSize = static_cast<qint32>(enResource.data->bodyHash->size());
         if (hashSize != qevercloud::EDAM_HASH_LEN) {
             errorDescription.setBase(QT_TRANSLATE_NOOP("Resource", "Resource's data hash has invalid size"));
             errorDescription.details() = QString::fromLocal8Bit(enResource.data->bodyHash.ref());
->>>>>>> 8ba5d9c9
             return false;
         }
     }
 
-<<<<<<< HEAD
-    if (enResource.recognition.isSet())
-    {
-        if (enResource.recognition->bodyHash.isSet())
-        {
-            qint32 hashSize = static_cast<qint32>(enResource.recognition->bodyHash->size());
-            if (hashSize != qevercloud::EDAM_HASH_LEN) {
-                errorDescription.setBase(QT_TRANSLATE_NOOP("Resource", "Resource's recognition data hash has invalid size"));
-                errorDescription.details() = QString::fromLocal8Bit(enResource.recognition->bodyHash.ref());
-                return false;
-            }
-        }
-
-        if (enResource.recognition->body.isSet() && enResource.recognition->size.isSet() &&
-            (enResource.recognition->body->size() != enResource.recognition->size.ref()))
-        {
-            errorDescription.setBase(QT_TRANSLATE_NOOP("Resource", "Resource's recognition size is not equal to the actual recognition data size"));
-            errorDescription.details() = QString::number(enResource.recognition->size.ref());
-=======
     if (enResource.recognition.isSet() && enResource.recognition->bodyHash.isSet())
     {
         qint32 hashSize = static_cast<qint32>(enResource.recognition->bodyHash->size());
         if (hashSize != qevercloud::EDAM_HASH_LEN) {
             errorDescription.setBase(QT_TRANSLATE_NOOP("Resource", "Resource's recognition data hash has invalid size"));
             errorDescription.details() = QString::fromLocal8Bit(enResource.recognition->bodyHash.ref());
->>>>>>> 8ba5d9c9
             return false;
         }
     }
 
-<<<<<<< HEAD
-    if (enResource.alternateData.isSet())
-    {
-        if (enResource.alternateData->bodyHash.isSet())
-        {
-            qint32 hashSize = static_cast<qint32>(enResource.alternateData->bodyHash->size());
-            if (hashSize != qevercloud::EDAM_HASH_LEN) {
-                errorDescription.setBase(QT_TRANSLATE_NOOP("Resource", "Resource's alternate data hash has invalid size"));
-                errorDescription.details() = QString::fromLocal8Bit(enResource.alternateData->bodyHash.ref());
-                return false;
-            }
-        }
-
-        if (enResource.alternateData->body.isSet() && enResource.alternateData->size.isSet() &&
-            (enResource.alternateData->body->size() != enResource.alternateData->size.ref()))
-        {
-            errorDescription.setBase(QT_TRANSLATE_NOOP("Resource", "Resource's alternate data size is not equal to the actual alternate data size"));
-            errorDescription.details() = QString::number(enResource.alternateData->size.ref());
-=======
     if (enResource.alternateData.isSet() && enResource.alternateData->bodyHash.isSet())
     {
         qint32 hashSize = static_cast<qint32>(enResource.alternateData->bodyHash->size());
         if (hashSize != qevercloud::EDAM_HASH_LEN) {
             errorDescription.setBase(QT_TRANSLATE_NOOP("Resource", "Resource's alternate data hash has invalid size"));
             errorDescription.details() = QString::fromLocal8Bit(enResource.alternateData->bodyHash.ref());
->>>>>>> 8ba5d9c9
             return false;
         }
     }
